--- conflicted
+++ resolved
@@ -372,56 +372,6 @@
   src/binaryen-c.cpp
   ${binaryen_HEADERS}
 )
-<<<<<<< HEAD
-ADD_EXECUTABLE(asm2wasm
-               ${asm2wasm_SOURCES})
-TARGET_LINK_LIBRARIES(asm2wasm emscripten-optimizer ${all_passes} wasm asmjs ast support)
-SET_PROPERTY(TARGET asm2wasm PROPERTY CXX_STANDARD 11)
-SET_PROPERTY(TARGET asm2wasm PROPERTY CXX_STANDARD_REQUIRED ON)
-INSTALL(TARGETS asm2wasm DESTINATION bin)
-
-SET(s2wasm_SOURCES
-  src/tools/s2wasm.cpp
-  src/wasm-emscripten.cpp
-  src/wasm-linker.cpp
-)
-ADD_EXECUTABLE(s2wasm
-               ${s2wasm_SOURCES})
-TARGET_LINK_LIBRARIES(s2wasm passes wasm asmjs ast support)
-SET_PROPERTY(TARGET s2wasm PROPERTY CXX_STANDARD 11)
-SET_PROPERTY(TARGET s2wasm PROPERTY CXX_STANDARD_REQUIRED ON)
-INSTALL(TARGETS s2wasm DESTINATION bin)
-
-SET(wasm_as_SOURCES
-  src/tools/wasm-as.cpp
-)
-ADD_EXECUTABLE(wasm-as
-               ${wasm_as_SOURCES})
-TARGET_LINK_LIBRARIES(wasm-as wasm asmjs passes ast support)
-SET_PROPERTY(TARGET wasm-as PROPERTY CXX_STANDARD 11)
-SET_PROPERTY(TARGET wasm-as PROPERTY CXX_STANDARD_REQUIRED ON)
-INSTALL(TARGETS wasm-as DESTINATION bin)
-
-SET(wasm_dis_SOURCES
-  src/tools/wasm-dis.cpp
-)
-ADD_EXECUTABLE(wasm-dis
-               ${wasm_dis_SOURCES})
-TARGET_LINK_LIBRARIES(wasm-dis passes wasm asmjs ast support)
-SET_PROPERTY(TARGET wasm-dis PROPERTY CXX_STANDARD 11)
-SET_PROPERTY(TARGET wasm-dis PROPERTY CXX_STANDARD_REQUIRED ON)
-INSTALL(TARGETS wasm-dis DESTINATION bin)
-
-SET(wasm_analyze_SOURCES
-  src/tools/wasm-analyze.cpp
-)
-ADD_EXECUTABLE(wasm-analyze
-               ${wasm_analyze_SOURCES})
-TARGET_LINK_LIBRARIES(wasm-analyze wasm asmjs passes ast support)
-SET_PROPERTY(TARGET wasm-analyze PROPERTY CXX_STANDARD 11)
-SET_PROPERTY(TARGET wasm-analyze PROPERTY CXX_STANDARD_REQUIRED ON)
-INSTALL(TARGETS wasm-analyze DESTINATION bin)
-=======
 if(BUILD_STATIC_LIB)
   message(STATUS "Building libbinaryen as statically linked library.")
   add_library(binaryen STATIC ${binaryen_SOURCES} ${binaryen_objs})
@@ -518,4 +468,3 @@
 endif()
 
 configure_file(scripts/binaryen-lit.in ${CMAKE_BINARY_DIR}/bin/binaryen-lit @ONLY)
->>>>>>> 0dba0860
