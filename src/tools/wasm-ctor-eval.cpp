--- conflicted
+++ resolved
@@ -583,13 +583,9 @@
   if (auto* block = func->body->dynCast<Block>()) {
     // Go through the items in the block and try to execute them. We do all this
     // in a single function scope for all the executions.
-<<<<<<< HEAD
     EvallingModuleInstance::FunctionScope scope(func, params);
 
     CtorEvalRunner expressionRunner(instance, scope, instance.maxDepth);
-=======
-    EvallingModuleInstance::FunctionScope scope(func, params, instance);
->>>>>>> 544efdda
 
     // After we successfully eval a line we will apply the changes here. This is
     // the same idea as applyToModule() - we must only do it after an entire
