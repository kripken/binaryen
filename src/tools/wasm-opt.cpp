--- conflicted
+++ resolved
@@ -244,9 +244,6 @@
   Module wasm;
   options.applyFeatures(wasm);
 
-<<<<<<< HEAD
-  Module wasm;
-=======
   BYN_TRACE("reading...\n");
 
   auto exitOnInvalidWasm = [&](const char* message) {
@@ -259,7 +256,6 @@
     }
     Fatal() << message;
   };
->>>>>>> 0dba0860
 
   // In normal (non-translate-to-fuzz) mode we read the input file. In
   // translate-to-fuzz mode the input file is the random data, and used later
