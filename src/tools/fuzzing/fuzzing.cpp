--- conflicted
+++ resolved
@@ -3389,25 +3389,6 @@
         break;
     }
   }
-<<<<<<< HEAD
-  // Look for an interesting subtype. First, compute the possible interesting
-  // heap types, if we haven't already.
-  auto iter = interestingHeapSubTypes.find(type);
-  if (iter == interestingHeapSubTypes.end()) {
-    std::vector<HeapType> subTypes;
-    for (auto possible : interestingHeapTypes) {
-      // We avoid storing the type itself among its subtypes since there is
-      // already a good chance to return the type itself from this function.
-      if (possible != type && HeapType::isSubType(possible, type)) {
-        subTypes.push_back(possible);
-      }
-    }
-    iter = interestingHeapSubTypes.emplace(type, std::move(subTypes)).first;
-  }
-  auto& subTypes = iter->second;
-  if (!subTypes.empty()) {
-    return pick(subTypes);
-=======
   // Look for an interesting subtype.
   auto iter = interestingHeapSubTypes.find(type);
   if (iter != interestingHeapSubTypes.end()) {
@@ -3415,7 +3396,6 @@
     if (!subTypes.empty()) {
       return pick(subTypes);
     }
->>>>>>> f093fce1
   }
   // Failure to do anything interesting, return the type.
   return type;
