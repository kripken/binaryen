--- conflicted
+++ resolved
@@ -152,13 +152,8 @@
     // We allow nulls to have different types (as they compare equal regardless)
     // but anything else must have an identical type.
     // We cannot do this in nominal typing, however, as different modules will
-<<<<<<< HEAD
-    // have different types in general. We could perhaps compare them
-    // structurally, but that would not be right either.
-=======
     // have different types in general. We could perhaps compare the entire
     // graph structurally TODO
->>>>>>> 50d596b3
     if (getTypeSystem() != TypeSystem::Nominal) {
       if (a.type != b.type && !(a.isNull() && b.isNull())) {
         std::cout << "types not identical! " << a << " != " << b << '\n';
