--- conflicted
+++ resolved
@@ -86,7 +86,6 @@
   Type type;
 };
 
-<<<<<<< HEAD
 // A helper class that scans BinaryenIR before binary writing of a function.
 // This does a pass
 // on the function to find things that will need special handling. Shared logic
@@ -135,9 +134,8 @@
     return !brIfsToFix.empty();
   }
 };
-=======
+
 using StackIR = std::vector<StackInst*>;
->>>>>>> 7b2e0190
 
 class BinaryInstWriter : public OverriddenVisitor<BinaryInstWriter> {
 public:
@@ -527,46 +525,11 @@
   bool sourceMap;
 };
 
-<<<<<<< HEAD
-// Binaryen IR to stack IR converter
-// Queues the expressions linearly in Stack IR (SIR)
-class StackIRGenerator : public BinaryenIRWriter<StackIRGenerator> {
-public:
-  StackIRGenerator(Module& module,
-                   Function* func,
-                   BinaryWritingContext& context)
-    : BinaryenIRWriter<StackIRGenerator>(func), module(module),
-      context(context) {}
-
-  void emit(Expression* curr);
-  void emitScopeEnd(Expression* curr);
-  void emitHeader() {}
-  void emitIfElse(If* curr) {
-    stackIR.push_back(makeStackInst(StackInst::IfElse, curr));
-  }
-  void emitCatch(Try* curr, Index i) {
-    stackIR.push_back(makeStackInst(StackInst::Catch, curr));
-  }
-  void emitCatchAll(Try* curr) {
-    stackIR.push_back(makeStackInst(StackInst::CatchAll, curr));
-  }
-  void emitDelegate(Try* curr) {
-    stackIR.push_back(makeStackInst(StackInst::Delegate, curr));
-  }
-  void emitFunctionEnd() {}
-  void emitUnreachable() {
-    stackIR.push_back(makeStackInst(Builder(module).makeUnreachable()));
-  }
-  void emitDebugLocation(Expression* curr) {}
-
-  StackIR& getStackIR() { return stackIR; }
-=======
 // Binaryen IR to stack IR converter for an entire module. Generates all the
 // StackIR in parallel, and then allows querying for the StackIR of individual
 // functions.
 class ModuleStackIR {
   ModuleUtils::ParallelFunctionAnalysis<StackIR> analysis;
->>>>>>> 7b2e0190
 
 public:
   ModuleStackIR(Module& wasm, const PassOptions& options);
@@ -580,16 +543,13 @@
     }
     return &iter->second;
   }
-<<<<<<< HEAD
-
-  void fixBrIf(Expression* curr);
-
-  Module& module;
-  BinaryWritingContext& context;
-
-  StackIR stackIR; // filled in write()
-=======
->>>>>>> 7b2e0190
+
+  // Generate StackIR for a specific function. This is useful in cases that we
+  // do not generate StackIR for all functions (as the constructor here does).
+  // This is used in binary writing for rare cases in which we must use StackIR
+  // for some reason. "Minimal" is used here as this never optimizes the IR: it
+  // generates the simplest StackIR.
+  static std::unique_ptr<StackIR> generateMinimalStackIR(Function* func, Module& wasm, const PassOptions& options);
 };
 
 // Stack IR to binary writer
@@ -602,14 +562,9 @@
                         StackIR& stackIR,
                         bool sourceMap = false,
                         bool DWARF = false)
-<<<<<<< HEAD
     : parent(parent),
       writer(parent, context, o, func, sourceMap, DWARF), func(func),
-      sourceMap(sourceMap) {}
-=======
-    : parent(parent), writer(parent, o, func, sourceMap, DWARF), func(func),
       stackIR(stackIR), sourceMap(sourceMap) {}
->>>>>>> 7b2e0190
 
   void write();
 
