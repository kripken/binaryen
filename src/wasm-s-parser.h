/*
 * Copyright 2015 WebAssembly Community Group participants
 *
 * Licensed under the Apache License, Version 2.0 (the "License");
 * you may not use this file except in compliance with the License.
 * You may obtain a copy of the License at
 *
 *     http://www.apache.org/licenses/LICENSE-2.0
 *
 * Unless required by applicable law or agreed to in writing, software
 * distributed under the License is distributed on an "AS IS" BASIS,
 * WITHOUT WARRANTIES OR CONDITIONS OF ANY KIND, either express or implied.
 * See the License for the specific language governing permissions and
 * limitations under the License.
 */

//
// Parses WebAssembly code in S-Expression format, as in .wast files
// such as are in the spec test suite.
//

#ifndef wasm_wasm_s_parser_h
#define wasm_wasm_s_parser_h

#include "mixed_arena.h"
#include "parsing.h" // for UniqueNameMapper. TODO: move dependency to cpp file?
#include "wasm-builder.h"
#include "wasm.h"

namespace wasm {

class SourceLocation {
public:
  cashew::IString filename;
  uint32_t line;
  uint32_t column;
  SourceLocation(cashew::IString filename_,
                 uint32_t line_,
                 uint32_t column_ = 0)
    : filename(filename_), line(line_), column(column_) {}
};

//
// An element in an S-Expression: a list or a string
//
class Element {
  typedef ArenaVector<Element*> List;

  bool isList_ = true;
  List list_;
  cashew::IString str_;
  bool dollared_;
  bool quoted_;

public:
  Element(MixedArena& allocator) : list_(allocator) {}

  bool isList() const { return isList_; }
  bool isStr() const { return !isList_; }
  bool dollared() const { return isStr() && dollared_; }
  bool quoted() const { return isStr() && quoted_; }

  size_t line = -1;
  size_t col = -1;
  // original locations at the start/end of the S-Expression list
  SourceLocation* startLoc = nullptr;
  SourceLocation* endLoc = nullptr;

  // list methods
  List& list();
  Element* operator[](unsigned i);
  size_t size() { return list().size(); }

  // string methods
  cashew::IString str() const;
  const char* c_str() const;
  Element* setString(cashew::IString str__, bool dollared__, bool quoted__);
  Element* setMetadata(size_t line_, size_t col_, SourceLocation* startLoc_);

  // comparisons
<<<<<<< HEAD
  bool operator==(Name name) {
    return isStr() && str() == name;
  }

  template<typename T>
  bool operator!=(T t) {
    return !(*this == t);
  }
=======
  bool operator==(Name name) { return isStr() && str() == name; }

  template<typename T> bool operator!=(T t) { return !(*this == t); }
>>>>>>> 4607eb8a

  // printing
  friend std::ostream& operator<<(std::ostream& o, Element& e);
  void dump();
};

//
// Generic S-Expression parsing into lists
//
class SExpressionParser {
  char* input;
  size_t line;
  char* lineStart;
  SourceLocation* loc = nullptr;

  MixedArena allocator;

public:
  // Assumes control of and modifies the input.
  SExpressionParser(char* input);
  Element* root;

private:
  Element* parse();
  void skipWhitespace();
  void parseDebugLocation();
  Element* parseString();
};

//
// SExpressions => WebAssembly module
//
class SExpressionWasmBuilder {
  Module& wasm;
  MixedArena& allocator;
  IRProfile profile;
  std::vector<Signature> signatures;
  std::unordered_map<std::string, size_t> signatureIndices;
  std::vector<Name> functionNames;
  std::vector<Name> globalNames;
  std::vector<Name> eventNames;
  int functionCounter = 0;
  int globalCounter = 0;
  int eventCounter = 0;
  int tableCounter = 0;
  int memoryCounter = 0;
  // we need to know function return types before we parse their contents
  std::map<Name, Signature> functionSignatures;
  std::unordered_map<cashew::IString, Index> debugInfoFileIndices;

public:
  // Assumes control of and modifies the input.
  SExpressionWasmBuilder(Module& wasm, Element& module, IRProfile profile);

private:
  // pre-parse types and function definitions, so we know function return types
  // before parsing their contents
  void preParseFunctionType(Element& s);
  bool isImport(Element& curr);
  void preParseImports(Element& curr);
  void parseModuleElement(Element& curr);

  // function parsing state
  std::unique_ptr<Function> currFunction;
  bool brokeToAutoBlock;

  UniqueNameMapper nameMapper;

  // Given a function signature type's name, return the signature
  Signature getFunctionSignature(Element& s);
  Name getFunctionName(Element& s);
  Name getGlobalName(Element& s);
  Name getEventName(Element& s);
  void parseStart(Element& s) { wasm.addStart(getFunctionName(*s[1])); }

  // returns the next index in s
  size_t parseFunctionNames(Element& s, Name& name, Name& exportName);
  void parseFunction(Element& s, bool preParseImport = false);

  Type stringToType(cashew::IString str,
                    bool allowError = false,
                    bool prefix = false) {
    return stringToType(str.str, allowError, prefix);
  }
  Type
  stringToType(const char* str, bool allowError = false, bool prefix = false);
  HeapType stringToHeapType(cashew::IString str, bool prefix = false) {
    return stringToHeapType(str.str, prefix);
  }
  HeapType stringToHeapType(const char* str, bool prefix = false);
  Type elementToType(Element& s);
  Type stringToLaneType(const char* str);
  bool isType(cashew::IString str) {
    return stringToType(str, true) != Type::none;
  }

public:
  Expression* parseExpression(Element* s) { return parseExpression(*s); }
  Expression* parseExpression(Element& s);

  Module& getModule() { return wasm; }

private:
  Expression* makeExpression(Element& s);
  Expression* makeUnreachable();
  Expression* makeNop();
  Expression* makeBinary(Element& s, BinaryOp op);
  Expression* makeUnary(Element& s, UnaryOp op);
  Expression* makeSelect(Element& s);
  Expression* makeDrop(Element& s);
  Expression* makeMemorySize(Element& s);
  Expression* makeMemoryGrow(Element& s);
  Index getLocalIndex(Element& s);
  Expression* makeLocalGet(Element& s);
  Expression* makeLocalTee(Element& s);
  Expression* makeLocalSet(Element& s);
  Expression* makeGlobalGet(Element& s);
  Expression* makeGlobalSet(Element& s);
  Expression* makeBlock(Element& s);
  Expression* makeThenOrElse(Element& s);
  Expression* makeConst(Element& s, Type type);
  Expression* makeLoad(Element& s, Type type, bool isAtomic);
  Expression* makeStore(Element& s, Type type, bool isAtomic);
  Expression* makeAtomicRMWOrCmpxchg(Element& s, Type type);
  Expression*
  makeAtomicRMW(Element& s, Type type, uint8_t bytes, const char* extra);
  Expression*
  makeAtomicCmpxchg(Element& s, Type type, uint8_t bytes, const char* extra);
  Expression* makeAtomicWait(Element& s, Type type);
  Expression* makeAtomicNotify(Element& s);
  Expression* makeAtomicFence(Element& s);
  Expression* makeSIMDExtract(Element& s, SIMDExtractOp op, size_t lanes);
  Expression* makeSIMDReplace(Element& s, SIMDReplaceOp op, size_t lanes);
  Expression* makeSIMDShuffle(Element& s);
  Expression* makeSIMDTernary(Element& s, SIMDTernaryOp op);
  Expression* makeSIMDShift(Element& s, SIMDShiftOp op);
  Expression* makeSIMDLoad(Element& s, SIMDLoadOp op);
  Expression* makeSIMDLoadStoreLane(Element& s, SIMDLoadStoreLaneOp op);
  Expression* makeMemoryInit(Element& s);
  Expression* makeDataDrop(Element& s);
  Expression* makeMemoryCopy(Element& s);
  Expression* makeMemoryFill(Element& s);
  Expression* makePush(Element& s);
  Expression* makePop(Element& s);
  Expression* makeIf(Element& s);
  Expression* makeMaybeBlock(Element& s, size_t i, Type type);
  Expression* makeLoop(Element& s);
  Expression* makeCall(Element& s, bool isReturn);
  Expression* makeCallIndirect(Element& s, bool isReturn);
  template<class T>
  void parseCallOperands(Element& s, Index i, Index j, T* call) {
    while (i < j) {
      call->operands.push_back(parseExpression(s[i]));
      i++;
    }
  }
  Name getLabel(Element& s);
  Expression* makeBreak(Element& s);
  Expression* makeBreakTable(Element& s);
  Expression* makeReturn(Element& s);
  Expression* makeRefNull(Element& s);
  Expression* makeRefIsNull(Element& s);
  Expression* makeRefFunc(Element& s);
  Expression* makeRefEq(Element& s);
  Expression* makeTry(Element& s);
  Expression* makeTryOrCatchBody(Element& s, Type type, bool isTry);
  Expression* makeThrow(Element& s);
  Expression* makeRethrow(Element& s);
  Expression* makeBrOnExn(Element& s);
  Expression* makeTupleMake(Element& s);
  Expression* makeTupleExtract(Element& s);
  Expression* makeCallRef(Element& s, bool isReturn);
  Expression* makeI31New(Element& s);
  Expression* makeI31Get(Element& s, bool signed_);
  Expression* makeRefTest(Element& s);
  Expression* makeRefCast(Element& s);
  Expression* makeBrOnCast(Element& s);
  Expression* makeRttCanon(Element& s);
  Expression* makeRttSub(Element& s);
  Expression* makeStructNew(Element& s, bool default_);
  Expression* makeStructGet(Element& s);
  Expression* makeStructGet(Element& s, bool signed_);
  Expression* makeStructSet(Element& s);
  Expression* makeArrayNew(Element& s, bool default_);
  Expression* makeArrayGet(Element& s);
  Expression* makeArrayGet(Element& s, bool signed_);
  Expression* makeArraySet(Element& s);
  Expression* makeArrayLen(Element& s);

  // Helper functions
  Type parseOptionalResultType(Element& s, Index& i);
  Index parseMemoryLimits(Element& s, Index i);
  Index parseMemoryIndex(Element& s, Index i);
  std::vector<Type> parseParamOrLocal(Element& s);
  std::vector<NameType> parseParamOrLocal(Element& s, size_t& localIndex);
  std::vector<Type> parseResults(Element& s);
  Signature parseTypeRef(Element& s);
  size_t parseTypeUse(Element& s,
                      size_t startPos,
                      Signature& functionSignature,
                      std::vector<NameType>& namedParams);
  size_t
  parseTypeUse(Element& s, size_t startPos, Signature& functionSignature);

  void stringToBinary(const char* input, size_t size, std::vector<char>& data);
  void parseMemory(Element& s, bool preParseImport = false);
  void parseData(Element& s);
  void parseInnerData(Element& s, Index i, Expression* offset, bool isPassive);
  void parseExport(Element& s);
  void parseImport(Element& s);
  void parseGlobal(Element& s, bool preParseImport = false);
  void parseTable(Element& s, bool preParseImport = false);
  void parseElem(Element& s);
  void parseInnerElem(Element& s, Index i = 1, Expression* offset = nullptr);
  void parseType(Element& s);
  void parseEvent(Element& s, bool preParseImport = false);

  Function::DebugLocation getDebugLocation(const SourceLocation& loc);
};

} // namespace wasm

#endif // wasm_wasm_s_parser_h<|MERGE_RESOLUTION|>--- conflicted
+++ resolved
@@ -78,20 +78,9 @@
   Element* setMetadata(size_t line_, size_t col_, SourceLocation* startLoc_);
 
   // comparisons
-<<<<<<< HEAD
-  bool operator==(Name name) {
-    return isStr() && str() == name;
-  }
-
-  template<typename T>
-  bool operator!=(T t) {
-    return !(*this == t);
-  }
-=======
   bool operator==(Name name) { return isStr() && str() == name; }
 
   template<typename T> bool operator!=(T t) { return !(*this == t); }
->>>>>>> 4607eb8a
 
   // printing
   friend std::ostream& operator<<(std::ostream& o, Element& e);
