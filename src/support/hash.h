--- conflicted
+++ resolved
@@ -29,12 +29,7 @@
 
 // Combines two digests into the first digest. Use instead of `rehash` if
 // `otherDigest` is another digest and not a `size_t` value.
-<<<<<<< HEAD
-static inline void hash_combine(std::size_t& digest,
-                                const std::size_t otherDigest) {
-=======
 inline void hash_combine(std::size_t& digest, const std::size_t otherDigest) {
->>>>>>> e74a6307
   // see: boost/container_hash/hash.hpp
   // The constant is the N-bits reciprocal of the golden ratio:
   //  phi = (1 + sqrt(5)) / 2
