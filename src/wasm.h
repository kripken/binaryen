--- conflicted
+++ resolved
@@ -2068,19 +2068,10 @@
   Invalid = -1
 };
 
-<<<<<<< HEAD
-// The kind of a top-level module item. All such items are referred to by name
-// in the IR (that is, the IR is relocatable), and so they are subclasses of the
-// Named class.
-//
-// The values here must match those in ExternalKind. Unfortunately, C++ has no
-// good way to extend an enum.
-=======
 // The kind of a top-level module item. (This overlaps with ExternalKind, but
 // C++ has no good way to extend an enum.) All such items are referred to by
 // name in the IR (that is, the IR is relocatable), and so they are subclasses
 // of the Named class.
->>>>>>> a2fca965
 enum class ModuleItemKind {
   Function = 0,
   Table = 1,
