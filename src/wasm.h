--- conflicted
+++ resolved
@@ -1179,11 +1179,7 @@
 
   // General debugging info: map every instruction to its original position in
   // the binary, relative to the beginning of the code section.
-<<<<<<< HEAD
   BinaryLocationsMap binaryLocations;
-=======
-  std::unordered_map<Expression*, uint32_t> binaryLocations;
->>>>>>> e5ea0cc3
 
   size_t getNumParams();
   size_t getNumVars();
