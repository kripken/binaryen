--- conflicted
+++ resolved
@@ -2123,17 +2123,10 @@
       if (value.type == Type::i32) {
         switch (bytes) {
           case 1: {
-<<<<<<< HEAD
-            return value.and_(Literal(int32_t(0xff)));
-          }
-          case 2: {
-            return value.and_(Literal(int32_t(0xffff)));
-=======
             return value.and_(Literal(uint32_t(0xff)));
           }
           case 2: {
             return value.and_(Literal(uint32_t(0xffff)));
->>>>>>> 1bddd6be
           }
           case 4: {
             break;
@@ -2145,15 +2138,6 @@
         assert(value.type == Type::i64);
         switch (bytes) {
           case 1: {
-<<<<<<< HEAD
-            return value.and_(Literal(int64_t(0xff)));
-          }
-          case 2: {
-            return value.and_(Literal(int64_t(0xffff)));
-          }
-          case 4: {
-            return value.and_(Literal(int64_t(0xffffffffL)));
-=======
             return value.and_(Literal(uint64_t(0xff)));
           }
           case 2: {
@@ -2161,7 +2145,6 @@
           }
           case 4: {
             return value.and_(Literal(uint64_t(0xffffffffUL)));
->>>>>>> 1bddd6be
           }
           case 8: {
             break;
@@ -2259,10 +2242,6 @@
   }
 
   Address getFinalAddressWithoutOffset(Literal ptr, Index bytes) {
-<<<<<<< HEAD
-    Address memorySizeBytes = memorySize * Memory::kPageSize;
-=======
->>>>>>> 1bddd6be
     uint64_t addr = ptr.type == Type::i32 ? ptr.geti32() : ptr.geti64();
     checkLoadAddress(addr, bytes);
     return addr;
