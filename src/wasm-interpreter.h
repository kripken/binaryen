/*
 * Copyright 2015 WebAssembly Community Group participants
 *
 * Licensed under the Apache License, Version 2.0 (the "License");
 * you may not use this file except in compliance with the License.
 * You may obtain a copy of the License at
 *
 *     http://www.apache.org/licenses/LICENSE-2.0
 *
 * Unless required by applicable law or agreed to in writing, software
 * distributed under the License is distributed on an "AS IS" BASIS,
 * WITHOUT WARRANTIES OR CONDITIONS OF ANY KIND, either express or implied.
 * See the License for the specific language governing permissions and
 * limitations under the License.
 */

//
// Simple WebAssembly interpreter. This operates directly on the AST,
// for simplicity and clarity. A goal is for it to be possible for
// people to read this code and understand WebAssembly semantics.
//

#ifndef wasm_wasm_interpreter_h
#define wasm_wasm_interpreter_h

#include <cmath>
#include <limits.h>
#include <sstream>
#include <variant>

#include "ir/module-utils.h"
#include "support/bits.h"
#include "support/safe_integer.h"
#include "wasm-builder.h"
#include "wasm-traversal.h"
#include "wasm.h"

namespace wasm {

struct WasmException {
  Name tag;
  Literals values;
};
std::ostream& operator<<(std::ostream& o, const WasmException& exn);

using namespace cashew;

// Utilities

extern Name WASM, RETURN_FLOW, NONCONSTANT_FLOW;

// Stuff that flows around during executing expressions: a literal, or a change
// in control flow.
class Flow {
public:
  Flow() : values() {}
  Flow(Literal value) : values{value} { assert(value.type.isConcrete()); }
  Flow(Literals& values) : values(values) {}
  Flow(Literals&& values) : values(std::move(values)) {}
  Flow(Name breakTo) : values(), breakTo(breakTo) {}
  Flow(Name breakTo, Literal value) : values{value}, breakTo(breakTo) {}

  Literals values;
  Name breakTo; // if non-null, a break is going on

  // A helper function for the common case where there is only one value
  const Literal& getSingleValue() {
    assert(values.size() == 1);
    return values[0];
  }

  Type getType() { return values.getType(); }

  Expression* getConstExpression(Module& module) {
    assert(values.size() > 0);
    Builder builder(module);
    return builder.makeConstantExpression(values);
  }

  bool breaking() { return breakTo.is(); }

  void clearIf(Name target) {
    if (breakTo == target) {
      breakTo.clear();
    }
  }

  friend std::ostream& operator<<(std::ostream& o, const Flow& flow) {
    o << "(flow " << (flow.breakTo.is() ? flow.breakTo.str : "-") << " : {";
    for (size_t i = 0; i < flow.values.size(); ++i) {
      if (i > 0) {
        o << ", ";
      }
      o << flow.values[i];
    }
    o << "})";
    return o;
  }
};

// Debugging helpers
#ifdef WASM_INTERPRETER_DEBUG
class Indenter {
  static int indentLevel;

  const char* entryName;

public:
  Indenter(const char* entry);
  ~Indenter();

  static void print();
};

#define NOTE_ENTER(x)                                                          \
  Indenter _int_blah(x);                                                       \
  {                                                                            \
    Indenter::print();                                                         \
    std::cout << "visit " << x << " : " << curr << "\n";                       \
  }
#define NOTE_ENTER_(x)                                                         \
  Indenter _int_blah(x);                                                       \
  {                                                                            \
    Indenter::print();                                                         \
    std::cout << "visit " << x << "\n";                                        \
  }
#define NOTE_NAME(p0)                                                          \
  {                                                                            \
    Indenter::print();                                                         \
    std::cout << "name " << '(' << Name(p0) << ")\n";                          \
  }
#define NOTE_EVAL1(p0)                                                         \
  {                                                                            \
    Indenter::print();                                                         \
    std::cout << "eval " #p0 " (" << p0 << ")\n";                              \
  }
#define NOTE_EVAL2(p0, p1)                                                     \
  {                                                                            \
    Indenter::print();                                                         \
    std::cout << "eval " #p0 " (" << p0 << "), " #p1 " (" << p1 << ")\n";      \
  }
#else // WASM_INTERPRETER_DEBUG
#define NOTE_ENTER(x)
#define NOTE_ENTER_(x)
#define NOTE_NAME(p0)
#define NOTE_EVAL1(p0)
#define NOTE_EVAL2(p0, p1)
#endif // WASM_INTERPRETER_DEBUG

// Execute an expression
template<typename SubType>
class ExpressionRunner : public OverriddenVisitor<SubType, Flow> {
  SubType* self() { return static_cast<SubType*>(this); }

protected:
  // Optional module context to search for globals and called functions. NULL if
  // we are not interested in any context.
  Module* module = nullptr;

  // Maximum depth before giving up.
  Index maxDepth;
  Index depth = 0;

  // Maximum iterations before giving up on a loop.
  Index maxLoopIterations;

  Flow generateArguments(const ExpressionList& operands, Literals& arguments) {
    NOTE_ENTER_("generateArguments");
    arguments.reserve(operands.size());
    for (auto expression : operands) {
      Flow flow = self()->visit(expression);
      if (flow.breaking()) {
        return flow;
      }
      NOTE_EVAL1(flow.values);
      arguments.push_back(flow.getSingleValue());
    }
    return Flow();
  }

public:
  // Indicates no limit of maxDepth or maxLoopIterations.
  static const Index NO_LIMIT = 0;

  ExpressionRunner(Module* module = nullptr,
                   Index maxDepth = NO_LIMIT,
                   Index maxLoopIterations = NO_LIMIT)
    : module(module), maxDepth(maxDepth), maxLoopIterations(maxLoopIterations) {
  }
  virtual ~ExpressionRunner() = default;

  Flow visit(Expression* curr) {
    depth++;
    if (maxDepth != NO_LIMIT && depth > maxDepth) {
      hostLimit("interpreter recursion limit");
    }
    auto ret = OverriddenVisitor<SubType, Flow>::visit(curr);
    if (!ret.breaking()) {
      Type type = ret.getType();
      if (type.isConcrete() || curr->type.isConcrete()) {
#if 1 // def WASM_INTERPRETER_DEBUG
        if (!Type::isSubType(type, curr->type)) {
          std::cerr << "expected " << curr->type << ", seeing " << type
                    << " from\n"
                    << *curr << '\n';
        }
#endif
        assert(Type::isSubType(type, curr->type));
      }
    }
    depth--;
    return ret;
  }

  // Gets the module this runner is operating on.
  Module* getModule() { return module; }

  Flow visitBlock(Block* curr) {
    NOTE_ENTER("Block");
    // special-case Block, because Block nesting (in their first element) can be
    // incredibly deep
    std::vector<Block*> stack;
    stack.push_back(curr);
    while (curr->list.size() > 0 && curr->list[0]->is<Block>()) {
      curr = curr->list[0]->cast<Block>();
      stack.push_back(curr);
    }
    Flow flow;
    auto* top = stack.back();
    while (stack.size() > 0) {
      curr = stack.back();
      stack.pop_back();
      if (flow.breaking()) {
        flow.clearIf(curr->name);
        continue;
      }
      auto& list = curr->list;
      for (size_t i = 0; i < list.size(); i++) {
        if (curr != top && i == 0) {
          // one of the block recursions we already handled
          continue;
        }
        flow = visit(list[i]);
        if (flow.breaking()) {
          flow.clearIf(curr->name);
          break;
        }
      }
    }
    return flow;
  }
  Flow visitIf(If* curr) {
    NOTE_ENTER("If");
    Flow flow = visit(curr->condition);
    if (flow.breaking()) {
      return flow;
    }
    NOTE_EVAL1(flow.values);
    if (flow.getSingleValue().geti32()) {
      Flow flow = visit(curr->ifTrue);
      if (!flow.breaking() && !curr->ifFalse) {
        flow = Flow(); // if_else returns a value, but if does not
      }
      return flow;
    }
    if (curr->ifFalse) {
      return visit(curr->ifFalse);
    }
    return Flow();
  }
  Flow visitLoop(Loop* curr) {
    NOTE_ENTER("Loop");
    Index loopCount = 0;
    while (1) {
      Flow flow = visit(curr->body);
      if (flow.breaking()) {
        if (flow.breakTo == curr->name) {
          if (maxLoopIterations != NO_LIMIT &&
              ++loopCount >= maxLoopIterations) {
            return Flow(NONCONSTANT_FLOW);
          }
          continue; // lol
        }
      }
      // loop does not loop automatically, only continue achieves that
      return flow;
    }
  }
  Flow visitBreak(Break* curr) {
    NOTE_ENTER("Break");
    bool condition = true;
    Flow flow;
    if (curr->value) {
      flow = visit(curr->value);
      if (flow.breaking()) {
        return flow;
      }
    }
    if (curr->condition) {
      Flow conditionFlow = visit(curr->condition);
      if (conditionFlow.breaking()) {
        return conditionFlow;
      }
      condition = conditionFlow.getSingleValue().getInteger() != 0;
      if (!condition) {
        return flow;
      }
    }
    flow.breakTo = curr->name;
    return flow;
  }
  Flow visitSwitch(Switch* curr) {
    NOTE_ENTER("Switch");
    Flow flow;
    Literals values;
    if (curr->value) {
      flow = visit(curr->value);
      if (flow.breaking()) {
        return flow;
      }
      values = flow.values;
    }
    flow = visit(curr->condition);
    if (flow.breaking()) {
      return flow;
    }
    int64_t index = flow.getSingleValue().getInteger();
    Name target = curr->default_;
    if (index >= 0 && (size_t)index < curr->targets.size()) {
      target = curr->targets[(size_t)index];
    }
    flow.breakTo = target;
    flow.values = values;
    return flow;
  }

  Flow visitConst(Const* curr) {
    NOTE_ENTER("Const");
    NOTE_EVAL1(curr->value);
    return Flow(curr->value); // heh
  }

  // Unary and Binary nodes, the core math computations. We mostly just
  // delegate to the Literal::* methods, except we handle traps here.

  Flow visitUnary(Unary* curr) {
    NOTE_ENTER("Unary");
    Flow flow = visit(curr->value);
    if (flow.breaking()) {
      return flow;
    }
    Literal value = flow.getSingleValue();
    NOTE_EVAL1(value);
    switch (curr->op) {
      case ClzInt32:
      case ClzInt64:
        return value.countLeadingZeroes();
      case CtzInt32:
      case CtzInt64:
        return value.countTrailingZeroes();
      case PopcntInt32:
      case PopcntInt64:
        return value.popCount();
      case EqZInt32:
      case EqZInt64:
        return value.eqz();
      case ReinterpretInt32:
        return value.castToF32();
      case ReinterpretInt64:
        return value.castToF64();
      case ExtendSInt32:
        return value.extendToSI64();
      case ExtendUInt32:
        return value.extendToUI64();
      case WrapInt64:
        return value.wrapToI32();
      case ConvertUInt32ToFloat32:
      case ConvertUInt64ToFloat32:
        return value.convertUIToF32();
      case ConvertUInt32ToFloat64:
      case ConvertUInt64ToFloat64:
        return value.convertUIToF64();
      case ConvertSInt32ToFloat32:
      case ConvertSInt64ToFloat32:
        return value.convertSIToF32();
      case ConvertSInt32ToFloat64:
      case ConvertSInt64ToFloat64:
        return value.convertSIToF64();
      case ExtendS8Int32:
      case ExtendS8Int64:
        return value.extendS8();
      case ExtendS16Int32:
      case ExtendS16Int64:
        return value.extendS16();
      case ExtendS32Int64:
        return value.extendS32();
      case NegFloat32:
      case NegFloat64:
        return value.neg();
      case AbsFloat32:
      case AbsFloat64:
        return value.abs();
      case CeilFloat32:
      case CeilFloat64:
        return value.ceil();
      case FloorFloat32:
      case FloorFloat64:
        return value.floor();
      case TruncFloat32:
      case TruncFloat64:
        return value.trunc();
      case NearestFloat32:
      case NearestFloat64:
        return value.nearbyint();
      case SqrtFloat32:
      case SqrtFloat64:
        return value.sqrt();
      case TruncSFloat32ToInt32:
      case TruncSFloat64ToInt32:
      case TruncSFloat32ToInt64:
      case TruncSFloat64ToInt64:
        return truncSFloat(curr, value);
      case TruncUFloat32ToInt32:
      case TruncUFloat64ToInt32:
      case TruncUFloat32ToInt64:
      case TruncUFloat64ToInt64:
        return truncUFloat(curr, value);
      case TruncSatSFloat32ToInt32:
      case TruncSatSFloat64ToInt32:
        return value.truncSatToSI32();
      case TruncSatSFloat32ToInt64:
      case TruncSatSFloat64ToInt64:
        return value.truncSatToSI64();
      case TruncSatUFloat32ToInt32:
      case TruncSatUFloat64ToInt32:
        return value.truncSatToUI32();
      case TruncSatUFloat32ToInt64:
      case TruncSatUFloat64ToInt64:
        return value.truncSatToUI64();
      case ReinterpretFloat32:
        return value.castToI32();
      case PromoteFloat32:
        return value.extendToF64();
      case ReinterpretFloat64:
        return value.castToI64();
      case DemoteFloat64:
        return value.demote();
      case SplatVecI8x16:
        return value.splatI8x16();
      case SplatVecI16x8:
        return value.splatI16x8();
      case SplatVecI32x4:
        return value.splatI32x4();
      case SplatVecI64x2:
        return value.splatI64x2();
      case SplatVecF32x4:
        return value.splatF32x4();
      case SplatVecF64x2:
        return value.splatF64x2();
      case NotVec128:
        return value.notV128();
      case AnyTrueVec128:
        return value.anyTrueV128();
      case AbsVecI8x16:
        return value.absI8x16();
      case NegVecI8x16:
        return value.negI8x16();
      case AllTrueVecI8x16:
        return value.allTrueI8x16();
      case BitmaskVecI8x16:
        return value.bitmaskI8x16();
      case PopcntVecI8x16:
        return value.popcntI8x16();
      case AbsVecI16x8:
        return value.absI16x8();
      case NegVecI16x8:
        return value.negI16x8();
      case AllTrueVecI16x8:
        return value.allTrueI16x8();
      case BitmaskVecI16x8:
        return value.bitmaskI16x8();
      case AbsVecI32x4:
        return value.absI32x4();
      case NegVecI32x4:
        return value.negI32x4();
      case AllTrueVecI32x4:
        return value.allTrueI32x4();
      case BitmaskVecI32x4:
        return value.bitmaskI32x4();
      case AbsVecI64x2:
        return value.absI64x2();
      case NegVecI64x2:
        return value.negI64x2();
      case AllTrueVecI64x2:
        return value.allTrueI64x2();
      case BitmaskVecI64x2:
        return value.bitmaskI64x2();
      case AbsVecF32x4:
        return value.absF32x4();
      case NegVecF32x4:
        return value.negF32x4();
      case SqrtVecF32x4:
        return value.sqrtF32x4();
      case CeilVecF32x4:
        return value.ceilF32x4();
      case FloorVecF32x4:
        return value.floorF32x4();
      case TruncVecF32x4:
        return value.truncF32x4();
      case NearestVecF32x4:
        return value.nearestF32x4();
      case AbsVecF64x2:
        return value.absF64x2();
      case NegVecF64x2:
        return value.negF64x2();
      case SqrtVecF64x2:
        return value.sqrtF64x2();
      case CeilVecF64x2:
        return value.ceilF64x2();
      case FloorVecF64x2:
        return value.floorF64x2();
      case TruncVecF64x2:
        return value.truncF64x2();
      case NearestVecF64x2:
        return value.nearestF64x2();
      case ExtAddPairwiseSVecI8x16ToI16x8:
        return value.extAddPairwiseToSI16x8();
      case ExtAddPairwiseUVecI8x16ToI16x8:
        return value.extAddPairwiseToUI16x8();
      case ExtAddPairwiseSVecI16x8ToI32x4:
        return value.extAddPairwiseToSI32x4();
      case ExtAddPairwiseUVecI16x8ToI32x4:
        return value.extAddPairwiseToUI32x4();
      case TruncSatSVecF32x4ToVecI32x4:
      case RelaxedTruncSVecF32x4ToVecI32x4:
        return value.truncSatToSI32x4();
      case TruncSatUVecF32x4ToVecI32x4:
      case RelaxedTruncUVecF32x4ToVecI32x4:
        return value.truncSatToUI32x4();
      case ConvertSVecI32x4ToVecF32x4:
        return value.convertSToF32x4();
      case ConvertUVecI32x4ToVecF32x4:
        return value.convertUToF32x4();
      case ExtendLowSVecI8x16ToVecI16x8:
        return value.extendLowSToI16x8();
      case ExtendHighSVecI8x16ToVecI16x8:
        return value.extendHighSToI16x8();
      case ExtendLowUVecI8x16ToVecI16x8:
        return value.extendLowUToI16x8();
      case ExtendHighUVecI8x16ToVecI16x8:
        return value.extendHighUToI16x8();
      case ExtendLowSVecI16x8ToVecI32x4:
        return value.extendLowSToI32x4();
      case ExtendHighSVecI16x8ToVecI32x4:
        return value.extendHighSToI32x4();
      case ExtendLowUVecI16x8ToVecI32x4:
        return value.extendLowUToI32x4();
      case ExtendHighUVecI16x8ToVecI32x4:
        return value.extendHighUToI32x4();
      case ExtendLowSVecI32x4ToVecI64x2:
        return value.extendLowSToI64x2();
      case ExtendHighSVecI32x4ToVecI64x2:
        return value.extendHighSToI64x2();
      case ExtendLowUVecI32x4ToVecI64x2:
        return value.extendLowUToI64x2();
      case ExtendHighUVecI32x4ToVecI64x2:
        return value.extendHighUToI64x2();
      case ConvertLowSVecI32x4ToVecF64x2:
        return value.convertLowSToF64x2();
      case ConvertLowUVecI32x4ToVecF64x2:
        return value.convertLowUToF64x2();
      case TruncSatZeroSVecF64x2ToVecI32x4:
      case RelaxedTruncZeroSVecF64x2ToVecI32x4:
        return value.truncSatZeroSToI32x4();
      case TruncSatZeroUVecF64x2ToVecI32x4:
      case RelaxedTruncZeroUVecF64x2ToVecI32x4:
        return value.truncSatZeroUToI32x4();
      case DemoteZeroVecF64x2ToVecF32x4:
        return value.demoteZeroToF32x4();
      case PromoteLowVecF32x4ToVecF64x2:
        return value.promoteLowToF64x2();
      case InvalidUnary:
        WASM_UNREACHABLE("invalid unary op");
    }
    WASM_UNREACHABLE("invalid op");
  }
  Flow visitBinary(Binary* curr) {
    NOTE_ENTER("Binary");
    Flow flow = visit(curr->left);
    if (flow.breaking()) {
      return flow;
    }
    Literal left = flow.getSingleValue();
    flow = visit(curr->right);
    if (flow.breaking()) {
      return flow;
    }
    Literal right = flow.getSingleValue();
    NOTE_EVAL2(left, right);
    assert(curr->left->type.isConcrete() ? left.type == curr->left->type
                                         : true);
    assert(curr->right->type.isConcrete() ? right.type == curr->right->type
                                          : true);
    switch (curr->op) {
      case AddInt32:
      case AddInt64:
      case AddFloat32:
      case AddFloat64:
        return left.add(right);
      case SubInt32:
      case SubInt64:
      case SubFloat32:
      case SubFloat64:
        return left.sub(right);
      case MulInt32:
      case MulInt64:
      case MulFloat32:
      case MulFloat64:
        return left.mul(right);
      case DivSInt32: {
        if (right.getInteger() == 0) {
          trap("i32.div_s by 0");
        }
        if (left.getInteger() == std::numeric_limits<int32_t>::min() &&
            right.getInteger() == -1) {
          trap("i32.div_s overflow"); // signed division overflow
        }
        return left.divS(right);
      }
      case DivUInt32: {
        if (right.getInteger() == 0) {
          trap("i32.div_u by 0");
        }
        return left.divU(right);
      }
      case RemSInt32: {
        if (right.getInteger() == 0) {
          trap("i32.rem_s by 0");
        }
        if (left.getInteger() == std::numeric_limits<int32_t>::min() &&
            right.getInteger() == -1) {
          return Literal(int32_t(0));
        }
        return left.remS(right);
      }
      case RemUInt32: {
        if (right.getInteger() == 0) {
          trap("i32.rem_u by 0");
        }
        return left.remU(right);
      }
      case DivSInt64: {
        if (right.getInteger() == 0) {
          trap("i64.div_s by 0");
        }
        if (left.getInteger() == LLONG_MIN && right.getInteger() == -1LL) {
          trap("i64.div_s overflow"); // signed division overflow
        }
        return left.divS(right);
      }
      case DivUInt64: {
        if (right.getInteger() == 0) {
          trap("i64.div_u by 0");
        }
        return left.divU(right);
      }
      case RemSInt64: {
        if (right.getInteger() == 0) {
          trap("i64.rem_s by 0");
        }
        if (left.getInteger() == LLONG_MIN && right.getInteger() == -1LL) {
          return Literal(int64_t(0));
        }
        return left.remS(right);
      }
      case RemUInt64: {
        if (right.getInteger() == 0) {
          trap("i64.rem_u by 0");
        }
        return left.remU(right);
      }
      case DivFloat32:
      case DivFloat64:
        return left.div(right);
      case AndInt32:
      case AndInt64:
        return left.and_(right);
      case OrInt32:
      case OrInt64:
        return left.or_(right);
      case XorInt32:
      case XorInt64:
        return left.xor_(right);
      case ShlInt32:
      case ShlInt64:
        return left.shl(right);
      case ShrUInt32:
      case ShrUInt64:
        return left.shrU(right);
      case ShrSInt32:
      case ShrSInt64:
        return left.shrS(right);
      case RotLInt32:
      case RotLInt64:
        return left.rotL(right);
      case RotRInt32:
      case RotRInt64:
        return left.rotR(right);

      case EqInt32:
      case EqInt64:
      case EqFloat32:
      case EqFloat64:
        return left.eq(right);
      case NeInt32:
      case NeInt64:
      case NeFloat32:
      case NeFloat64:
        return left.ne(right);
      case LtSInt32:
      case LtSInt64:
        return left.ltS(right);
      case LtUInt32:
      case LtUInt64:
        return left.ltU(right);
      case LeSInt32:
      case LeSInt64:
        return left.leS(right);
      case LeUInt32:
      case LeUInt64:
        return left.leU(right);
      case GtSInt32:
      case GtSInt64:
        return left.gtS(right);
      case GtUInt32:
      case GtUInt64:
        return left.gtU(right);
      case GeSInt32:
      case GeSInt64:
        return left.geS(right);
      case GeUInt32:
      case GeUInt64:
        return left.geU(right);
      case LtFloat32:
      case LtFloat64:
        return left.lt(right);
      case LeFloat32:
      case LeFloat64:
        return left.le(right);
      case GtFloat32:
      case GtFloat64:
        return left.gt(right);
      case GeFloat32:
      case GeFloat64:
        return left.ge(right);

      case CopySignFloat32:
      case CopySignFloat64:
        return left.copysign(right);
      case MinFloat32:
      case MinFloat64:
        return left.min(right);
      case MaxFloat32:
      case MaxFloat64:
        return left.max(right);

      case EqVecI8x16:
        return left.eqI8x16(right);
      case NeVecI8x16:
        return left.neI8x16(right);
      case LtSVecI8x16:
        return left.ltSI8x16(right);
      case LtUVecI8x16:
        return left.ltUI8x16(right);
      case GtSVecI8x16:
        return left.gtSI8x16(right);
      case GtUVecI8x16:
        return left.gtUI8x16(right);
      case LeSVecI8x16:
        return left.leSI8x16(right);
      case LeUVecI8x16:
        return left.leUI8x16(right);
      case GeSVecI8x16:
        return left.geSI8x16(right);
      case GeUVecI8x16:
        return left.geUI8x16(right);
      case EqVecI16x8:
        return left.eqI16x8(right);
      case NeVecI16x8:
        return left.neI16x8(right);
      case LtSVecI16x8:
        return left.ltSI16x8(right);
      case LtUVecI16x8:
        return left.ltUI16x8(right);
      case GtSVecI16x8:
        return left.gtSI16x8(right);
      case GtUVecI16x8:
        return left.gtUI16x8(right);
      case LeSVecI16x8:
        return left.leSI16x8(right);
      case LeUVecI16x8:
        return left.leUI16x8(right);
      case GeSVecI16x8:
        return left.geSI16x8(right);
      case GeUVecI16x8:
        return left.geUI16x8(right);
      case EqVecI32x4:
        return left.eqI32x4(right);
      case NeVecI32x4:
        return left.neI32x4(right);
      case LtSVecI32x4:
        return left.ltSI32x4(right);
      case LtUVecI32x4:
        return left.ltUI32x4(right);
      case GtSVecI32x4:
        return left.gtSI32x4(right);
      case GtUVecI32x4:
        return left.gtUI32x4(right);
      case LeSVecI32x4:
        return left.leSI32x4(right);
      case LeUVecI32x4:
        return left.leUI32x4(right);
      case GeSVecI32x4:
        return left.geSI32x4(right);
      case GeUVecI32x4:
        return left.geUI32x4(right);
      case EqVecI64x2:
        return left.eqI64x2(right);
      case NeVecI64x2:
        return left.neI64x2(right);
      case LtSVecI64x2:
        return left.ltSI64x2(right);
      case GtSVecI64x2:
        return left.gtSI64x2(right);
      case LeSVecI64x2:
        return left.leSI64x2(right);
      case GeSVecI64x2:
        return left.geSI64x2(right);
      case EqVecF32x4:
        return left.eqF32x4(right);
      case NeVecF32x4:
        return left.neF32x4(right);
      case LtVecF32x4:
        return left.ltF32x4(right);
      case GtVecF32x4:
        return left.gtF32x4(right);
      case LeVecF32x4:
        return left.leF32x4(right);
      case GeVecF32x4:
        return left.geF32x4(right);
      case EqVecF64x2:
        return left.eqF64x2(right);
      case NeVecF64x2:
        return left.neF64x2(right);
      case LtVecF64x2:
        return left.ltF64x2(right);
      case GtVecF64x2:
        return left.gtF64x2(right);
      case LeVecF64x2:
        return left.leF64x2(right);
      case GeVecF64x2:
        return left.geF64x2(right);

      case AndVec128:
        return left.andV128(right);
      case OrVec128:
        return left.orV128(right);
      case XorVec128:
        return left.xorV128(right);
      case AndNotVec128:
        return left.andV128(right.notV128());

      case AddVecI8x16:
        return left.addI8x16(right);
      case AddSatSVecI8x16:
        return left.addSaturateSI8x16(right);
      case AddSatUVecI8x16:
        return left.addSaturateUI8x16(right);
      case SubVecI8x16:
        return left.subI8x16(right);
      case SubSatSVecI8x16:
        return left.subSaturateSI8x16(right);
      case SubSatUVecI8x16:
        return left.subSaturateUI8x16(right);
      case MinSVecI8x16:
        return left.minSI8x16(right);
      case MinUVecI8x16:
        return left.minUI8x16(right);
      case MaxSVecI8x16:
        return left.maxSI8x16(right);
      case MaxUVecI8x16:
        return left.maxUI8x16(right);
      case AvgrUVecI8x16:
        return left.avgrUI8x16(right);
      case AddVecI16x8:
        return left.addI16x8(right);
      case AddSatSVecI16x8:
        return left.addSaturateSI16x8(right);
      case AddSatUVecI16x8:
        return left.addSaturateUI16x8(right);
      case SubVecI16x8:
        return left.subI16x8(right);
      case SubSatSVecI16x8:
        return left.subSaturateSI16x8(right);
      case SubSatUVecI16x8:
        return left.subSaturateUI16x8(right);
      case MulVecI16x8:
        return left.mulI16x8(right);
      case MinSVecI16x8:
        return left.minSI16x8(right);
      case MinUVecI16x8:
        return left.minUI16x8(right);
      case MaxSVecI16x8:
        return left.maxSI16x8(right);
      case MaxUVecI16x8:
        return left.maxUI16x8(right);
      case AvgrUVecI16x8:
        return left.avgrUI16x8(right);
      case Q15MulrSatSVecI16x8:
        return left.q15MulrSatSI16x8(right);
      case ExtMulLowSVecI16x8:
        return left.extMulLowSI16x8(right);
      case ExtMulHighSVecI16x8:
        return left.extMulHighSI16x8(right);
      case ExtMulLowUVecI16x8:
        return left.extMulLowUI16x8(right);
      case ExtMulHighUVecI16x8:
        return left.extMulHighUI16x8(right);
      case AddVecI32x4:
        return left.addI32x4(right);
      case SubVecI32x4:
        return left.subI32x4(right);
      case MulVecI32x4:
        return left.mulI32x4(right);
      case MinSVecI32x4:
        return left.minSI32x4(right);
      case MinUVecI32x4:
        return left.minUI32x4(right);
      case MaxSVecI32x4:
        return left.maxSI32x4(right);
      case MaxUVecI32x4:
        return left.maxUI32x4(right);
      case DotSVecI16x8ToVecI32x4:
        return left.dotSI16x8toI32x4(right);
      case ExtMulLowSVecI32x4:
        return left.extMulLowSI32x4(right);
      case ExtMulHighSVecI32x4:
        return left.extMulHighSI32x4(right);
      case ExtMulLowUVecI32x4:
        return left.extMulLowUI32x4(right);
      case ExtMulHighUVecI32x4:
        return left.extMulHighUI32x4(right);
      case AddVecI64x2:
        return left.addI64x2(right);
      case SubVecI64x2:
        return left.subI64x2(right);
      case MulVecI64x2:
        return left.mulI64x2(right);
      case ExtMulLowSVecI64x2:
        return left.extMulLowSI64x2(right);
      case ExtMulHighSVecI64x2:
        return left.extMulHighSI64x2(right);
      case ExtMulLowUVecI64x2:
        return left.extMulLowUI64x2(right);
      case ExtMulHighUVecI64x2:
        return left.extMulHighUI64x2(right);

      case AddVecF32x4:
        return left.addF32x4(right);
      case SubVecF32x4:
        return left.subF32x4(right);
      case MulVecF32x4:
        return left.mulF32x4(right);
      case DivVecF32x4:
        return left.divF32x4(right);
      case MinVecF32x4:
      case RelaxedMinVecF32x4:
        return left.minF32x4(right);
      case MaxVecF32x4:
      case RelaxedMaxVecF32x4:
        return left.maxF32x4(right);
      case PMinVecF32x4:
        return left.pminF32x4(right);
      case PMaxVecF32x4:
        return left.pmaxF32x4(right);
      case AddVecF64x2:
        return left.addF64x2(right);
      case SubVecF64x2:
        return left.subF64x2(right);
      case MulVecF64x2:
        return left.mulF64x2(right);
      case DivVecF64x2:
        return left.divF64x2(right);
      case MinVecF64x2:
      case RelaxedMinVecF64x2:
        return left.minF64x2(right);
      case MaxVecF64x2:
      case RelaxedMaxVecF64x2:
        return left.maxF64x2(right);
      case PMinVecF64x2:
        return left.pminF64x2(right);
      case PMaxVecF64x2:
        return left.pmaxF64x2(right);

      case NarrowSVecI16x8ToVecI8x16:
        return left.narrowSToI8x16(right);
      case NarrowUVecI16x8ToVecI8x16:
        return left.narrowUToI8x16(right);
      case NarrowSVecI32x4ToVecI16x8:
        return left.narrowSToI16x8(right);
      case NarrowUVecI32x4ToVecI16x8:
        return left.narrowUToI16x8(right);

      case SwizzleVec8x16:
      case RelaxedSwizzleVec8x16:
        return left.swizzleI8x16(right);

      case InvalidBinary:
        WASM_UNREACHABLE("invalid binary op");
    }
    WASM_UNREACHABLE("invalid op");
  }
  Flow visitSIMDExtract(SIMDExtract* curr) {
    NOTE_ENTER("SIMDExtract");
    Flow flow = self()->visit(curr->vec);
    if (flow.breaking()) {
      return flow;
    }
    Literal vec = flow.getSingleValue();
    switch (curr->op) {
      case ExtractLaneSVecI8x16:
        return vec.extractLaneSI8x16(curr->index);
      case ExtractLaneUVecI8x16:
        return vec.extractLaneUI8x16(curr->index);
      case ExtractLaneSVecI16x8:
        return vec.extractLaneSI16x8(curr->index);
      case ExtractLaneUVecI16x8:
        return vec.extractLaneUI16x8(curr->index);
      case ExtractLaneVecI32x4:
        return vec.extractLaneI32x4(curr->index);
      case ExtractLaneVecI64x2:
        return vec.extractLaneI64x2(curr->index);
      case ExtractLaneVecF32x4:
        return vec.extractLaneF32x4(curr->index);
      case ExtractLaneVecF64x2:
        return vec.extractLaneF64x2(curr->index);
    }
    WASM_UNREACHABLE("invalid op");
  }
  Flow visitSIMDReplace(SIMDReplace* curr) {
    NOTE_ENTER("SIMDReplace");
    Flow flow = self()->visit(curr->vec);
    if (flow.breaking()) {
      return flow;
    }
    Literal vec = flow.getSingleValue();
    flow = self()->visit(curr->value);
    if (flow.breaking()) {
      return flow;
    }
    Literal value = flow.getSingleValue();
    switch (curr->op) {
      case ReplaceLaneVecI8x16:
        return vec.replaceLaneI8x16(value, curr->index);
      case ReplaceLaneVecI16x8:
        return vec.replaceLaneI16x8(value, curr->index);
      case ReplaceLaneVecI32x4:
        return vec.replaceLaneI32x4(value, curr->index);
      case ReplaceLaneVecI64x2:
        return vec.replaceLaneI64x2(value, curr->index);
      case ReplaceLaneVecF32x4:
        return vec.replaceLaneF32x4(value, curr->index);
      case ReplaceLaneVecF64x2:
        return vec.replaceLaneF64x2(value, curr->index);
    }
    WASM_UNREACHABLE("invalid op");
  }
  Flow visitSIMDShuffle(SIMDShuffle* curr) {
    NOTE_ENTER("SIMDShuffle");
    Flow flow = self()->visit(curr->left);
    if (flow.breaking()) {
      return flow;
    }
    Literal left = flow.getSingleValue();
    flow = self()->visit(curr->right);
    if (flow.breaking()) {
      return flow;
    }
    Literal right = flow.getSingleValue();
    return left.shuffleV8x16(right, curr->mask);
  }
  Flow visitSIMDTernary(SIMDTernary* curr) {
    NOTE_ENTER("SIMDBitselect");
    Flow flow = self()->visit(curr->a);
    if (flow.breaking()) {
      return flow;
    }
    Literal a = flow.getSingleValue();
    flow = self()->visit(curr->b);
    if (flow.breaking()) {
      return flow;
    }
    Literal b = flow.getSingleValue();
    flow = self()->visit(curr->c);
    if (flow.breaking()) {
      return flow;
    }
    Literal c = flow.getSingleValue();
    switch (curr->op) {
      case Bitselect:
      case LaneselectI8x16:
      case LaneselectI16x8:
      case LaneselectI32x4:
      case LaneselectI64x2:
        return c.bitselectV128(a, b);

      case RelaxedFmaVecF32x4:
        return a.relaxedFmaF32x4(b, c);
      case RelaxedFmsVecF32x4:
        return a.relaxedFmsF32x4(b, c);
      case RelaxedFmaVecF64x2:
        return a.relaxedFmaF64x2(b, c);
      case RelaxedFmsVecF64x2:
        return a.relaxedFmsF64x2(b, c);
      default:
        // TODO: implement signselect
        WASM_UNREACHABLE("not implemented");
    }
  }
  Flow visitSIMDShift(SIMDShift* curr) {
    NOTE_ENTER("SIMDShift");
    Flow flow = self()->visit(curr->vec);
    if (flow.breaking()) {
      return flow;
    }
    Literal vec = flow.getSingleValue();
    flow = self()->visit(curr->shift);
    if (flow.breaking()) {
      return flow;
    }
    Literal shift = flow.getSingleValue();
    switch (curr->op) {
      case ShlVecI8x16:
        return vec.shlI8x16(shift);
      case ShrSVecI8x16:
        return vec.shrSI8x16(shift);
      case ShrUVecI8x16:
        return vec.shrUI8x16(shift);
      case ShlVecI16x8:
        return vec.shlI16x8(shift);
      case ShrSVecI16x8:
        return vec.shrSI16x8(shift);
      case ShrUVecI16x8:
        return vec.shrUI16x8(shift);
      case ShlVecI32x4:
        return vec.shlI32x4(shift);
      case ShrSVecI32x4:
        return vec.shrSI32x4(shift);
      case ShrUVecI32x4:
        return vec.shrUI32x4(shift);
      case ShlVecI64x2:
        return vec.shlI64x2(shift);
      case ShrSVecI64x2:
        return vec.shrSI64x2(shift);
      case ShrUVecI64x2:
        return vec.shrUI64x2(shift);
    }
    WASM_UNREACHABLE("invalid op");
  }
  Flow visitSelect(Select* curr) {
    NOTE_ENTER("Select");
    Flow ifTrue = visit(curr->ifTrue);
    if (ifTrue.breaking()) {
      return ifTrue;
    }
    Flow ifFalse = visit(curr->ifFalse);
    if (ifFalse.breaking()) {
      return ifFalse;
    }
    Flow condition = visit(curr->condition);
    if (condition.breaking()) {
      return condition;
    }
    NOTE_EVAL1(condition.getSingleValue());
    return condition.getSingleValue().geti32() ? ifTrue : ifFalse; // ;-)
  }
  Flow visitDrop(Drop* curr) {
    NOTE_ENTER("Drop");
    Flow value = visit(curr->value);
    if (value.breaking()) {
      return value;
    }
    return Flow();
  }
  Flow visitReturn(Return* curr) {
    NOTE_ENTER("Return");
    Flow flow;
    if (curr->value) {
      flow = visit(curr->value);
      if (flow.breaking()) {
        return flow;
      }
      NOTE_EVAL1(flow.getSingleValue());
    }
    flow.breakTo = RETURN_FLOW;
    return flow;
  }
  Flow visitNop(Nop* curr) {
    NOTE_ENTER("Nop");
    return Flow();
  }
  Flow visitUnreachable(Unreachable* curr) {
    NOTE_ENTER("Unreachable");
    trap("unreachable");
    WASM_UNREACHABLE("unreachable");
  }

  Literal truncSFloat(Unary* curr, Literal value) {
    double val = value.getFloat();
    if (std::isnan(val)) {
      trap("truncSFloat of nan");
    }
    if (curr->type == Type::i32) {
      if (value.type == Type::f32) {
        if (!isInRangeI32TruncS(value.reinterpreti32())) {
          trap("i32.truncSFloat overflow");
        }
      } else {
        if (!isInRangeI32TruncS(value.reinterpreti64())) {
          trap("i32.truncSFloat overflow");
        }
      }
      return Literal(int32_t(val));
    } else {
      if (value.type == Type::f32) {
        if (!isInRangeI64TruncS(value.reinterpreti32())) {
          trap("i64.truncSFloat overflow");
        }
      } else {
        if (!isInRangeI64TruncS(value.reinterpreti64())) {
          trap("i64.truncSFloat overflow");
        }
      }
      return Literal(int64_t(val));
    }
  }

  Literal truncUFloat(Unary* curr, Literal value) {
    double val = value.getFloat();
    if (std::isnan(val)) {
      trap("truncUFloat of nan");
    }
    if (curr->type == Type::i32) {
      if (value.type == Type::f32) {
        if (!isInRangeI32TruncU(value.reinterpreti32())) {
          trap("i32.truncUFloat overflow");
        }
      } else {
        if (!isInRangeI32TruncU(value.reinterpreti64())) {
          trap("i32.truncUFloat overflow");
        }
      }
      return Literal(uint32_t(val));
    } else {
      if (value.type == Type::f32) {
        if (!isInRangeI64TruncU(value.reinterpreti32())) {
          trap("i64.truncUFloat overflow");
        }
      } else {
        if (!isInRangeI64TruncU(value.reinterpreti64())) {
          trap("i64.truncUFloat overflow");
        }
      }
      return Literal(uint64_t(val));
    }
  }
  Flow visitAtomicFence(AtomicFence* curr) {
    // Wasm currently supports only sequentially consistent atomics, in which
    // case atomic_fence can be lowered to nothing.
    NOTE_ENTER("AtomicFence");
    return Flow();
  }
  Flow visitTupleMake(TupleMake* curr) {
    NOTE_ENTER("tuple.make");
    Literals arguments;
    Flow flow = generateArguments(curr->operands, arguments);
    if (flow.breaking()) {
      return flow;
    }
    for (auto arg : arguments) {
      assert(arg.type.isConcrete());
      flow.values.push_back(arg);
    }
    return flow;
  }
  Flow visitTupleExtract(TupleExtract* curr) {
    NOTE_ENTER("tuple.extract");
    Flow flow = visit(curr->tuple);
    if (flow.breaking()) {
      return flow;
    }
    assert(flow.values.size() > curr->index);
    return Flow(flow.values[curr->index]);
  }
  Flow visitLocalGet(LocalGet* curr) { WASM_UNREACHABLE("unimp"); }
  Flow visitLocalSet(LocalSet* curr) { WASM_UNREACHABLE("unimp"); }
  Flow visitGlobalGet(GlobalGet* curr) { WASM_UNREACHABLE("unimp"); }
  Flow visitGlobalSet(GlobalSet* curr) { WASM_UNREACHABLE("unimp"); }
  Flow visitCall(Call* curr) { WASM_UNREACHABLE("unimp"); }
  Flow visitCallIndirect(CallIndirect* curr) { WASM_UNREACHABLE("unimp"); }
  Flow visitLoad(Load* curr) { WASM_UNREACHABLE("unimp"); }
  Flow visitStore(Store* curr) { WASM_UNREACHABLE("unimp"); }
  Flow visitMemorySize(MemorySize* curr) { WASM_UNREACHABLE("unimp"); }
  Flow visitMemoryGrow(MemoryGrow* curr) { WASM_UNREACHABLE("unimp"); }
  Flow visitMemoryInit(MemoryInit* curr) { WASM_UNREACHABLE("unimp"); }
  Flow visitDataDrop(DataDrop* curr) { WASM_UNREACHABLE("unimp"); }
  Flow visitMemoryCopy(MemoryCopy* curr) { WASM_UNREACHABLE("unimp"); }
  Flow visitMemoryFill(MemoryFill* curr) { WASM_UNREACHABLE("unimp"); }
  Flow visitAtomicRMW(AtomicRMW* curr) { WASM_UNREACHABLE("unimp"); }
  Flow visitAtomicCmpxchg(AtomicCmpxchg* curr) { WASM_UNREACHABLE("unimp"); }
  Flow visitAtomicWait(AtomicWait* curr) { WASM_UNREACHABLE("unimp"); }
  Flow visitAtomicNotify(AtomicNotify* curr) { WASM_UNREACHABLE("unimp"); }
  Flow visitSIMDLoad(SIMDLoad* curr) { WASM_UNREACHABLE("unimp"); }
  Flow visitSIMDLoadSplat(SIMDLoad* curr) { WASM_UNREACHABLE("unimp"); }
  Flow visitSIMDLoadExtend(SIMDLoad* curr) { WASM_UNREACHABLE("unimp"); }
  Flow visitSIMDLoadZero(SIMDLoad* curr) { WASM_UNREACHABLE("unimp"); }
  Flow visitSIMDLoadStoreLane(SIMDLoadStoreLane* curr) {
    WASM_UNREACHABLE("unimp");
  }
  Flow visitPop(Pop* curr) { WASM_UNREACHABLE("unimp"); }
  Flow visitCallRef(CallRef* curr) { WASM_UNREACHABLE("unimp"); }
  Flow visitRefNull(RefNull* curr) {
    NOTE_ENTER("RefNull");
    return Literal::makeNull(curr->type);
  }
  Flow visitRefIs(RefIs* curr) {
    NOTE_ENTER("RefIs");
    Flow flow = visit(curr->value);
    if (flow.breaking()) {
      return flow;
    }
    const auto& value = flow.getSingleValue();
    NOTE_EVAL1(value);
    switch (curr->op) {
      case RefIsNull:
        return Literal(value.isNull());
      case RefIsFunc:
        return Literal(!value.isNull() && value.type.isFunction());
      case RefIsData:
        return Literal(!value.isNull() && value.isData());
      case RefIsI31:
        return Literal(!value.isNull() &&
                       value.type.getHeapType() == HeapType::i31);
      default:
        WASM_UNREACHABLE("unimplemented ref.is_*");
    }
  }
  Flow visitRefFunc(RefFunc* curr) {
    NOTE_ENTER("RefFunc");
    NOTE_NAME(curr->func);
    return Literal::makeFunc(curr->func, curr->type);
  }
  Flow visitRefEq(RefEq* curr) {
    NOTE_ENTER("RefEq");
    Flow flow = visit(curr->left);
    if (flow.breaking()) {
      return flow;
    }
    auto left = flow.getSingleValue();
    flow = visit(curr->right);
    if (flow.breaking()) {
      return flow;
    }
    auto right = flow.getSingleValue();
    NOTE_EVAL2(left, right);
    return Literal(int32_t(left == right));
  }
  Flow visitTableGet(TableGet* curr) { WASM_UNREACHABLE("unimp"); }
  Flow visitTableSet(TableSet* curr) { WASM_UNREACHABLE("unimp"); }
  Flow visitTableSize(TableSize* curr) { WASM_UNREACHABLE("unimp"); }
  Flow visitTableGrow(TableGrow* curr) { WASM_UNREACHABLE("unimp"); }
  Flow visitTry(Try* curr) { WASM_UNREACHABLE("unimp"); }
  Flow visitThrow(Throw* curr) {
    NOTE_ENTER("Throw");
    Literals arguments;
    Flow flow = generateArguments(curr->operands, arguments);
    if (flow.breaking()) {
      return flow;
    }
    NOTE_EVAL1(curr->tag);
    WasmException exn;
    exn.tag = curr->tag;
    for (auto item : arguments) {
      exn.values.push_back(item);
    }
    throwException(exn);
    WASM_UNREACHABLE("throw");
  }
  Flow visitRethrow(Rethrow* curr) { WASM_UNREACHABLE("unimp"); }
  Flow visitI31New(I31New* curr) {
    NOTE_ENTER("I31New");
    Flow flow = visit(curr->value);
    if (flow.breaking()) {
      return flow;
    }
    const auto& value = flow.getSingleValue();
    NOTE_EVAL1(value);
    return Literal::makeI31(value.geti32());
  }
  Flow visitI31Get(I31Get* curr) {
    NOTE_ENTER("I31Get");
    Flow flow = visit(curr->i31);
    if (flow.breaking()) {
      return flow;
    }
    const auto& value = flow.getSingleValue();
    NOTE_EVAL1(value);
    return Literal(value.geti31(curr->signed_));
  }

  // Helper for ref.test, ref.cast, and br_on_cast, which share almost all their
  // logic except for what they return.
  struct Cast {
    // The control flow that preempts the cast.
    struct Breaking : Flow {
      Breaking(Flow breaking) : Flow(breaking) {}
    };
    // The null input to the cast.
    struct Null : Literal {
      Null(Literal original) : Literal(original) {}
    };
    // The result of the successful cast.
    struct Success : Literal {
      Success(Literal result) : Literal(result) {}
    };
    // The input to a failed cast.
    struct Failure : Literal {
      Failure(Literal original) : Literal(original) {}
    };

    std::variant<Breaking, Null, Success, Failure> state;

    template<class T> Cast(T state) : state(state) {}
    Flow* getBreaking() { return std::get_if<Breaking>(&state); }
    Literal* getNull() { return std::get_if<Null>(&state); }
    Literal* getSuccess() { return std::get_if<Success>(&state); }
    Literal* getFailure() { return std::get_if<Failure>(&state); }
    Literal* getNullOrFailure() {
      if (auto* original = getNull()) {
        return original;
      } else {
        return getFailure();
      }
    }
  };

  template<typename T> Cast doCast(T* curr) {
    Flow ref = self()->visit(curr->ref);
    if (ref.breaking()) {
      return typename Cast::Breaking{ref};
    }
    // The RTT value for the type we are trying to cast to.
    Literal intendedRtt;
    if (curr->rtt) {
      // This is a dynamic check with an RTT.
      Flow rtt = self()->visit(curr->rtt);
      if (rtt.breaking()) {
        return typename Cast::Breaking{rtt};
      }
      intendedRtt = rtt.getSingleValue();
    } else {
      // If there is no explicit RTT, use the canonical RTT for the static type.
      intendedRtt = Literal::makeCanonicalRtt(curr->intendedType);
    }
    Literal original = ref.getSingleValue();
    if (original.isNull()) {
      return typename Cast::Null{original};
    }
    // The input may not be GC data or a function; for example it could be an
    // externref or an i31. The cast definitely fails in these cases.
    if (!original.isData() && !original.isFunction()) {
      return typename Cast::Failure{original};
    }
    Literal actualRtt;
    if (original.isFunction()) {
      // Function references always have the canonical RTTs of the functions
      // they reference. We must have a module to look up the function's type to
      // get that canonical RTT.
      auto* func =
        module ? module->getFunctionOrNull(original.getFunc()) : nullptr;
      if (!func) {
        return typename Cast::Breaking{NONCONSTANT_FLOW};
      }
      actualRtt = Literal::makeCanonicalRtt(func->type);
    } else {
      assert(original.isData());
      actualRtt = original.getGCData()->rtt;
    };
    // We have the actual and intended RTTs, so perform the cast.
    if (actualRtt.isSubRtt(intendedRtt)) {
      Type resultType(intendedRtt.type.getHeapType(), NonNullable);
      if (original.isFunction()) {
        return typename Cast::Success{Literal{original.getFunc(), resultType}};
      } else {
        return
          typename Cast::Success{Literal(original.getGCData(), resultType)};
      }
    } else {
      return typename Cast::Failure{original};
    }
  }

  Flow visitRefTest(RefTest* curr) {
    NOTE_ENTER("RefTest");
    auto cast = doCast(curr);
    if (auto* breaking = cast.getBreaking()) {
      return *breaking;
    } else {
      return Literal(int32_t(bool(cast.getSuccess())));
    }
  }
  Flow visitRefCast(RefCast* curr) {
    NOTE_ENTER("RefCast");
    auto cast = doCast(curr);
    if (auto* breaking = cast.getBreaking()) {
      return *breaking;
    } else if (cast.getNull()) {
      return Literal::makeNull(Type(curr->type.getHeapType(), Nullable));
    } else if (auto* result = cast.getSuccess()) {
      return *result;
    }
    assert(cast.getFailure());
    trap("cast error");
    WASM_UNREACHABLE("unreachable");
  }
  Flow visitBrOn(BrOn* curr) {
    NOTE_ENTER("BrOn");
    // BrOnCast* uses the casting infrastructure, so handle them first.
    if (curr->op == BrOnCast || curr->op == BrOnCastFail) {
      auto cast = doCast(curr);
      if (auto* breaking = cast.getBreaking()) {
        return *breaking;
      } else if (auto* original = cast.getNullOrFailure()) {
        if (curr->op == BrOnCast) {
          return *original;
        } else {
          return Flow(curr->name, *original);
        }
      } else {
        auto* result = cast.getSuccess();
        assert(result);
        if (curr->op == BrOnCast) {
          return Flow(curr->name, *result);
        } else {
          return *result;
        }
      }
    }
    // The others do a simpler check for the type.
    Flow flow = visit(curr->ref);
    if (flow.breaking()) {
      return flow;
    }
    const auto& value = flow.getSingleValue();
    NOTE_EVAL1(value);
    if (curr->op == BrOnNull) {
      // Unlike the others, BrOnNull does not propagate the value if it takes
      // the branch.
      if (value.isNull()) {
        return Flow(curr->name);
      }
      // If the branch is not taken, we return the non-null value.
      return {value};
    }
    if (curr->op == BrOnNonNull) {
      // Unlike the others, BrOnNonNull does not return a value if it does not
      // take the branch.
      if (value.isNull()) {
        return Flow();
      }
      // If the branch is taken, we send the non-null value.
      return Flow(curr->name, value);
    }
    // See if the input is the right kind (ignoring the flipping behavior of
    // BrOn*).
    bool isRightKind;
    if (value.isNull()) {
      // A null is never the right kind.
      isRightKind = false;
    } else {
      switch (curr->op) {
        case BrOnNonFunc:
        case BrOnFunc:
          isRightKind = value.type.isFunction();
          break;
        case BrOnNonData:
        case BrOnData:
          isRightKind = value.isData();
          break;
        case BrOnNonI31:
        case BrOnI31:
          isRightKind = value.type.getHeapType() == HeapType::i31;
          break;
        default:
          WASM_UNREACHABLE("invalid br_on_*");
      }
    }
    // The Non* operations require us to flip the normal behavior.
    switch (curr->op) {
      case BrOnNonFunc:
      case BrOnNonData:
      case BrOnNonI31:
        isRightKind = !isRightKind;
        break;
      default: {
      }
    }
    if (isRightKind) {
      // Take the branch.
      return Flow(curr->name, value);
    }
    return {value};
  }
  Flow visitRttCanon(RttCanon* curr) {
    return Literal::makeCanonicalRtt(curr->type.getHeapType());
  }
  Flow visitRttSub(RttSub* curr) {
    Flow parent = self()->visit(curr->parent);
    if (parent.breaking()) {
      return parent;
    }
    auto parentValue = parent.getSingleValue();
    auto newSupers = std::make_unique<RttSupers>(parentValue.getRttSupers());
    newSupers->push_back(parentValue.type.getHeapType());
    if (curr->fresh) {
      newSupers->back().makeFresh();
    }
    return Literal(std::move(newSupers), curr->type);
  }

  Flow visitStructNew(StructNew* curr) {
    NOTE_ENTER("StructNew");
    Literal rttVal;
    if (curr->rtt) {
      Flow rtt = self()->visit(curr->rtt);
      if (rtt.breaking()) {
        return rtt;
      }
      rttVal = rtt.getSingleValue();
    }
    if (curr->type == Type::unreachable) {
      // We cannot proceed to compute the heap type, as there isn't one. Just
      // find why we are unreachable, and stop there.
      for (auto* operand : curr->operands) {
        auto value = self()->visit(operand);
        if (value.breaking()) {
          return value;
        }
      }
      WASM_UNREACHABLE("unreachable but no unreachable child");
    }
    auto heapType = curr->type.getHeapType();
    const auto& fields = heapType.getStruct().fields;
    Literals data(fields.size());
    for (Index i = 0; i < fields.size(); i++) {
      if (curr->isWithDefault()) {
        data[i] = Literal::makeZero(fields[i].type);
      } else {
        auto value = self()->visit(curr->operands[i]);
        if (value.breaking()) {
          return value;
        }
        data[i] = value.getSingleValue();
      }
    }
    if (!curr->rtt) {
      rttVal = Literal::makeCanonicalRtt(heapType);
    }
    return Literal(std::make_shared<GCData>(rttVal, data), curr->type);
  }
  Flow visitStructGet(StructGet* curr) {
    NOTE_ENTER("StructGet");
    Flow ref = self()->visit(curr->ref);
    if (ref.breaking()) {
      return ref;
    }
    auto data = ref.getSingleValue().getGCData();
    if (!data) {
      trap("null ref");
    }
    auto field = curr->ref->type.getHeapType().getStruct().fields[curr->index];
    return extendForPacking(data->values[curr->index], field, curr->signed_);
  }
  Flow visitStructSet(StructSet* curr) {
    NOTE_ENTER("StructSet");
    Flow ref = self()->visit(curr->ref);
    if (ref.breaking()) {
      return ref;
    }
    Flow value = self()->visit(curr->value);
    if (value.breaking()) {
      return value;
    }
    auto data = ref.getSingleValue().getGCData();
    if (!data) {
      trap("null ref");
    }
    auto field = curr->ref->type.getHeapType().getStruct().fields[curr->index];
    data->values[curr->index] =
      truncateForPacking(value.getSingleValue(), field);
    return Flow();
  }

  // Arbitrary deterministic limit on size. If we need to allocate a Literals
  // vector that takes around 1-2GB of memory then we are likely to hit memory
  // limits on 32-bit machines, and in particular on wasm32 VMs that do not
  // have 4GB support, so give up there.
  static const Index ArrayLimit = (1 << 30) / sizeof(Literal);

  Flow visitArrayNew(ArrayNew* curr) {
    NOTE_ENTER("ArrayNew");
    Literal rttVal;
    if (curr->rtt) {
      Flow rtt = self()->visit(curr->rtt);
      if (rtt.breaking()) {
        return rtt;
      }
      rttVal = rtt.getSingleValue();
    }
    auto size = self()->visit(curr->size);
    if (size.breaking()) {
      return size;
    }
    if (curr->type == Type::unreachable) {
      // We cannot proceed to compute the heap type, as there isn't one. Just
      // visit the unreachable child, and stop there.
      auto init = self()->visit(curr->init);
      assert(init.breaking());
      return init;
    }
    auto heapType = curr->type.getHeapType();
    const auto& element = heapType.getArray().element;
    Index num = size.getSingleValue().geti32();
    if (num >= ArrayLimit) {
      hostLimit("allocation failure");
    }
    Literals data(num);
    if (curr->isWithDefault()) {
      for (Index i = 0; i < num; i++) {
        data[i] = Literal::makeZero(element.type);
      }
    } else {
      auto init = self()->visit(curr->init);
      if (init.breaking()) {
        return init;
      }
      auto field = curr->type.getHeapType().getArray().element;
      auto value = truncateForPacking(init.getSingleValue(), field);
      for (Index i = 0; i < num; i++) {
        data[i] = value;
      }
    }
    if (!curr->rtt) {
      rttVal = Literal::makeCanonicalRtt(heapType);
    }
    return Literal(std::make_shared<GCData>(rttVal, data), curr->type);
  }
  Flow visitArrayInit(ArrayInit* curr) {
    NOTE_ENTER("ArrayInit");
    Literal rttVal;
    if (curr->rtt) {
      Flow rtt = self()->visit(curr->rtt);
      if (rtt.breaking()) {
        return rtt;
      }
      rttVal = rtt.getSingleValue();
    }
    Index num = curr->values.size();
    if (num >= ArrayLimit) {
      hostLimit("allocation failure");
    }
    if (curr->type == Type::unreachable) {
      // We cannot proceed to compute the heap type, as there isn't one. Just
      // find why we are unreachable, and stop there.
      for (auto* value : curr->values) {
        auto result = self()->visit(value);
        if (result.breaking()) {
          return result;
        }
      }
      WASM_UNREACHABLE("unreachable but no unreachable child");
    }
    auto heapType = curr->type.getHeapType();
    auto field = heapType.getArray().element;
    Literals data(num);
    for (Index i = 0; i < num; i++) {
      auto value = self()->visit(curr->values[i]);
      if (value.breaking()) {
        return value;
      }
      data[i] = truncateForPacking(value.getSingleValue(), field);
    }
    if (!curr->rtt) {
      rttVal = Literal::makeCanonicalRtt(heapType);
    }
    return Literal(std::make_shared<GCData>(rttVal, data), curr->type);
  }
  Flow visitArrayGet(ArrayGet* curr) {
    NOTE_ENTER("ArrayGet");
    Flow ref = self()->visit(curr->ref);
    if (ref.breaking()) {
      return ref;
    }
    Flow index = self()->visit(curr->index);
    if (index.breaking()) {
      return index;
    }
    auto data = ref.getSingleValue().getGCData();
    if (!data) {
      trap("null ref");
    }
    Index i = index.getSingleValue().geti32();
    if (i >= data->values.size()) {
      trap("array oob");
    }
    auto field = curr->ref->type.getHeapType().getArray().element;
    return extendForPacking(data->values[i], field, curr->signed_);
  }
  Flow visitArraySet(ArraySet* curr) {
    NOTE_ENTER("ArraySet");
    Flow ref = self()->visit(curr->ref);
    if (ref.breaking()) {
      return ref;
    }
    Flow index = self()->visit(curr->index);
    if (index.breaking()) {
      return index;
    }
    Flow value = self()->visit(curr->value);
    if (value.breaking()) {
      return value;
    }
    auto data = ref.getSingleValue().getGCData();
    if (!data) {
      trap("null ref");
    }
    Index i = index.getSingleValue().geti32();
    if (i >= data->values.size()) {
      trap("array oob");
    }
    auto field = curr->ref->type.getHeapType().getArray().element;
    data->values[i] = truncateForPacking(value.getSingleValue(), field);
    return Flow();
  }
  Flow visitArrayLen(ArrayLen* curr) {
    NOTE_ENTER("ArrayLen");
    Flow ref = self()->visit(curr->ref);
    if (ref.breaking()) {
      return ref;
    }
    auto data = ref.getSingleValue().getGCData();
    if (!data) {
      trap("null ref");
    }
    return Literal(int32_t(data->values.size()));
  }
  Flow visitArrayCopy(ArrayCopy* curr) {
    NOTE_ENTER("ArrayCopy");
    Flow destRef = self()->visit(curr->destRef);
    if (destRef.breaking()) {
      return destRef;
    }
    Flow destIndex = self()->visit(curr->destIndex);
    if (destIndex.breaking()) {
      return destIndex;
    }
    Flow srcRef = self()->visit(curr->srcRef);
    if (srcRef.breaking()) {
      return srcRef;
    }
    Flow srcIndex = self()->visit(curr->srcIndex);
    if (srcIndex.breaking()) {
      return srcIndex;
    }
    Flow length = self()->visit(curr->length);
    if (length.breaking()) {
      return length;
    }
    auto destData = destRef.getSingleValue().getGCData();
    if (!destData) {
      trap("null ref");
    }
    auto srcData = srcRef.getSingleValue().getGCData();
    if (!srcData) {
      trap("null ref");
    }
    size_t destVal = destIndex.getSingleValue().getUnsigned();
    size_t srcVal = srcIndex.getSingleValue().getUnsigned();
    size_t lengthVal = length.getSingleValue().getUnsigned();
    if (lengthVal >= ArrayLimit) {
      hostLimit("allocation failure");
    }
    std::vector<Literal> copied;
    copied.resize(lengthVal);
    for (size_t i = 0; i < lengthVal; i++) {
      if (srcVal + i >= srcData->values.size()) {
        trap("oob");
      }
      copied[i] = srcData->values[srcVal + i];
    }
    for (size_t i = 0; i < lengthVal; i++) {
      if (destVal + i >= destData->values.size()) {
        trap("oob");
      }
      destData->values[destVal + i] = copied[i];
    }
    return Flow();
  }
  Flow visitRefAs(RefAs* curr) {
    NOTE_ENTER("RefAs");
    Flow flow = visit(curr->value);
    if (flow.breaking()) {
      return flow;
    }
    const auto& value = flow.getSingleValue();
    NOTE_EVAL1(value);
    if (value.isNull()) {
      trap("null ref");
    }
    switch (curr->op) {
      case RefAsNonNull:
        // We've already checked for a null.
        break;
      case RefAsFunc:
        if (!value.type.isFunction()) {
          trap("not a func");
        }
        break;
      case RefAsData:
        if (!value.isData()) {
          trap("not a data");
        }
        break;
      case RefAsI31:
        if (value.type.getHeapType() != HeapType::i31) {
          trap("not an i31");
        }
        break;
      default:
        WASM_UNREACHABLE("unimplemented ref.as_*");
    }
    return value;
  }

  virtual void trap(const char* why) { WASM_UNREACHABLE("unimp"); }

  virtual void hostLimit(const char* why) { WASM_UNREACHABLE("unimp"); }

  virtual void throwException(const WasmException& exn) {
    WASM_UNREACHABLE("unimp");
  }

private:
  // Truncate the value if we need to. The storage is just a list of Literals,
  // so we can't just write the value like we would to a C struct field and
  // expect it to truncate for us. Instead, we truncate so the stored value is
  // proper for the type.
  Literal truncateForPacking(Literal value, const Field& field) {
    if (field.type == Type::i32) {
      int32_t c = value.geti32();
      if (field.packedType == Field::i8) {
        value = Literal(c & 0xff);
      } else if (field.packedType == Field::i16) {
        value = Literal(c & 0xffff);
      }
    }
    return value;
  }

  Literal extendForPacking(Literal value, const Field& field, bool signed_) {
    if (field.type == Type::i32) {
      int32_t c = value.geti32();
      if (field.packedType == Field::i8) {
        // The stored value should already be truncated.
        assert(c == (c & 0xff));
        if (signed_) {
          value = Literal((c << 24) >> 24);
        }
      } else if (field.packedType == Field::i16) {
        assert(c == (c & 0xffff));
        if (signed_) {
          value = Literal((c << 16) >> 16);
        }
      }
    }
    return value;
  }
};

// Execute a suspected constant expression (precompute and C-API).
template<typename SubType>
class ConstantExpressionRunner : public ExpressionRunner<SubType> {
public:
  enum FlagValues {
    // By default, just evaluate the expression, i.e. all we want to know is
    // whether it computes down to a concrete value, where it is not necessary
    // to preserve side effects like those of a `local.tee`.
    DEFAULT = 0,
    // Be very careful to preserve any side effects. For example, if we are
    // intending to replace the expression with a constant afterwards, even if
    // we can technically evaluate down to a constant, we still cannot replace
    // the expression if it also sets a local, which must be preserved in this
    // scenario so subsequent code keeps functioning.
    PRESERVE_SIDEEFFECTS = 1 << 0,
    // Traverse through function calls, attempting to compute their concrete
    // value. Must not be used in function-parallel scenarios, where the called
    // function might be concurrently modified, leading to undefined behavior.
    TRAVERSE_CALLS = 1 << 1
  };

  // Flags indicating special requirements, for example whether we are just
  // evaluating (default), also going to replace the expression afterwards or
  // executing in a function-parallel scenario. See FlagValues.
  typedef uint32_t Flags;

  // Indicates no limit of maxDepth or maxLoopIterations.
  static const Index NO_LIMIT = 0;

protected:
  // Flags indicating special requirements. See FlagValues.
  Flags flags = FlagValues::DEFAULT;

  // Map remembering concrete local values set in the context of this flow.
  std::unordered_map<Index, Literals> localValues;
  // Map remembering concrete global values set in the context of this flow.
  std::unordered_map<Name, Literals> globalValues;

public:
  struct NonconstantException {
  }; // TODO: use a flow with a special name, as this is likely very slow

  ConstantExpressionRunner(Module* module,
                           Flags flags,
                           Index maxDepth,
                           Index maxLoopIterations)
    : ExpressionRunner<SubType>(module, maxDepth, maxLoopIterations),
      flags(flags) {}

  // Sets a known local value to use.
  void setLocalValue(Index index, Literals& values) {
    assert(values.isConcrete());
    localValues[index] = values;
  }

  // Sets a known global value to use.
  void setGlobalValue(Name name, Literals& values) {
    assert(values.isConcrete());
    globalValues[name] = values;
  }

  Flow visitLocalGet(LocalGet* curr) {
    NOTE_ENTER("LocalGet");
    NOTE_EVAL1(curr->index);
    // Check if a constant value has been set in the context of this runner.
    auto iter = localValues.find(curr->index);
    if (iter != localValues.end()) {
      return Flow(iter->second);
    }
    return Flow(NONCONSTANT_FLOW);
  }
  Flow visitLocalSet(LocalSet* curr) {
    NOTE_ENTER("LocalSet");
    NOTE_EVAL1(curr->index);
    if (!(flags & FlagValues::PRESERVE_SIDEEFFECTS)) {
      // If we are evaluating and not replacing the expression, remember the
      // constant value set, if any, and see if there is a value flowing through
      // a tee.
      auto setFlow = ExpressionRunner<SubType>::visit(curr->value);
      if (!setFlow.breaking()) {
        setLocalValue(curr->index, setFlow.values);
        if (curr->type.isConcrete()) {
          assert(curr->isTee());
          return setFlow;
        }
        return Flow();
      }
    }
    return Flow(NONCONSTANT_FLOW);
  }
  Flow visitGlobalGet(GlobalGet* curr) {
    NOTE_ENTER("GlobalGet");
    NOTE_NAME(curr->name);
    if (this->module != nullptr) {
      auto* global = this->module->getGlobal(curr->name);
      // Check if the global has an immutable value anyway
      if (!global->imported() && !global->mutable_) {
        return ExpressionRunner<SubType>::visit(global->init);
      }
    }
    // Check if a constant value has been set in the context of this runner.
    auto iter = globalValues.find(curr->name);
    if (iter != globalValues.end()) {
      return Flow(iter->second);
    }
    return Flow(NONCONSTANT_FLOW);
  }
  Flow visitGlobalSet(GlobalSet* curr) {
    NOTE_ENTER("GlobalSet");
    NOTE_NAME(curr->name);
    if (!(flags & FlagValues::PRESERVE_SIDEEFFECTS) &&
        this->module != nullptr) {
      // If we are evaluating and not replacing the expression, remember the
      // constant value set, if any, for subsequent gets.
      assert(this->module->getGlobal(curr->name)->mutable_);
      auto setFlow = ExpressionRunner<SubType>::visit(curr->value);
      if (!setFlow.breaking()) {
        setGlobalValue(curr->name, setFlow.values);
        return Flow();
      }
    }
    return Flow(NONCONSTANT_FLOW);
  }
  Flow visitCall(Call* curr) {
    NOTE_ENTER("Call");
    NOTE_NAME(curr->target);
    // Traverse into functions using the same mode, which we can also do
    // when replacing as long as the function does not have any side effects.
    // Might yield something useful for simple functions like `clamp`, sometimes
    // even if arguments are only partially constant or not constant at all.
    if ((flags & FlagValues::TRAVERSE_CALLS) != 0 && this->module != nullptr) {
      auto* func = this->module->getFunction(curr->target);
      if (!func->imported()) {
        if (func->getResults().isConcrete()) {
          auto numOperands = curr->operands.size();
          assert(numOperands == func->getNumParams());
          auto prevLocalValues = localValues;
          localValues.clear();
          for (Index i = 0; i < numOperands; ++i) {
            auto argFlow = ExpressionRunner<SubType>::visit(curr->operands[i]);
            if (!argFlow.breaking()) {
              assert(argFlow.values.isConcrete());
              localValues[i] = argFlow.values;
            }
          }
          auto retFlow = ExpressionRunner<SubType>::visit(func->body);
          localValues = prevLocalValues;
          if (retFlow.breakTo == RETURN_FLOW) {
            return Flow(retFlow.values);
          } else if (!retFlow.breaking()) {
            return retFlow;
          }
        }
      }
    }
    return Flow(NONCONSTANT_FLOW);
  }
  Flow visitCallIndirect(CallIndirect* curr) {
    NOTE_ENTER("CallIndirect");
    return Flow(NONCONSTANT_FLOW);
  }
  Flow visitCallRef(CallRef* curr) {
    NOTE_ENTER("CallRef");
    return Flow(NONCONSTANT_FLOW);
  }
  Flow visitTableGet(TableGet* curr) {
    NOTE_ENTER("TableGet");
    return Flow(NONCONSTANT_FLOW);
  }
  Flow visitTableSet(TableSet* curr) {
    NOTE_ENTER("TableSet");
    return Flow(NONCONSTANT_FLOW);
  }
  Flow visitTableSize(TableSize* curr) {
    NOTE_ENTER("TableSize");
    return Flow(NONCONSTANT_FLOW);
  }
  Flow visitTableGrow(TableGrow* curr) {
    NOTE_ENTER("TableGrow");
    return Flow(NONCONSTANT_FLOW);
  }
  Flow visitLoad(Load* curr) {
    NOTE_ENTER("Load");
    return Flow(NONCONSTANT_FLOW);
  }
  Flow visitStore(Store* curr) {
    NOTE_ENTER("Store");
    return Flow(NONCONSTANT_FLOW);
  }
  Flow visitMemorySize(MemorySize* curr) {
    NOTE_ENTER("MemorySize");
    return Flow(NONCONSTANT_FLOW);
  }
  Flow visitMemoryGrow(MemoryGrow* curr) {
    NOTE_ENTER("MemoryGrow");
    return Flow(NONCONSTANT_FLOW);
  }
  Flow visitMemoryInit(MemoryInit* curr) {
    NOTE_ENTER("MemoryInit");
    return Flow(NONCONSTANT_FLOW);
  }
  Flow visitDataDrop(DataDrop* curr) {
    NOTE_ENTER("DataDrop");
    return Flow(NONCONSTANT_FLOW);
  }
  Flow visitMemoryCopy(MemoryCopy* curr) {
    NOTE_ENTER("MemoryCopy");
    return Flow(NONCONSTANT_FLOW);
  }
  Flow visitMemoryFill(MemoryFill* curr) {
    NOTE_ENTER("MemoryFill");
    return Flow(NONCONSTANT_FLOW);
  }
  Flow visitAtomicRMW(AtomicRMW* curr) {
    NOTE_ENTER("AtomicRMW");
    return Flow(NONCONSTANT_FLOW);
  }
  Flow visitAtomicCmpxchg(AtomicCmpxchg* curr) {
    NOTE_ENTER("AtomicCmpxchg");
    return Flow(NONCONSTANT_FLOW);
  }
  Flow visitAtomicWait(AtomicWait* curr) {
    NOTE_ENTER("AtomicWait");
    return Flow(NONCONSTANT_FLOW);
  }
  Flow visitAtomicNotify(AtomicNotify* curr) {
    NOTE_ENTER("AtomicNotify");
    return Flow(NONCONSTANT_FLOW);
  }
  Flow visitSIMDLoad(SIMDLoad* curr) {
    NOTE_ENTER("SIMDLoad");
    return Flow(NONCONSTANT_FLOW);
  }
  Flow visitSIMDLoadSplat(SIMDLoad* curr) {
    NOTE_ENTER("SIMDLoadSplat");
    return Flow(NONCONSTANT_FLOW);
  }
  Flow visitSIMDLoadExtend(SIMDLoad* curr) {
    NOTE_ENTER("SIMDLoadExtend");
    return Flow(NONCONSTANT_FLOW);
  }
  Flow visitSIMDLoadStoreLane(SIMDLoadStoreLane* curr) {
    NOTE_ENTER("SIMDLoadStoreLane");
    return Flow(NONCONSTANT_FLOW);
  }
  Flow visitPop(Pop* curr) {
    NOTE_ENTER("Pop");
    return Flow(NONCONSTANT_FLOW);
  }
  Flow visitTry(Try* curr) {
    NOTE_ENTER("Try");
    return Flow(NONCONSTANT_FLOW);
  }
  Flow visitRethrow(Rethrow* curr) {
    NOTE_ENTER("Rethrow");
    return Flow(NONCONSTANT_FLOW);
  }

  void trap(const char* why) override { throw NonconstantException(); }

  void hostLimit(const char* why) override { throw NonconstantException(); }

  virtual void throwException(const WasmException& exn) override {
    throw NonconstantException();
  }
};

<<<<<<< HEAD
=======
using GlobalValueSet = std::map<Name, Literals>;

>>>>>>> 1751f23d
//
// A runner for a module. Each runner contains the information to execute the
// module, such as the state of globals, and so forth, so it basically
// encapsulates an instantiation of the wasm, and implements all the interpreter
// instructions that use that info (like global.set etc.) that are not declared
// in ExpressionRunner, which just looks at a single instruction.
//
// To embed this interpreter, you need to provide an ExternalInterface instance
// (see below) which provides the embedding-specific details, that is, how to
// connect to the embedding implementation.
//
// To call into the interpreter, use callExport.
//

template<typename SubType>
class ModuleRunnerBase : public ExpressionRunner<SubType> {
public:
  //
  // You need to implement one of these to create a concrete interpreter. The
  // ExternalInterface provides embedding-specific functionality like calling
  // an imported function or accessing memory.
  //
  struct ExternalInterface {
    ExternalInterface(
      std::map<Name, std::shared_ptr<SubType>> linkedInstances = {}) {}
    virtual ~ExternalInterface() = default;
    virtual void init(Module& wasm, SubType& instance) {}
    virtual void importGlobals(GlobalValueSet& globals, Module& wasm) = 0;
    virtual Literals callImport(Function* import, Literals& arguments) = 0;
    virtual Literals callTable(Name tableName,
                               Index index,
                               HeapType sig,
                               Literals& arguments,
                               Type result,
                               SubType& instance) = 0;
    virtual bool growMemory(Address oldSize, Address newSize) = 0;
    virtual bool growTable(Name name,
                           const Literal& value,
                           Index oldSize,
                           Index newSize) = 0;
    virtual void trap(const char* why) = 0;
    virtual void hostLimit(const char* why) = 0;
    virtual void throwException(const WasmException& exn) = 0;

    // the default impls for load and store switch on the sizes. you can either
    // customize load/store, or the sub-functions which they call
    virtual Literal load(Load* load, Address addr) {
      switch (load->type.getBasic()) {
        case Type::i32: {
          switch (load->bytes) {
            case 1:
              return load->signed_ ? Literal((int32_t)load8s(addr))
                                   : Literal((int32_t)load8u(addr));
            case 2:
              return load->signed_ ? Literal((int32_t)load16s(addr))
                                   : Literal((int32_t)load16u(addr));
            case 4:
              return Literal((int32_t)load32s(addr));
            default:
              WASM_UNREACHABLE("invalid size");
          }
          break;
        }
        case Type::i64: {
          switch (load->bytes) {
            case 1:
              return load->signed_ ? Literal((int64_t)load8s(addr))
                                   : Literal((int64_t)load8u(addr));
            case 2:
              return load->signed_ ? Literal((int64_t)load16s(addr))
                                   : Literal((int64_t)load16u(addr));
            case 4:
              return load->signed_ ? Literal((int64_t)load32s(addr))
                                   : Literal((int64_t)load32u(addr));
            case 8:
              return Literal((int64_t)load64s(addr));
            default:
              WASM_UNREACHABLE("invalid size");
          }
          break;
        }
        case Type::f32:
          return Literal(load32u(addr)).castToF32();
        case Type::f64:
          return Literal(load64u(addr)).castToF64();
        case Type::v128:
          return Literal(load128(addr).data());
        case Type::funcref:
        case Type::externref:
        case Type::anyref:
        case Type::eqref:
        case Type::i31ref:
        case Type::dataref:
        case Type::none:
        case Type::unreachable:
          WASM_UNREACHABLE("unexpected type");
      }
      WASM_UNREACHABLE("invalid type");
    }
    virtual void store(Store* store, Address addr, Literal value) {
      switch (store->valueType.getBasic()) {
        case Type::i32: {
          switch (store->bytes) {
            case 1:
              store8(addr, value.geti32());
              break;
            case 2:
              store16(addr, value.geti32());
              break;
            case 4:
              store32(addr, value.geti32());
              break;
            default:
              WASM_UNREACHABLE("invalid store size");
          }
          break;
        }
        case Type::i64: {
          switch (store->bytes) {
            case 1:
              store8(addr, value.geti64());
              break;
            case 2:
              store16(addr, value.geti64());
              break;
            case 4:
              store32(addr, value.geti64());
              break;
            case 8:
              store64(addr, value.geti64());
              break;
            default:
              WASM_UNREACHABLE("invalid store size");
          }
          break;
        }
        // write floats carefully, ensuring all bits reach memory
        case Type::f32:
          store32(addr, value.reinterpreti32());
          break;
        case Type::f64:
          store64(addr, value.reinterpreti64());
          break;
        case Type::v128:
          store128(addr, value.getv128());
          break;
        case Type::funcref:
        case Type::externref:
        case Type::anyref:
        case Type::eqref:
        case Type::i31ref:
        case Type::dataref:
        case Type::none:
        case Type::unreachable:
          WASM_UNREACHABLE("unexpected type");
      }
    }

    virtual int8_t load8s(Address addr) { WASM_UNREACHABLE("unimp"); }
    virtual uint8_t load8u(Address addr) { WASM_UNREACHABLE("unimp"); }
    virtual int16_t load16s(Address addr) { WASM_UNREACHABLE("unimp"); }
    virtual uint16_t load16u(Address addr) { WASM_UNREACHABLE("unimp"); }
    virtual int32_t load32s(Address addr) { WASM_UNREACHABLE("unimp"); }
    virtual uint32_t load32u(Address addr) { WASM_UNREACHABLE("unimp"); }
    virtual int64_t load64s(Address addr) { WASM_UNREACHABLE("unimp"); }
    virtual uint64_t load64u(Address addr) { WASM_UNREACHABLE("unimp"); }
    virtual std::array<uint8_t, 16> load128(Address addr) {
      WASM_UNREACHABLE("unimp");
    }

    virtual void store8(Address addr, int8_t value) {
      WASM_UNREACHABLE("unimp");
    }
    virtual void store16(Address addr, int16_t value) {
      WASM_UNREACHABLE("unimp");
    }
    virtual void store32(Address addr, int32_t value) {
      WASM_UNREACHABLE("unimp");
    }
    virtual void store64(Address addr, int64_t value) {
      WASM_UNREACHABLE("unimp");
    }
    virtual void store128(Address addr, const std::array<uint8_t, 16>&) {
      WASM_UNREACHABLE("unimp");
    }

    virtual Index tableSize(Name tableName) = 0;

    virtual void tableStore(Name tableName, Index index, const Literal& entry) {
      WASM_UNREACHABLE("unimp");
    }
    virtual Literal tableLoad(Name tableName, Index index) {
      WASM_UNREACHABLE("unimp");
    }
  };

  SubType* self() { return static_cast<SubType*>(this); }

  // TODO: this duplicates module in ExpressionRunner, and can be removed
  Module& wasm;

  // Values of globals
  GlobalValueSet globals;

  // Multivalue ABI support (see push/pop).
  std::vector<Literals> multiValues;

  ModuleRunnerBase(
    Module& wasm,
    ExternalInterface* externalInterface,
    std::map<Name, std::shared_ptr<SubType>> linkedInstances_ = {})
    : ExpressionRunner<SubType>(&wasm), wasm(wasm),
      externalInterface(externalInterface), linkedInstances(linkedInstances_) {
    // import globals from the outside
    externalInterface->importGlobals(globals, wasm);
    // prepare memory
    memorySize = wasm.memory.initial;
    // generate internal (non-imported) globals
    ModuleUtils::iterDefinedGlobals(wasm, [&](Global* global) {
      globals[global->name] = self()->visit(global->init).values;
    });

    // initialize the rest of the external interface
    externalInterface->init(wasm, *self());

    initializeTableContents();
    initializeMemoryContents();

    // run start, if present
    if (wasm.start.is()) {
      Literals arguments;
      callFunction(wasm.start, arguments);
    }
  }

  // call an exported function
  Literals callExport(Name name, const Literals& arguments) {
    Export* export_ = wasm.getExportOrNull(name);
    if (!export_) {
      externalInterface->trap("callExport not found");
    }
    return callFunction(export_->value, arguments);
  }

  Literals callExport(Name name) { return callExport(name, Literals()); }

  // get an exported global
  Literals getExport(Name name) {
    Export* export_ = wasm.getExportOrNull(name);
    if (!export_) {
      externalInterface->trap("getExport external not found");
    }
    Name internalName = export_->value;
    auto iter = globals.find(internalName);
    if (iter == globals.end()) {
      externalInterface->trap("getExport internal not found");
    }
    return iter->second;
  }

  std::string printFunctionStack() {
    std::string ret = "/== (binaryen interpreter stack trace)\n";
    for (int i = int(functionStack.size()) - 1; i >= 0; i--) {
      ret += std::string("|: ") + functionStack[i].str + "\n";
    }
    ret += std::string("\\==\n");
    return ret;
  }

private:
  // Keep a record of call depth, to guard against excessive recursion.
  size_t callDepth = 0;

  // Function name stack. We maintain this explicitly to allow printing of
  // stack traces.
  std::vector<Name> functionStack;

  std::unordered_set<size_t> droppedSegments;

  struct TableInterfaceInfo {
    // The external interface in which the table is defined.
    ExternalInterface* interface;
    // The name the table has in that interface.
    Name name;
  };

  TableInterfaceInfo getTableInterfaceInfo(Name name) {
    auto* table = wasm.getTable(name);
    if (table->imported()) {
      auto& importedInstance = linkedInstances.at(table->module);
      auto* tableExport = importedInstance->wasm.getExport(table->base);
      return TableInterfaceInfo{importedInstance->externalInterface,
                                tableExport->value};
    } else {
      return TableInterfaceInfo{externalInterface, name};
    }
  }

  void initializeTableContents() {
    for (auto& table : wasm.tables) {
      if (table->type.isNullable()) {
        // Initial with nulls in a nullable table.
        auto info = getTableInterfaceInfo(table->name);
        auto null = Literal::makeNull(table->type);
        for (Address i = 0; i < table->initial; i++) {
          info.interface->tableStore(info.name, i, null);
        }
      }
    }

    ModuleUtils::iterActiveElementSegments(wasm, [&](ElementSegment* segment) {
      Address offset =
        (uint32_t)self()->visit(segment->offset).getSingleValue().geti32();

      Table* table = wasm.getTable(segment->table);
      ExternalInterface* extInterface = externalInterface;
      Name tableName = segment->table;
      if (table->imported()) {
        auto inst = linkedInstances.at(table->module);
        extInterface = inst->externalInterface;
        tableName = inst->wasm.getExport(table->base)->value;
      }

      for (Index i = 0; i < segment->data.size(); ++i) {
        Flow ret = self()->visit(segment->data[i]);
        extInterface->tableStore(tableName, offset + i, ret.getSingleValue());
      }
    });
  }

  void initializeMemoryContents() {
    Const offset;
    offset.value = Literal(uint32_t(0));
    offset.finalize();

    // apply active memory segments
    for (size_t i = 0, e = wasm.memory.segments.size(); i < e; ++i) {
      Memory::Segment& segment = wasm.memory.segments[i];
      if (segment.isPassive) {
        continue;
      }

      Const size;
      size.value = Literal(uint32_t(segment.data.size()));
      size.finalize();

      MemoryInit init;
      init.segment = i;
      init.dest = segment.offset;
      init.offset = &offset;
      init.size = &size;
      init.finalize();

      DataDrop drop;
      drop.segment = i;
      drop.finalize();

      self()->visit(&init);
      self()->visit(&drop);
    }
  }

public:
  class FunctionScope {
  public:
    std::vector<Literals> locals;
    Function* function;
    SubType& parent;

    FunctionScope* oldScope;

    FunctionScope(Function* function,
                  const Literals& arguments,
                  SubType& parent)
      : function(function), parent(parent) {
      oldScope = parent.scope;
      parent.scope = this;

      if (function->getParams().size() != arguments.size()) {
        std::cerr << "Function `" << function->name << "` expects "
                  << function->getParams().size() << " parameters, got "
                  << arguments.size() << " arguments." << std::endl;
        WASM_UNREACHABLE("invalid param count");
      }
      locals.resize(function->getNumLocals());
      Type params = function->getParams();
      for (size_t i = 0; i < function->getNumLocals(); i++) {
        if (i < arguments.size()) {
          if (!Type::isSubType(arguments[i].type, params[i])) {
            std::cerr << "Function `" << function->name << "` expects type "
                      << params[i] << " for parameter " << i << ", got "
                      << arguments[i].type << "." << std::endl;
            WASM_UNREACHABLE("invalid param count");
          }
          locals[i] = {arguments[i]};
        } else {
          assert(function->isVar(i));
          locals[i] = Literal::makeZeros(function->getLocalType(i));
        }
      }
    }

    ~FunctionScope() { parent.scope = oldScope; }

    // The current delegate target, if delegation of an exception is in
    // progress. If no delegation is in progress, this will be an empty Name.
    // This is on a function scope because it cannot "escape" to the outside,
    // that is, a delegate target is like a branch target, it operates within
    // a function.
    Name currDelegateTarget;
  };

private:
  // This is managed in an RAII manner by the FunctionScope class.
  FunctionScope* scope = nullptr;

  // Stack of <caught exception, caught catch's try label>
  SmallVector<std::pair<WasmException, Name>, 4> exceptionStack;

protected:
  // Returns the instance that defines the memory used by this one.
  SubType* getMemoryInstance() {
    auto* inst = self();
    while (inst->wasm.memory.imported()) {
      inst = inst->linkedInstances.at(inst->wasm.memory.module).get();
    }
    return inst;
  }

  // Returns a reference to the current value of a potentially imported global
  Literals& getGlobal(Name name) {
    auto* inst = self();
    auto* global = inst->wasm.getGlobal(name);
    while (global->imported()) {
      inst = inst->linkedInstances.at(global->module).get();
      Export* globalExport = inst->wasm.getExport(global->base);
      global = inst->wasm.getGlobal(globalExport->value);
    }

    return inst->globals[global->name];
  }

public:
  Flow visitCall(Call* curr) {
    NOTE_ENTER("Call");
    NOTE_NAME(curr->target);
    Literals arguments;
    Flow flow = self()->generateArguments(curr->operands, arguments);
    if (flow.breaking()) {
      return flow;
    }
    auto* func = wasm.getFunction(curr->target);
    Flow ret;
    if (func->imported()) {
      ret.values = externalInterface->callImport(func, arguments);
    } else {
      ret.values = callFunctionInternal(curr->target, arguments);
    }
#ifdef WASM_INTERPRETER_DEBUG
    std::cout << "(returned to " << scope->function->name << ")\n";
#endif
    // TODO: make this a proper tail call (return first)
    if (curr->isReturn) {
      ret.breakTo = RETURN_FLOW;
    }
    return ret;
  }

  Flow visitCallIndirect(CallIndirect* curr) {
    NOTE_ENTER("CallIndirect");
    Literals arguments;
    Flow flow = self()->generateArguments(curr->operands, arguments);
    if (flow.breaking()) {
      return flow;
    }
    Flow target = self()->visit(curr->target);
    if (target.breaking()) {
      return target;
    }

    Index index = target.getSingleValue().geti32();
    Type type = curr->isReturn ? scope->function->getResults() : curr->type;

    auto info = getTableInterfaceInfo(curr->table);
    Flow ret = info.interface->callTable(
      info.name, index, curr->heapType, arguments, type, *self());

    // TODO: make this a proper tail call (return first)
    if (curr->isReturn) {
      ret.breakTo = RETURN_FLOW;
    }
    return ret;
  }
  Flow visitCallRef(CallRef* curr) {
    NOTE_ENTER("CallRef");
    Literals arguments;
    Flow flow = self()->generateArguments(curr->operands, arguments);
    if (flow.breaking()) {
      return flow;
    }
    Flow target = self()->visit(curr->target);
    if (target.breaking()) {
      return target;
    }
    if (target.getSingleValue().isNull()) {
      trap("null target in call_ref");
    }
    Name funcName = target.getSingleValue().getFunc();
    auto* func = wasm.getFunction(funcName);
    Flow ret;
    if (func->imported()) {
      ret.values = externalInterface->callImport(func, arguments);
    } else {
      ret.values = callFunctionInternal(funcName, arguments);
    }
#ifdef WASM_INTERPRETER_DEBUG
    std::cout << "(returned to " << scope->function->name << ")\n";
#endif
    // TODO: make this a proper tail call (return first)
    if (curr->isReturn) {
      ret.breakTo = RETURN_FLOW;
    }
    return ret;
  }

  Flow visitTableGet(TableGet* curr) {
    NOTE_ENTER("TableGet");
    Flow index = self()->visit(curr->index);
    if (index.breaking()) {
      return index;
    }
    auto info = getTableInterfaceInfo(curr->table);
    return info.interface->tableLoad(info.name,
                                     index.getSingleValue().geti32());
  }
  Flow visitTableSet(TableSet* curr) {
    NOTE_ENTER("TableSet");
    Flow indexFlow = self()->visit(curr->index);
    if (indexFlow.breaking()) {
      return indexFlow;
    }
    Flow valueFlow = self()->visit(curr->value);
    if (valueFlow.breaking()) {
      return valueFlow;
    }
    auto info = getTableInterfaceInfo(curr->table);
    info.interface->tableStore(info.name,
                               indexFlow.getSingleValue().geti32(),
                               valueFlow.getSingleValue());
    return Flow();
  }

  Flow visitTableSize(TableSize* curr) {
    NOTE_ENTER("TableSize");
    auto info = getTableInterfaceInfo(curr->table);
    Index tableSize = info.interface->tableSize(curr->table);
    return Literal::makeFromInt32(tableSize, Type::i32);
  }

  Flow visitTableGrow(TableGrow* curr) {
    NOTE_ENTER("TableGrow");
    Flow valueFlow = self()->visit(curr->value);
    if (valueFlow.breaking()) {
      return valueFlow;
    }
    Flow deltaFlow = self()->visit(curr->delta);
    if (deltaFlow.breaking()) {
      return deltaFlow;
    }
    Name tableName = curr->table;
    auto info = getTableInterfaceInfo(tableName);

    Index tableSize = info.interface->tableSize(tableName);
    Flow ret = Literal::makeFromInt32(tableSize, Type::i32);
    Flow fail = Literal::makeFromInt32(-1, Type::i32);
    Index delta = deltaFlow.getSingleValue().geti32();

    if (tableSize >= uint32_t(-1) - delta) {
      return fail;
    }
    auto maxTableSize = self()->wasm.getTable(tableName)->max;
    if (uint64_t(tableSize) + uint64_t(delta) > uint64_t(maxTableSize)) {
      return fail;
    }
    Index newSize = tableSize + delta;
    if (!info.interface->growTable(
          tableName, valueFlow.getSingleValue(), tableSize, newSize)) {
      // We failed to grow the table in practice, even though it was valid
      // to try to do so.
      return fail;
    }
    return ret;
  }

  Flow visitLocalGet(LocalGet* curr) {
    NOTE_ENTER("LocalGet");
    auto index = curr->index;
    NOTE_EVAL1(index);
    NOTE_EVAL1(scope->locals[index]);
    return scope->locals[index];
  }
  Flow visitLocalSet(LocalSet* curr) {
    NOTE_ENTER("LocalSet");
    auto index = curr->index;
    Flow flow = self()->visit(curr->value);
    if (flow.breaking()) {
      return flow;
    }
    NOTE_EVAL1(index);
    NOTE_EVAL1(flow.getSingleValue());
    assert(curr->isTee() ? Type::isSubType(flow.getType(), curr->type) : true);
    scope->locals[index] = flow.values;
    return curr->isTee() ? flow : Flow();
  }

  Flow visitGlobalGet(GlobalGet* curr) {
    NOTE_ENTER("GlobalGet");
    auto name = curr->name;
    NOTE_EVAL1(name);
    return getGlobal(name);
  }
  Flow visitGlobalSet(GlobalSet* curr) {
    NOTE_ENTER("GlobalSet");
    auto name = curr->name;
    Flow flow = self()->visit(curr->value);
    if (flow.breaking()) {
      return flow;
    }
    NOTE_EVAL1(name);
    NOTE_EVAL1(flow.getSingleValue());

    getGlobal(name) = flow.values;
    return Flow();
  }

  Flow visitLoad(Load* curr) {
    NOTE_ENTER("Load");
    Flow flow = self()->visit(curr->ptr);
    if (flow.breaking()) {
      return flow;
    }
    NOTE_EVAL1(flow);
    auto* inst = getMemoryInstance();
    auto addr = inst->getFinalAddress(curr, flow.getSingleValue());
    if (curr->isAtomic) {
      inst->checkAtomicAddress(addr, curr->bytes);
    }
    auto ret = inst->externalInterface->load(curr, addr);
    NOTE_EVAL1(addr);
    NOTE_EVAL1(ret);
    return ret;
  }
  Flow visitStore(Store* curr) {
    NOTE_ENTER("Store");
    Flow ptr = self()->visit(curr->ptr);
    if (ptr.breaking()) {
      return ptr;
    }
    Flow value = self()->visit(curr->value);
    if (value.breaking()) {
      return value;
    }
    auto* inst = getMemoryInstance();
    auto addr = inst->getFinalAddress(curr, ptr.getSingleValue());
    if (curr->isAtomic) {
      inst->checkAtomicAddress(addr, curr->bytes);
    }
    NOTE_EVAL1(addr);
    NOTE_EVAL1(value);
    inst->externalInterface->store(curr, addr, value.getSingleValue());
    return Flow();
  }

  Flow visitAtomicRMW(AtomicRMW* curr) {
    NOTE_ENTER("AtomicRMW");
    Flow ptr = self()->visit(curr->ptr);
    if (ptr.breaking()) {
      return ptr;
    }
    auto value = self()->visit(curr->value);
    if (value.breaking()) {
      return value;
    }
    NOTE_EVAL1(ptr);
    auto* inst = getMemoryInstance();
    auto addr = inst->getFinalAddress(curr, ptr.getSingleValue());
    NOTE_EVAL1(addr);
    NOTE_EVAL1(value);
    auto loaded = inst->doAtomicLoad(addr, curr->bytes, curr->type);
    NOTE_EVAL1(loaded);
    auto computed = value.getSingleValue();
    switch (curr->op) {
      case RMWAdd:
        computed = loaded.add(computed);
        break;
      case RMWSub:
        computed = loaded.sub(computed);
        break;
      case RMWAnd:
        computed = loaded.and_(computed);
        break;
      case RMWOr:
        computed = loaded.or_(computed);
        break;
      case RMWXor:
        computed = loaded.xor_(computed);
        break;
      case RMWXchg:
        break;
    }
    inst->doAtomicStore(addr, curr->bytes, computed);
    return loaded;
  }
  Flow visitAtomicCmpxchg(AtomicCmpxchg* curr) {
    NOTE_ENTER("AtomicCmpxchg");
    Flow ptr = self()->visit(curr->ptr);
    if (ptr.breaking()) {
      return ptr;
    }
    NOTE_EVAL1(ptr);
    auto expected = self()->visit(curr->expected);
    if (expected.breaking()) {
      return expected;
    }
    auto replacement = self()->visit(curr->replacement);
    if (replacement.breaking()) {
      return replacement;
    }
    auto* inst = getMemoryInstance();
    auto addr = inst->getFinalAddress(curr, ptr.getSingleValue());
    expected = Flow(wrapToSmallerSize(expected.getSingleValue(), curr->bytes));
    NOTE_EVAL1(addr);
    NOTE_EVAL1(expected);
    NOTE_EVAL1(replacement);
    auto loaded = inst->doAtomicLoad(addr, curr->bytes, curr->type);
    NOTE_EVAL1(loaded);
    if (loaded == expected.getSingleValue()) {
      inst->doAtomicStore(addr, curr->bytes, replacement.getSingleValue());
    }
    return loaded;
  }
  Flow visitAtomicWait(AtomicWait* curr) {
    NOTE_ENTER("AtomicWait");
    Flow ptr = self()->visit(curr->ptr);
    if (ptr.breaking()) {
      return ptr;
    }
    NOTE_EVAL1(ptr);
    auto expected = self()->visit(curr->expected);
    NOTE_EVAL1(expected);
    if (expected.breaking()) {
      return expected;
    }
    auto timeout = self()->visit(curr->timeout);
    NOTE_EVAL1(timeout);
    if (timeout.breaking()) {
      return timeout;
    }
    auto* inst = getMemoryInstance();
    auto bytes = curr->expectedType.getByteSize();
    auto addr = inst->getFinalAddress(curr, ptr.getSingleValue(), bytes);
    auto loaded = inst->doAtomicLoad(addr, bytes, curr->expectedType);
    NOTE_EVAL1(loaded);
    if (loaded != expected.getSingleValue()) {
      return Literal(int32_t(1)); // not equal
    }
    // TODO: add threads support!
    //       for now, just assume we are woken up
    return Literal(int32_t(0)); // woken up
  }
  Flow visitAtomicNotify(AtomicNotify* curr) {
    NOTE_ENTER("AtomicNotify");
    Flow ptr = self()->visit(curr->ptr);
    if (ptr.breaking()) {
      return ptr;
    }
    NOTE_EVAL1(ptr);
    auto count = self()->visit(curr->notifyCount);
    NOTE_EVAL1(count);
    if (count.breaking()) {
      return count;
    }
    auto* inst = getMemoryInstance();
    auto addr = inst->getFinalAddress(curr, ptr.getSingleValue(), 4);
    // Just check TODO actual threads support
    inst->checkAtomicAddress(addr, 4);
    return Literal(int32_t(0)); // none woken up
  }
  Flow visitSIMDLoad(SIMDLoad* curr) {
    NOTE_ENTER("SIMDLoad");
    switch (curr->op) {
      case Load8SplatVec128:
      case Load16SplatVec128:
      case Load32SplatVec128:
      case Load64SplatVec128:
        return visitSIMDLoadSplat(curr);
      case Load8x8SVec128:
      case Load8x8UVec128:
      case Load16x4SVec128:
      case Load16x4UVec128:
      case Load32x2SVec128:
      case Load32x2UVec128:
        return visitSIMDLoadExtend(curr);
      case Load32ZeroVec128:
      case Load64ZeroVec128:
        return visitSIMDLoadZero(curr);
    }
    WASM_UNREACHABLE("invalid op");
  }
  Flow visitSIMDLoadSplat(SIMDLoad* curr) {
    Load load;
    load.type = Type::i32;
    load.bytes = curr->getMemBytes();
    load.signed_ = false;
    load.offset = curr->offset;
    load.align = curr->align;
    load.isAtomic = false;
    load.ptr = curr->ptr;
    Literal (Literal::*splat)() const = nullptr;
    switch (curr->op) {
      case Load8SplatVec128:
        splat = &Literal::splatI8x16;
        break;
      case Load16SplatVec128:
        splat = &Literal::splatI16x8;
        break;
      case Load32SplatVec128:
        splat = &Literal::splatI32x4;
        break;
      case Load64SplatVec128:
        load.type = Type::i64;
        splat = &Literal::splatI64x2;
        break;
      default:
        WASM_UNREACHABLE("invalid op");
    }
    load.finalize();
    Flow flow = self()->visit(&load);
    if (flow.breaking()) {
      return flow;
    }
    return (flow.getSingleValue().*splat)();
  }
  Flow visitSIMDLoadExtend(SIMDLoad* curr) {
    Flow flow = self()->visit(curr->ptr);
    if (flow.breaking()) {
      return flow;
    }
    NOTE_EVAL1(flow);
    Address src(uint32_t(flow.getSingleValue().geti32()));
    auto* inst = getMemoryInstance();
    auto loadLane = [&](Address addr) {
      switch (curr->op) {
        case Load8x8SVec128:
          return Literal(int32_t(inst->externalInterface->load8s(addr)));
        case Load8x8UVec128:
          return Literal(int32_t(inst->externalInterface->load8u(addr)));
        case Load16x4SVec128:
          return Literal(int32_t(inst->externalInterface->load16s(addr)));
        case Load16x4UVec128:
          return Literal(int32_t(inst->externalInterface->load16u(addr)));
        case Load32x2SVec128:
          return Literal(int64_t(inst->externalInterface->load32s(addr)));
        case Load32x2UVec128:
          return Literal(int64_t(inst->externalInterface->load32u(addr)));
        default:
          WASM_UNREACHABLE("unexpected op");
      }
      WASM_UNREACHABLE("invalid op");
    };
    auto fillLanes = [&](auto lanes, size_t laneBytes) {
      for (auto& lane : lanes) {
        lane = loadLane(
          inst->getFinalAddress(curr, Literal(uint32_t(src)), laneBytes));
        src = Address(uint32_t(src) + laneBytes);
      }
      return Literal(lanes);
    };
    switch (curr->op) {
      case Load8x8SVec128:
      case Load8x8UVec128: {
        std::array<Literal, 8> lanes;
        return fillLanes(lanes, 1);
      }
      case Load16x4SVec128:
      case Load16x4UVec128: {
        std::array<Literal, 4> lanes;
        return fillLanes(lanes, 2);
      }
      case Load32x2SVec128:
      case Load32x2UVec128: {
        std::array<Literal, 2> lanes;
        return fillLanes(lanes, 4);
      }
      default:
        WASM_UNREACHABLE("unexpected op");
    }
    WASM_UNREACHABLE("invalid op");
  }
  Flow visitSIMDLoadZero(SIMDLoad* curr) {
    Flow flow = self()->visit(curr->ptr);
    if (flow.breaking()) {
      return flow;
    }
    NOTE_EVAL1(flow);
    auto* inst = getMemoryInstance();
    Address src =
      inst->getFinalAddress(curr, flow.getSingleValue(), curr->getMemBytes());
    auto zero =
      Literal::makeZero(curr->op == Load32ZeroVec128 ? Type::i32 : Type::i64);
    if (curr->op == Load32ZeroVec128) {
      auto val = Literal(inst->externalInterface->load32u(src));
      return Literal(std::array<Literal, 4>{{val, zero, zero, zero}});
    } else {
      auto val = Literal(inst->externalInterface->load64u(src));
      return Literal(std::array<Literal, 2>{{val, zero}});
    }
  }
  Flow visitSIMDLoadStoreLane(SIMDLoadStoreLane* curr) {
    NOTE_ENTER("SIMDLoadStoreLane");
    Flow flow = self()->visit(curr->ptr);
    if (flow.breaking()) {
      return flow;
    }
    NOTE_EVAL1(flow);
    auto* inst = getMemoryInstance();
    Address addr =
      inst->getFinalAddress(curr, flow.getSingleValue(), curr->getMemBytes());
    flow = self()->visit(curr->vec);
    if (flow.breaking()) {
      return flow;
    }
    Literal vec = flow.getSingleValue();
    switch (curr->op) {
      case Load8LaneVec128:
      case Store8LaneVec128: {
        std::array<Literal, 16> lanes = vec.getLanesUI8x16();
        if (curr->isLoad()) {
          lanes[curr->index] = Literal(inst->externalInterface->load8u(addr));
          return Literal(lanes);
        } else {
          inst->externalInterface->store8(addr, lanes[curr->index].geti32());
          return {};
        }
      }
      case Load16LaneVec128:
      case Store16LaneVec128: {
        std::array<Literal, 8> lanes = vec.getLanesUI16x8();
        if (curr->isLoad()) {
          lanes[curr->index] = Literal(inst->externalInterface->load16u(addr));
          return Literal(lanes);
        } else {
          inst->externalInterface->store16(addr, lanes[curr->index].geti32());
          return {};
        }
      }
      case Load32LaneVec128:
      case Store32LaneVec128: {
        std::array<Literal, 4> lanes = vec.getLanesI32x4();
        if (curr->isLoad()) {
          lanes[curr->index] = Literal(inst->externalInterface->load32u(addr));
          return Literal(lanes);
        } else {
          inst->externalInterface->store32(addr, lanes[curr->index].geti32());
          return {};
        }
      }
      case Store64LaneVec128:
      case Load64LaneVec128: {
        std::array<Literal, 2> lanes = vec.getLanesI64x2();
        if (curr->isLoad()) {
          lanes[curr->index] = Literal(inst->externalInterface->load64u(addr));
          return Literal(lanes);
        } else {
          inst->externalInterface->store64(addr, lanes[curr->index].geti64());
          return {};
        }
      }
    }
    WASM_UNREACHABLE("unexpected op");
  }
  Flow visitMemorySize(MemorySize* curr) {
    NOTE_ENTER("MemorySize");
    auto* inst = getMemoryInstance();
    return Literal::makeFromInt64(inst->memorySize,
                                  inst->wasm.memory.indexType);
  }
  Flow visitMemoryGrow(MemoryGrow* curr) {
    NOTE_ENTER("MemoryGrow");
    auto* inst = getMemoryInstance();
    auto indexType = inst->wasm.memory.indexType;
    auto fail = Literal::makeFromInt64(-1, indexType);
    Flow flow = self()->visit(curr->delta);
    if (flow.breaking()) {
      return flow;
    }
    Flow ret = Literal::makeFromInt64(inst->memorySize, indexType);
    uint64_t delta = flow.getSingleValue().getUnsigned();
    if (delta > uint32_t(-1) / Memory::kPageSize && indexType == Type::i32) {
      return fail;
    }
    if (inst->memorySize >= uint32_t(-1) - delta && indexType == Type::i32) {
      return fail;
    }
    auto newSize = inst->memorySize + delta;
    if (newSize > inst->wasm.memory.max) {
      return fail;
    }
    if (!inst->externalInterface->growMemory(
          inst->memorySize * Memory::kPageSize, newSize * Memory::kPageSize)) {
      // We failed to grow the memory in practice, even though it was valid
      // to try to do so.
      return fail;
    }
    inst->memorySize = newSize;
    return ret;
  }
  Flow visitMemoryInit(MemoryInit* curr) {
    NOTE_ENTER("MemoryInit");
    Flow dest = self()->visit(curr->dest);
    if (dest.breaking()) {
      return dest;
    }
    Flow offset = self()->visit(curr->offset);
    if (offset.breaking()) {
      return offset;
    }
    Flow size = self()->visit(curr->size);
    if (size.breaking()) {
      return size;
    }
    NOTE_EVAL1(dest);
    NOTE_EVAL1(offset);
    NOTE_EVAL1(size);

    assert(curr->segment < wasm.memory.segments.size());
    Memory::Segment& segment = wasm.memory.segments[curr->segment];

    Address destVal(dest.getSingleValue().getUnsigned());
    Address offsetVal(uint32_t(offset.getSingleValue().geti32()));
    Address sizeVal(uint32_t(size.getSingleValue().geti32()));

    if (offsetVal + sizeVal > 0 && droppedSegments.count(curr->segment)) {
      trap("out of bounds segment access in memory.init");
    }
    if ((uint64_t)offsetVal + sizeVal > segment.data.size()) {
      trap("out of bounds segment access in memory.init");
    }
    auto* inst = getMemoryInstance();
    if (destVal + sizeVal > inst->memorySize * Memory::kPageSize) {
      trap("out of bounds memory access in memory.init");
    }
    for (size_t i = 0; i < sizeVal; ++i) {
      Literal addr(destVal + i);
      inst->externalInterface->store8(
        inst->getFinalAddressWithoutOffset(addr, 1),
        segment.data[offsetVal + i]);
    }
    return {};
  }
  Flow visitDataDrop(DataDrop* curr) {
    NOTE_ENTER("DataDrop");
    droppedSegments.insert(curr->segment);
    return {};
  }
  Flow visitMemoryCopy(MemoryCopy* curr) {
    NOTE_ENTER("MemoryCopy");
    Flow dest = self()->visit(curr->dest);
    if (dest.breaking()) {
      return dest;
    }
    Flow source = self()->visit(curr->source);
    if (source.breaking()) {
      return source;
    }
    Flow size = self()->visit(curr->size);
    if (size.breaking()) {
      return size;
    }
    NOTE_EVAL1(dest);
    NOTE_EVAL1(source);
    NOTE_EVAL1(size);
    Address destVal(dest.getSingleValue().getUnsigned());
    Address sourceVal(source.getSingleValue().getUnsigned());
    Address sizeVal(size.getSingleValue().getUnsigned());

    auto* inst = getMemoryInstance();
    if (sourceVal + sizeVal > inst->memorySize * Memory::kPageSize ||
        destVal + sizeVal > inst->memorySize * Memory::kPageSize ||
        // FIXME: better/cheaper way to detect wrapping?
        sourceVal + sizeVal < sourceVal || sourceVal + sizeVal < sizeVal ||
        destVal + sizeVal < destVal || destVal + sizeVal < sizeVal) {
      trap("out of bounds segment access in memory.copy");
    }

    int64_t start = 0;
    int64_t end = sizeVal;
    int step = 1;
    // Reverse direction if source is below dest
    if (sourceVal < destVal) {
      start = int64_t(sizeVal) - 1;
      end = -1;
      step = -1;
    }
    for (int64_t i = start; i != end; i += step) {
      inst->externalInterface->store8(
        inst->getFinalAddressWithoutOffset(Literal(destVal + i), 1),
        inst->externalInterface->load8s(
          inst->getFinalAddressWithoutOffset(Literal(sourceVal + i), 1)));
    }
    return {};
  }
  Flow visitMemoryFill(MemoryFill* curr) {
    NOTE_ENTER("MemoryFill");
    Flow dest = self()->visit(curr->dest);
    if (dest.breaking()) {
      return dest;
    }
    Flow value = self()->visit(curr->value);
    if (value.breaking()) {
      return value;
    }
    Flow size = self()->visit(curr->size);
    if (size.breaking()) {
      return size;
    }
    NOTE_EVAL1(dest);
    NOTE_EVAL1(value);
    NOTE_EVAL1(size);
    Address destVal(dest.getSingleValue().getUnsigned());
    Address sizeVal(size.getSingleValue().getUnsigned());

    auto* inst = getMemoryInstance();
    // FIXME: cheaper wrapping detection?
    if (destVal > inst->memorySize * Memory::kPageSize ||
        sizeVal > inst->memorySize * Memory::kPageSize ||
        destVal + sizeVal > inst->memorySize * Memory::kPageSize) {
      trap("out of bounds memory access in memory.fill");
    }
    uint8_t val(value.getSingleValue().geti32());
    for (size_t i = 0; i < sizeVal; ++i) {
      inst->externalInterface->store8(
        inst->getFinalAddressWithoutOffset(Literal(destVal + i), 1), val);
    }
    return {};
  }
  Flow visitTry(Try* curr) {
    NOTE_ENTER("Try");
    try {
      return self()->visit(curr->body);
    } catch (const WasmException& e) {
      // If delegation is in progress and the current try is not the target of
      // the delegation, don't handle it and just rethrow.
      if (scope->currDelegateTarget.is()) {
        if (scope->currDelegateTarget == curr->name) {
          scope->currDelegateTarget.clear();
        } else {
          throw;
        }
      }

      auto processCatchBody = [&](Expression* catchBody) {
        // Push the current exception onto the exceptionStack in case
        // 'rethrow's use it
        exceptionStack.push_back(std::make_pair(e, curr->name));
        // We need to pop exceptionStack in either case: when the catch body
        // exits normally or when a new exception is thrown
        Flow ret;
        try {
          ret = self()->visit(catchBody);
        } catch (const WasmException&) {
          exceptionStack.pop_back();
          throw;
        }
        exceptionStack.pop_back();
        return ret;
      };

      for (size_t i = 0; i < curr->catchTags.size(); i++) {
        if (curr->catchTags[i] == e.tag) {
          multiValues.push_back(e.values);
          return processCatchBody(curr->catchBodies[i]);
        }
      }
      if (curr->hasCatchAll()) {
        return processCatchBody(curr->catchBodies.back());
      }
      if (curr->isDelegate()) {
        scope->currDelegateTarget = curr->delegateTarget;
      }
      // This exception is not caught by this try-catch. Rethrow it.
      throw;
    }
  }
  Flow visitRethrow(Rethrow* curr) {
    for (int i = exceptionStack.size() - 1; i >= 0; i--) {
      if (exceptionStack[i].second == curr->target) {
        throwException(exceptionStack[i].first);
      }
    }
    WASM_UNREACHABLE("rethrow");
  }
  Flow visitPop(Pop* curr) {
    NOTE_ENTER("Pop");
    assert(!multiValues.empty());
    auto ret = multiValues.back();
    assert(curr->type == ret.getType());
    multiValues.pop_back();
    return ret;
  }

  void trap(const char* why) override { externalInterface->trap(why); }

  void hostLimit(const char* why) override {
    externalInterface->hostLimit(why);
  }

  void throwException(const WasmException& exn) override {
    externalInterface->throwException(exn);
  }

  // Given a value, wrap it to a smaller given number of bytes.
  Literal wrapToSmallerSize(Literal value, Index bytes) {
    if (value.type == Type::i32) {
      switch (bytes) {
        case 1: {
          return value.and_(Literal(uint32_t(0xff)));
        }
        case 2: {
          return value.and_(Literal(uint32_t(0xffff)));
        }
        case 4: {
          break;
        }
        default:
          WASM_UNREACHABLE("unexpected bytes");
      }
    } else {
      assert(value.type == Type::i64);
      switch (bytes) {
        case 1: {
          return value.and_(Literal(uint64_t(0xff)));
        }
        case 2: {
          return value.and_(Literal(uint64_t(0xffff)));
        }
        case 4: {
          return value.and_(Literal(uint64_t(0xffffffffUL)));
        }
        case 8: {
          break;
        }
        default:
          WASM_UNREACHABLE("unexpected bytes");
      }
    }
    return value;
  }

  // Call a function, starting an invocation.
  Literals callFunction(Name name, const Literals& arguments) {
    // if the last call ended in a jump up the stack, it might have left stuff
    // for us to clean up here
    callDepth = 0;
    functionStack.clear();
    return callFunctionInternal(name, arguments);
  }

  // Internal function call. Must be public so that callTable implementations
  // can use it (refactor?)
  Literals callFunctionInternal(Name name, const Literals& arguments) {
    if (callDepth > maxDepth) {
      externalInterface->trap("stack limit");
    }
    auto previousCallDepth = callDepth;
    callDepth++;
    auto previousFunctionStackSize = functionStack.size();
    functionStack.push_back(name);

    Function* function = wasm.getFunction(name);
    assert(function);
    FunctionScope scope(function, arguments, *self());

#ifdef WASM_INTERPRETER_DEBUG
    std::cout << "entering " << function->name << "\n  with arguments:\n";
    for (unsigned i = 0; i < arguments.size(); ++i) {
      std::cout << "    $" << i << ": " << arguments[i] << '\n';
    }
#endif

    Flow flow = self()->visit(function->body);
    // cannot still be breaking, it means we missed our stop
    assert(!flow.breaking() || flow.breakTo == RETURN_FLOW);
    auto type = flow.getType();
    if (!Type::isSubType(type, function->getResults())) {
      std::cerr << "calling " << function->name << " resulted in " << type
                << " but the function type is " << function->getResults()
                << '\n';
      WASM_UNREACHABLE("unexpected result type");
    }
    // may decrease more than one, if we jumped up the stack
    callDepth = previousCallDepth;
    // if we jumped up the stack, we also need to pop higher frames
    // TODO can FunctionScope handle this automatically?
    while (functionStack.size() > previousFunctionStackSize) {
      functionStack.pop_back();
    }
#ifdef WASM_INTERPRETER_DEBUG
    std::cout << "exiting " << function->name << " with " << flow.values
              << '\n';
#endif
    return flow.values;
  }

  // The maximum call stack depth to evaluate into.
  static const Index maxDepth = 250;

protected:
  Address memorySize; // in pages

  void trapIfGt(uint64_t lhs, uint64_t rhs, const char* msg) {
    if (lhs > rhs) {
      std::stringstream ss;
      ss << msg << ": " << lhs << " > " << rhs;
      externalInterface->trap(ss.str().c_str());
    }
  }

  template<class LS>
  Address getFinalAddress(LS* curr, Literal ptr, Index bytes) {
    Address memorySizeBytes = memorySize * Memory::kPageSize;
    uint64_t addr = ptr.type == Type::i32 ? ptr.geti32() : ptr.geti64();
    trapIfGt(curr->offset, memorySizeBytes, "offset > memory");
    trapIfGt(addr, memorySizeBytes - curr->offset, "final > memory");
    addr += curr->offset;
    trapIfGt(bytes, memorySizeBytes, "bytes > memory");
    checkLoadAddress(addr, bytes);
    return addr;
  }

  template<class LS> Address getFinalAddress(LS* curr, Literal ptr) {
    return getFinalAddress(curr, ptr, curr->bytes);
  }

  Address getFinalAddressWithoutOffset(Literal ptr, Index bytes) {
    uint64_t addr = ptr.type == Type::i32 ? ptr.geti32() : ptr.geti64();
    checkLoadAddress(addr, bytes);
    return addr;
  }

  void checkLoadAddress(Address addr, Index bytes) {
    Address memorySizeBytes = memorySize * Memory::kPageSize;
    trapIfGt(addr, memorySizeBytes - bytes, "highest > memory");
  }

  void checkAtomicAddress(Address addr, Index bytes) {
    checkLoadAddress(addr, bytes);
    // Unaligned atomics trap.
    if (bytes > 1) {
      if (addr & (bytes - 1)) {
        externalInterface->trap("unaligned atomic operation");
      }
    }
  }

  Literal doAtomicLoad(Address addr, Index bytes, Type type) {
    checkAtomicAddress(addr, bytes);
    Const ptr;
    ptr.value = Literal(int32_t(addr));
    ptr.type = Type::i32;
    Load load;
    load.bytes = bytes;
    // When an atomic loads a partial number of bytes for the type, it is
    // always an unsigned extension.
    load.signed_ = false;
    load.align = bytes;
    load.isAtomic = true; // understatement
    load.ptr = &ptr;
    load.type = type;
    return externalInterface->load(&load, addr);
  }

  void doAtomicStore(Address addr, Index bytes, Literal toStore) {
    checkAtomicAddress(addr, bytes);
    Const ptr;
    ptr.value = Literal(int32_t(addr));
    ptr.type = Type::i32;
    Const value;
    value.value = toStore;
    value.type = toStore.type;
    Store store;
    store.bytes = bytes;
    store.align = bytes;
    store.isAtomic = true; // understatement
    store.ptr = &ptr;
    store.value = &value;
    store.valueType = value.type;
    return externalInterface->store(&store, addr, toStore);
  }

  ExternalInterface* externalInterface;
  std::map<Name, std::shared_ptr<SubType>> linkedInstances;
};

class ModuleRunner : public ModuleRunnerBase<ModuleRunner> {
public:
  ModuleRunner(
    Module& wasm,
    ExternalInterface* externalInterface,
    std::map<Name, std::shared_ptr<ModuleRunner>> linkedInstances = {})
    : ModuleRunnerBase(wasm, externalInterface, linkedInstances) {}
};

} // namespace wasm

#endif // wasm_wasm_interpreter_h<|MERGE_RESOLUTION|>--- conflicted
+++ resolved
@@ -2264,11 +2264,8 @@
   }
 };
 
-<<<<<<< HEAD
-=======
 using GlobalValueSet = std::map<Name, Literals>;
 
->>>>>>> 1751f23d
 //
 // A runner for a module. Each runner contains the information to execute the
 // module, such as the state of globals, and so forth, so it basically
