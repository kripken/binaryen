--- conflicted
+++ resolved
@@ -135,15 +135,8 @@
   wasm.functions.clear();
   wasm.globals.clear();
   wasm.events.clear();
-<<<<<<< HEAD
-  wasm.table.exists = false;
-  wasm.table.segments.clear();
-  wasm.memory.exists = false;
-  wasm.memory.segments.clear();
-=======
   wasm.table.clear();
   wasm.memory.clear();
->>>>>>> e5ea0cc3
   wasm.start = Name();
   wasm.userSections.clear();
   wasm.debugInfoFileNames.clear();
