--- conflicted
+++ resolved
@@ -138,59 +138,6 @@
   }
 };
 
-<<<<<<< HEAD
-using ChildIterator = AbstractChildIterator<PostWalker>;
-using ValueChildIterator = AbstractChildIterator<ValueChildScanner>;
-
-class ChildPointerIterator {
-  struct Iterator {
-    const ChildPointerIterator& parent;
-    Index index;
-
-    Iterator(const ChildPointerIterator& parent, Index index) : parent(parent), index(index) {}
-
-    bool operator!=(const Iterator& other) const {
-      return index != other.index || &parent != &(other.parent);
-    }
-
-    void operator++() { index++; }
-
-    Expression** operator*() { return parent.children[index]; }
-  };
-
-public:
-  SmallVector<Expression**, 4> children;
-
-  ChildPointerIterator(Expression* parent) {
-    struct Traverser : public PostWalker<Traverser> {
-      Expression* parent;
-      SmallVector<Expression**, 4>* children;
-
-      // We need to scan subchildren exactly once - just the parent.
-      bool scanned = false;
-
-      static void scan(Traverser* self, Expression** currp) {
-        if (!self->scanned) {
-          self->scanned = true;
-          Scanner<Traverser, UnifiedExpressionVisitor<Traverser>>::scan(self,
-                                                                        currp);
-        } else {
-          // This is one of the children. Do not scan further, just note it.
-          self->children->push_back(currp);
-        }
-      }
-    } traverser;
-    traverser.parent = parent;
-    traverser.children = &children;
-    traverser.walk(parent);
-  }
-
-  Iterator begin() const { return Iterator(*this, 0); }
-  Iterator end() const { return Iterator(*this, children.size()); }
-};
-
-=======
->>>>>>> 35c786cb
 // Returns true if the current expression contains a certain kind of expression,
 // within the given depth of BFS. If depth is -1, this searches all children.
 template<typename T> bool containsChild(Expression* parent, int depth = -1) {
