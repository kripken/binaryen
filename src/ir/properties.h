--- conflicted
+++ resolved
@@ -223,14 +223,9 @@
 // and other operations that receive a value and let it flow through them. If
 // there is no value falling through, returns the node itself (as that is the
 // value that trivially falls through, with 0 steps in the middle).
-<<<<<<< HEAD
-// Note that the falling through value may not fall through if the instruction
-// breaks or traps, for example.
-=======
 // Note that this returns the value that would fall through if one does in fact
 // do so. For example, the final element in a block may not fall through if we
 // hit a return or a trap or an exception is thrown before we get there.
->>>>>>> 8b66a9d4
 inline Expression* getFallthrough(Expression* curr,
                                   const PassOptions& passOptions,
                                   FeatureSet features) {
