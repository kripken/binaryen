--- conflicted
+++ resolved
@@ -40,10 +40,7 @@
   SubTypes(Module& wasm) : SubTypes(ModuleUtils::collectHeapTypes(wasm)) {}
 
   const std::vector<HeapType>& getStrictSubTypes(HeapType type) {
-<<<<<<< HEAD
     assert(!type.isBasic());
-    return typeSubTypes[type];
-=======
     if (auto iter = typeSubTypes.find(type); iter != typeSubTypes.end()) {
       return iter->second;
     }
@@ -52,7 +49,6 @@
     // allocation.
     static const std::vector<HeapType> empty;
     return empty;
->>>>>>> 27e654a7
   }
 
   // Get all subtypes of a type, and their subtypes and so forth, recursively.
