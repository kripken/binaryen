/*
 * Copyright 2021 WebAssembly Community Group participants
 *
 * Licensed under the Apache License, Version 2.0 (the "License");
 * you may not use this file except in compliance with the License.
 * You may obtain a copy of the License at
 *
 *     http://www.apache.org/licenses/LICENSE-2.0
 *
 * Unless required by applicable law or agreed to in writing, software
 * distributed under the License is distributed on an "AS IS" BASIS,
 * WITHOUT WARRANTIES OR CONDITIONS OF ANY KIND, either express or implied.
 * See the License for the specific language governing permissions and
 * limitations under the License.
 */

#ifndef wasm_ir_lubs_h
#define wasm_ir_lubs_h

#include "ir/module-utils.h"
#include "wasm.h"

namespace wasm {

//
// Helper to find a LUB of a series of expressions. This works incrementally so
// that if we see we are not improving on an existing type then we can stop
// early. It also notes null expressions that can be updated later, and if
// updating them would allow a better LUB it can do so. That is, given this:
//
//   (ref.null any)  ;; an expression that we can update
//   (.. something of type data ..)
//
// We can update that null to type (ref null data) which would allow setting
// that as the LUB. This is important in cases where there is a null initial
// value in a field, for example: we should not let the type there prevent us
// from optimizing - after all, all nulls compare equally anyhow.
//
struct LUBFinder {
  LUBFinder() {}

  LUBFinder(Type initialType) { note(initialType); }

  // Note another type to take into account in the lub.
  void note(Type type) { lub = Type::getLeastUpperBound(lub, type); }

  // Note an expression that can be updated, that is, that we can modify in
  // safe ways if doing so would allow us to get a better lub. The specific
  // optimization possible here involves nulls, see the top comment.
  void noteUpdatableExpression(Expression* curr) {
    if (auto* null = curr->dynCast<RefNull>()) {
      nulls.insert(null);
    } else {
      note(curr->type);
    }
  }

  void noteNullDefault() {
    // A default value is indicated by a null pointer.
    nulls.insert(nullptr);
  }

  // Returns whether we noted any (reachable) value. This ignores nulls, as they
  // do not contribute type information - we do not try to find a lub based on
  // them (rather we update them to the LUB).
  bool noted() { return lub != Type::unreachable; }

  // Returns the best possible lub. This ignores updatable nulls for the reasons
  // mentioned above, since they will not limit us, aside from making the type
  // nullable if nulls exist. This does not update the nulls.
  Type getBestPossible() {
    if (lub == Type::unreachable) {
      // Perhaps if we have seen nulls we could compute a lub on them, but it's
      // not clear that is helpful.
      return lub;
    }

    // We have a lub. Make it nullable if we need to.
    if (!lub.isNullable() && !nulls.empty()) {
      return Type(lub.getHeapType(), Nullable);
    } else {
      return lub;
    }
  }

  // Update the nulls for the best possible LUB, if we found one.
  void updateNulls() {
    auto newType = getBestPossible();
    if (newType != Type::unreachable) {
      for (auto* null : nulls) {
        // Default null values (represented as nullptr here) do not need to be
        // updated. Aside from that, if this null is already of a more specific
        // type, also do not update it - it's never worth making a type less
        // specific. What we care about here is making sure the nulls are all
        // specific enough given the LUB that is being applied.
        if (null && !Type::isSubType(null->type, newType)) {
          null->finalize(newType);
        }
      }
    }
  }

  // Combines the information in another LUBFinder into this one, and returns
  // whether we changed anything.
  bool combine(const LUBFinder& other) {
    // Check if the lub was changed.
    auto old = lub;
    note(other.lub);
    bool changed = old != lub;

    // Check if we added new updatable nulls.
    for (auto* null : other.nulls) {
      if (nulls.insert(null).second) {
        changed = true;
      }
    }

    return changed;
  }

private:
  // The least upper bound. As we go this always contains the latest value based
  // on everything we've seen so far, except for nulls.
  Type lub = Type::unreachable;

  // Nulls that we can update. A nullptr here indicates an "implicit" null, that
  // is, a null default value.
  std::unordered_set<RefNull*> nulls;
};

namespace LUB {

<<<<<<< HEAD
// Given a list of functions and calls to them, find whether the return types of
// the called functions can all be refined together. That is, we check if all
// the called functions return a more specific type than they are declared as.
// If so, this updates the functions to return that type, and returns that type.
// If not, this returns Type::none.
//
// This assumes that the called functions have no other references to them, that
// is, that it is safe to modify the function's signatures.
//
// This modifies the called functions even if it fails to find a refined type as
=======
// Given a function, computes a LUB for its results. The caller can then decide
// to apply a refined type if we found one.
//
// This modifies the called function even if it fails to find a refined type as
>>>>>>> 2689bc12
// it does a refinalize in order to be able to compute the new types. We could
// roll back that change, but it's not harmful and can help, so we keep it
// regardless.
LUBFinder getResultsLUB(Function* func, Module& wasm);

} // namespace LUB

} // namespace wasm

#endif // wasm_ir_lubs_h<|MERGE_RESOLUTION|>--- conflicted
+++ resolved
@@ -130,23 +130,10 @@
 
 namespace LUB {
 
-<<<<<<< HEAD
-// Given a list of functions and calls to them, find whether the return types of
-// the called functions can all be refined together. That is, we check if all
-// the called functions return a more specific type than they are declared as.
-// If so, this updates the functions to return that type, and returns that type.
-// If not, this returns Type::none.
-//
-// This assumes that the called functions have no other references to them, that
-// is, that it is safe to modify the function's signatures.
-//
-// This modifies the called functions even if it fails to find a refined type as
-=======
 // Given a function, computes a LUB for its results. The caller can then decide
 // to apply a refined type if we found one.
 //
 // This modifies the called function even if it fails to find a refined type as
->>>>>>> 2689bc12
 // it does a refinalize in order to be able to compute the new types. We could
 // roll back that change, but it's not harmful and can help, so we keep it
 // regardless.
