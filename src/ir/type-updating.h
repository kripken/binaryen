--- conflicted
+++ resolved
@@ -364,14 +364,6 @@
 // ref.as_non_null around it, if the local should be non-nullable but is not).
 Expression* fixLocalGet(LocalGet* get, Module& wasm);
 
-<<<<<<< HEAD
-// Applies the types of params to local.get/local.tee operations, and does a
-// refinalize to propagate those outwards as well.
-void updateParamTypes(Function* func, Module& wasm);
-
-// As above, but runs on all functions in a module.
-void updateParamTypes(Module& wasm);
-=======
 // Applies new types of parameters to a function. This does all the necessary
 // changes aside from altering the function type, which the caller is expected
 // to do (the caller might simply change the type, but in other cases the caller
@@ -383,7 +375,6 @@
 void updateParamTypes(Function* func,
                       const std::vector<Type>& newParamTypes,
                       Module& wasm);
->>>>>>> a0de8ffc
 
 } // namespace TypeUpdating
 
