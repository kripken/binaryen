--- conflicted
+++ resolved
@@ -529,60 +529,23 @@
     void visitTupleExtract(TupleExtract* curr) {}
     void visitI31New(I31New* curr) {}
     void visitI31Get(I31Get* curr) {}
+    void visitCallRef(CallRef* curr) {
+      parent.calls = true;
+      if (parent.features.hasExceptionHandling() && parent.tryDepth == 0) {
+        parent.throws = true;
+      }
+      if (curr->isReturn) {
+        parent.branchesOut = true;
+      }
+      // traps when the arg is null
+      parent.implicitTrap = true;
+    }
     void visitRefTest(RefTest* curr) {
       WASM_UNREACHABLE("TODO (gc): ref.test");
     }
     void visitRefCast(RefCast* curr) {
       WASM_UNREACHABLE("TODO (gc): ref.cast");
     }
-<<<<<<< HEAD
-  }
-  void visitTupleMake(TupleMake* curr) {}
-  void visitTupleExtract(TupleExtract* curr) {}
-  void visitI31New(I31New* curr) {}
-  void visitI31Get(I31Get* curr) {}
-  void visitCallRef(CallRef* curr) {
-    calls = true;
-    if (features.hasExceptionHandling() && tryDepth == 0) {
-      throws = true;
-    }
-    if (curr->isReturn) {
-      branchesOut = true;
-    }
-    // traps when the arg is null
-    implicitTrap = true;
-  }
-  void visitRefTest(RefTest* curr) { WASM_UNREACHABLE("TODO (gc): ref.test"); }
-  void visitRefCast(RefCast* curr) { WASM_UNREACHABLE("TODO (gc): ref.cast"); }
-  void visitBrOnCast(BrOnCast* curr) {
-    WASM_UNREACHABLE("TODO (gc): br_on_cast");
-  }
-  void visitRttCanon(RttCanon* curr) {
-    WASM_UNREACHABLE("TODO (gc): rtt.canon");
-  }
-  void visitRttSub(RttSub* curr) { WASM_UNREACHABLE("TODO (gc): rtt.sub"); }
-  void visitStructNew(StructNew* curr) {
-    WASM_UNREACHABLE("TODO (gc): struct.new");
-  }
-  void visitStructGet(StructGet* curr) {
-    WASM_UNREACHABLE("TODO (gc): struct.get");
-  }
-  void visitStructSet(StructSet* curr) {
-    WASM_UNREACHABLE("TODO (gc): struct.set");
-  }
-  void visitArrayNew(ArrayNew* curr) {
-    WASM_UNREACHABLE("TODO (gc): array.new");
-  }
-  void visitArrayGet(ArrayGet* curr) {
-    WASM_UNREACHABLE("TODO (gc): array.get");
-  }
-  void visitArraySet(ArraySet* curr) {
-    WASM_UNREACHABLE("TODO (gc): array.set");
-  }
-  void visitArrayLen(ArrayLen* curr) {
-    WASM_UNREACHABLE("TODO (gc): array.len");
-  }
-=======
     void visitBrOnCast(BrOnCast* curr) {
       WASM_UNREACHABLE("TODO (gc): br_on_cast");
     }
@@ -612,7 +575,6 @@
       WASM_UNREACHABLE("TODO (gc): array.len");
     }
   };
->>>>>>> 3b5a6759
 
 public:
   // Helpers
