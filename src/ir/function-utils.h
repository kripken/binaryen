--- conflicted
+++ resolved
@@ -46,8 +46,6 @@
   return left->imported() && right->imported();
 }
 
-<<<<<<< HEAD
-=======
 // Find which parameters are actually used in the function, that is, that the
 // values arriving in the parameter are read. This ignores values set in the
 // function, like this:
@@ -62,7 +60,6 @@
 // function foo(x) {
 //   bar(x); // read of a param value
 // }
->>>>>>> a3efe73d
 inline std::unordered_set<Index> getUsedParams(Function* func) {
   LocalGraph localGraph(func);
 
@@ -73,17 +70,6 @@
       continue;
     }
 
-<<<<<<< HEAD
-    // Check if this get of a param index can read from the parameter value
-    // passed into the function. We want to ignore values set in the function
-    // like this:
-    //
-    // function foo(x) {
-    //   x = 10;
-    //   bar(x); // read of a param index, but not the param value passed in.
-    // }
-=======
->>>>>>> a3efe73d
     for (auto* set : sets) {
       // A nullptr value indicates there is no LocalSet* that sets the value,
       // so it must be the parameter value.
@@ -96,17 +82,6 @@
   return usedParams;
 }
 
-<<<<<<< HEAD
-// Try to remove a parameter from a set of functions. This assumes that we have
-// already checked that the parameter is unused inside it. It checks anything
-// else we need to check, and if we can remove it it does so and returns true.
-//
-// This assumes that the set of functions all have the same signature. The main
-// use cases are to send a single function, or a set of functions that all have
-// the same heap type.
-inline bool removeParameter(const std::vector<Function*> funcs,
-                            Index i,
-=======
 // Try to remove a parameter from a set of functions and replace it with a local
 // instead. This may not succeed if the parameter type cannot be used in a
 // local, or if we hit another limitation, in which case this returns false and
@@ -123,7 +98,6 @@
 // parameter, it can be removed from them all).
 inline bool removeParameter(const std::vector<Function*> funcs,
                             Index index,
->>>>>>> a3efe73d
                             const std::vector<Call*>& calls,
                             const std::vector<CallRef*>& callRefs,
                             Module* module,
@@ -142,30 +116,19 @@
   // the IR beforehand can help here.
   bool callParamsAreValid =
     std::none_of(calls.begin(), calls.end(), [&](Call* call) {
-<<<<<<< HEAD
-      auto* operand = call->operands[i];
-=======
       auto* operand = call->operands[index];
->>>>>>> a3efe73d
       return EffectAnalyzer(runner->options, *module, operand)
         .hasUnremovableSideEffects();
     });
   if (!callParamsAreValid) {
     return false;
   }
-<<<<<<< HEAD
-=======
-
->>>>>>> a3efe73d
+
   // The type must be valid for us to handle as a local (since we
   // replace the parameter with a local).
   // TODO: if there are no references at all, we can avoid creating a
   //       local
-<<<<<<< HEAD
-  bool typeIsValid = TypeUpdating::canHandleAsLocal(first->getLocalType(i));
-=======
   bool typeIsValid = TypeUpdating::canHandleAsLocal(first->getLocalType(index));
->>>>>>> a3efe73d
   if (!typeIsValid) {
     return false;
   }
@@ -177,13 +140,8 @@
   // (in general).
   auto paramsType = first->getParams();
   std::vector<Type> params(paramsType.begin(), paramsType.end());
-<<<<<<< HEAD
-  auto type = params[i];
-  params.erase(params.begin() + i);
-=======
   auto type = params[index];
   params.erase(params.begin() + index);
->>>>>>> a3efe73d
   // TODO: parallelize some of these loops?
   for (auto* func : funcs) {
     func->setParams(Type(params));
@@ -191,15 +149,9 @@
     // It's cumbersome to adjust local names - TODO don't clear them?
     Builder::clearLocalNames(func);
   }
-<<<<<<< HEAD
-  Index newIndex;
-  for (auto* func : funcs) {
-    newIndex = Builder::addVar(func, type);
-=======
   std::vector<Index> newIndexes;
   for (auto* func : funcs) {
     newIndexes.push_back(Builder::addVar(func, type));
->>>>>>> a3efe73d
   }
   // Update local operations.
   struct LocalUpdater : public PostWalker<LocalUpdater> {
@@ -219,14 +171,6 @@
       }
     }
   };
-<<<<<<< HEAD
-  for (auto* func : funcs) {
-    LocalUpdater(func, i, newIndex);
-  }
-  // Remove the arguments from the calls.
-  for (auto* call : calls) {
-    call->operands.erase(call->operands.begin() + i);
-=======
   for (Index j = 0; j < funcs.size(); j++) {
     LocalUpdater(funcs[j], index, newIndexes[j]);
   }
@@ -237,7 +181,6 @@
   }
   for (auto* call : callRefs) {
     call->operands.erase(call->operands.begin() + index);
->>>>>>> a3efe73d
   }
 
   for (auto* func : funcs) {
@@ -246,8 +189,6 @@
   return true;
 }
 
-<<<<<<< HEAD
-=======
 // The same as removeParameter, but gets a sorted list of indexes. It tries to
 // remove them all, and returns true if we managed to remove at least one.
 inline bool removeParameters(const std::vector<Function*> funcs,
@@ -287,7 +228,6 @@
   return removed;
 }
 
->>>>>>> a3efe73d
 } // namespace wasm::FunctionUtils
 
 #endif // wasm_ir_function_h