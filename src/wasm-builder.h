--- conflicted
+++ resolved
@@ -928,42 +928,24 @@
     ret->finalize();
     return ret;
   }
-<<<<<<< HEAD
-  ArrayNewSeg* makeArrayNewSegData(HeapType type,
-                                   Name seg,
-                                   Expression* offset,
-                                   Expression* size) {
-    auto* ret = wasm.allocator.alloc<ArrayNewSeg>();
-    ret->dataSegment = seg;
-=======
   ArrayNewSegData* makeArrayNewSegData(HeapType type,
                                        Name seg,
                                        Expression* offset,
                                        Expression* size) {
     auto* ret = wasm.allocator.alloc<ArrayNewSegData>();
     ret->segment = seg;
->>>>>>> 49e49c1e
     ret->offset = offset;
     ret->size = size;
     ret->type = Type(type, NonNullable);
     ret->finalize();
     return ret;
   }
-<<<<<<< HEAD
-  ArrayNewSeg* makeArrayNewSegElem(HeapType type,
-                                   Name seg,
-                                   Expression* offset,
-                                   Expression* size) {
-    auto* ret = wasm.allocator.alloc<ArrayNewSeg>();
-    ret->elemSegment = seg;
-=======
   ArrayNewSegElem* makeArrayNewSegElem(HeapType type,
                                        Name seg,
                                        Expression* offset,
                                        Expression* size) {
     auto* ret = wasm.allocator.alloc<ArrayNewSegElem>();
     ret->segment = seg;
->>>>>>> 49e49c1e
     ret->offset = offset;
     ret->size = size;
     ret->type = Type(type, NonNullable);
@@ -1031,15 +1013,6 @@
     ret->finalize();
     return ret;
   }
-<<<<<<< HEAD
-  ArrayInit* makeArrayInitData(Name seg,
-                               Expression* ref,
-                               Expression* index,
-                               Expression* offset,
-                               Expression* size) {
-    auto* ret = wasm.allocator.alloc<ArrayInit>();
-    ret->dataSegment = seg;
-=======
   ArrayInitData* makeArrayInitData(Name seg,
                                    Expression* ref,
                                    Expression* index,
@@ -1047,7 +1020,6 @@
                                    Expression* size) {
     auto* ret = wasm.allocator.alloc<ArrayInitData>();
     ret->segment = seg;
->>>>>>> 49e49c1e
     ret->ref = ref;
     ret->index = index;
     ret->offset = offset;
@@ -1055,15 +1027,6 @@
     ret->finalize();
     return ret;
   }
-<<<<<<< HEAD
-  ArrayInit* makeArrayInitElem(Name seg,
-                               Expression* ref,
-                               Expression* index,
-                               Expression* offset,
-                               Expression* size) {
-    auto* ret = wasm.allocator.alloc<ArrayInit>();
-    ret->elemSegment = seg;
-=======
   ArrayInitElem* makeArrayInitElem(Name seg,
                                    Expression* ref,
                                    Expression* index,
@@ -1071,7 +1034,6 @@
                                    Expression* size) {
     auto* ret = wasm.allocator.alloc<ArrayInitElem>();
     ret->segment = seg;
->>>>>>> 49e49c1e
     ret->ref = ref;
     ret->index = index;
     ret->offset = offset;
