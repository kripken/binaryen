/*
 * Copyright 2015 WebAssembly Community Group participants
 *
 * Licensed under the Apache License, Version 2.0 (the "License");
 * you may not use this file except in compliance with the License.
 * You may obtain a copy of the License at
 *
 *     http://www.apache.org/licenses/LICENSE-2.0
 *
 * Unless required by applicable law or agreed to in writing, software
 * distributed under the License is distributed on an "AS IS" BASIS,
 * WITHOUT WARRANTIES OR CONDITIONS OF ANY KIND, either express or implied.
 * See the License for the specific language governing permissions and
 * limitations under the License.
 */

#include <chrono>
#include <sstream>

#ifdef __linux__
#include <unistd.h>
#endif

#include "ir/hashed.h"
#include "ir/module-utils.h"
#include "pass.h"
#include "passes/passes.h"
#include "support/colors.h"
#include "wasm-debug.h"
#include "wasm-io.h"
#include "wasm-validator.h"

namespace wasm {

// PassRegistry

PassRegistry::PassRegistry() { registerPasses(); }

static PassRegistry singleton;

PassRegistry* PassRegistry::get() { return &singleton; }

void PassRegistry::registerPass(const char* name,
                                const char* description,
                                Creator create) {
  assert(passInfos.find(name) == passInfos.end());
  passInfos[name] = PassInfo(description, create);
}

std::unique_ptr<Pass> PassRegistry::createPass(std::string name) {
  if (passInfos.find(name) == passInfos.end()) {
    Fatal() << "Could not find pass: " << name << "\n";
  }
  std::unique_ptr<Pass> ret;
  ret.reset(passInfos[name].create());
  ret->name = name;
  return ret;
}

std::vector<std::string> PassRegistry::getRegisteredNames() {
  std::vector<std::string> ret;
  for (auto pair : passInfos) {
    ret.push_back(pair.first);
  }
  return ret;
}

std::string PassRegistry::getPassDescription(std::string name) {
  assert(passInfos.find(name) != passInfos.end());
  return passInfos[name].description;
}

// PassRunner

void PassRegistry::registerPasses() {
  registerPass("alignment-lowering",
               "lower unaligned loads and stores to smaller aligned ones",
               createAlignmentLoweringPass);
  registerPass("asyncify",
               "async/await style transform, allowing pausing and resuming",
               createAsyncifyPass);
  registerPass("avoid-reinterprets",
               "Tries to avoid reinterpret operations via more loads",
               createAvoidReinterpretsPass);
  registerPass(
    "dae", "removes arguments to calls in an lto-like manner", createDAEPass);
  registerPass("dae-optimizing",
               "removes arguments to calls in an lto-like manner, and "
               "optimizes where we removed",
               createDAEOptimizingPass);
  registerPass("coalesce-locals",
               "reduce # of locals by coalescing",
               createCoalesceLocalsPass);
  registerPass("coalesce-locals-learning",
               "reduce # of locals by coalescing and learning",
               createCoalesceLocalsWithLearningPass);
  registerPass("code-pushing",
               "push code forward, potentially making it not always execute",
               createCodePushingPass);
  registerPass(
    "code-folding", "fold code, merging duplicates", createCodeFoldingPass);
  registerPass("const-hoisting",
               "hoist repeated constants to a local",
               createConstHoistingPass);
  registerPass("cfp",
               "propagate constant struct field values",
               createConstantFieldPropagationPass);
  registerPass(
    "dce", "removes unreachable code", createDeadCodeEliminationPass);
  registerPass("dealign",
               "forces all loads and stores to have alignment 1",
               createDeAlignPass);
  registerPass("denan",
               "instrument the wasm to convert NaNs into 0 at runtime",
               createDeNaNPass);
  registerPass(
    "directize", "turns indirect calls into direct ones", createDirectizePass);
  registerPass(
    "dfo", "optimizes using the DataFlow SSA IR", createDataFlowOptsPass);
  registerPass("dwarfdump",
               "dump DWARF debug info sections from the read binary",
               createDWARFDumpPass);
  registerPass("duplicate-import-elimination",
               "removes duplicate imports",
               createDuplicateImportEliminationPass);
  registerPass("duplicate-function-elimination",
               "removes duplicate functions",
               createDuplicateFunctionEliminationPass);
  registerPass("emit-target-features",
               "emit the target features section in the output",
               createEmitTargetFeaturesPass);
  registerPass("extract-function",
               "leaves just one function (useful for debugging)",
               createExtractFunctionPass);
  registerPass("extract-function-index",
               "leaves just one function selected by index",
               createExtractFunctionIndexPass);
  registerPass(
    "flatten", "flattens out code, removing nesting", createFlattenPass);
  registerPass("fpcast-emu",
               "emulates function pointer casts, allowing incorrect indirect "
               "calls to (sometimes) work",
               createFuncCastEmulationPass);
  registerPass(
    "func-metrics", "reports function metrics", createFunctionMetricsPass);
  registerPass("generate-dyncalls",
               "generate dynCall fuctions used by emscripten ABI",
               createGenerateDynCallsPass);
  registerPass(
    "generate-i64-dyncalls",
    "generate dynCall functions used by emscripten ABI, but only for "
    "functions with i64 in their signature (which cannot be invoked "
    "via the wasm table without JavaScript BigInt support).",
    createGenerateI64DynCallsPass);
  registerPass(
    "generate-stack-ir", "generate Stack IR", createGenerateStackIRPass);
  registerPass(
    "gto", "globally optimize GC types", createGlobalTypeOptimizationPass);
<<<<<<< HEAD
  registerPass("signature-subtyping",
               "apply more specific subtypes to signature types where possible",
               createSignatureSubtypingPass);
=======
  registerPass("global-subtyping",
               "apply more specific subtypes to type fields where possible",
               createGlobalSubtypingPass);
>>>>>>> 50e66800
  registerPass(
    "heap2local", "replace GC allocations with locals", createHeap2LocalPass);
  registerPass(
    "inline-main", "inline __original_main into main", createInlineMainPass);
  registerPass("inlining",
               "inline functions (you probably want inlining-optimizing)",
               createInliningPass);
  registerPass("inlining-optimizing",
               "inline functions and optimizes where we inlined",
               createInliningOptimizingPass);
  registerPass("intrinsic-lowering",
               "lower away binaryen intrinsics",
               createIntrinsicLoweringPass);
  registerPass("legalize-js-interface",
               "legalizes i64 types on the import/export boundary",
               createLegalizeJSInterfacePass);
  registerPass("legalize-js-interface-minimally",
               "legalizes i64 types on the import/export boundary in a minimal "
               "manner, only on things only JS will call",
               createLegalizeJSInterfaceMinimallyPass);
  registerPass("local-cse",
               "common subexpression elimination inside basic blocks",
               createLocalCSEPass);
  registerPass("local-subtyping",
               "apply more specific subtypes to locals where possible",
               createLocalSubtypingPass);
  registerPass("log-execution",
               "instrument the build with logging of where execution goes",
               createLogExecutionPass);
  registerPass("i64-to-i32-lowering",
               "lower all uses of i64s to use i32s instead",
               createI64ToI32LoweringPass);
  registerPass(
    "instrument-locals",
    "instrument the build with code to intercept all loads and stores",
    createInstrumentLocalsPass);
  registerPass(
    "instrument-memory",
    "instrument the build with code to intercept all loads and stores",
    createInstrumentMemoryPass);
  registerPass(
    "licm", "loop invariant code motion", createLoopInvariantCodeMotionPass);
  registerPass("limit-segments",
               "attempt to merge segments to fit within web limits",
               createLimitSegmentsPass);
  registerPass("memory64-lowering",
               "lower loads and stores to a 64-bit memory to instead use a "
               "32-bit one",
               createMemory64LoweringPass);
  registerPass("memory-packing",
               "packs memory into separate segments, skipping zeros",
               createMemoryPackingPass);
  registerPass(
    "merge-blocks", "merges blocks to their parents", createMergeBlocksPass);
  registerPass(
    "merge-locals", "merges locals when beneficial", createMergeLocalsPass);
  registerPass("metrics", "reports metrics", createMetricsPass);
  registerPass("minify-imports",
               "minifies import names (only those, and not export names), and "
               "emits a mapping to the minified ones",
               createMinifyImportsPass);
  registerPass("minify-imports-and-exports",
               "minifies both import and export names, and emits a mapping to "
               "the minified ones",
               createMinifyImportsAndExportsPass);
  registerPass("minify-imports-and-exports-and-modules",
               "minifies both import and export names, and emits a mapping to "
               "the minified ones, and minifies the modules as well",
               createMinifyImportsAndExportsAndModulesPass);
  registerPass("mod-asyncify-always-and-only-unwind",
               "apply the assumption that asyncify imports always unwind, "
               "and we never rewind",
               createModAsyncifyAlwaysOnlyUnwindPass);
  registerPass("mod-asyncify-never-unwind",
               "apply the assumption that asyncify never unwinds",
               createModAsyncifyNeverUnwindPass);
  registerPass("nm", "name list", createNameListPass);
  registerPass("name-types", "(re)name all heap types", createNameTypesPass);
  registerPass("no-exit-runtime",
               "removes calls to atexit(), which is valid if the C runtime "
               "will never be exited",
               createNoExitRuntimePass);
  registerPass("once-reduction",
               "reduces calls to code that only runs once",
               createOnceReductionPass);
  registerPass("optimize-added-constants",
               "optimizes added constants into load/store offsets",
               createOptimizeAddedConstantsPass);
  registerPass("optimize-added-constants-propagate",
               "optimizes added constants into load/store offsets, propagating "
               "them across locals too",
               createOptimizeAddedConstantsPropagatePass);
  registerPass("optimize-instructions",
               "optimizes instruction combinations",
               createOptimizeInstructionsPass);
  registerPass(
    "optimize-stack-ir", "optimize Stack IR", createOptimizeStackIRPass);
  registerPass("pick-load-signs",
               "pick load signs based on their uses",
               createPickLoadSignsPass);
  registerPass(
    "poppify", "Tranform Binaryen IR into Poppy IR", createPoppifyPass);
  registerPass("post-emscripten",
               "miscellaneous optimizations for Emscripten-generated code",
               createPostEmscriptenPass);
  registerPass("optimize-for-js",
               "early optimize of the instruction combinations for js",
               createOptimizeForJSPass);
  registerPass("precompute",
               "computes compile-time evaluatable expressions",
               createPrecomputePass);
  registerPass("precompute-propagate",
               "computes compile-time evaluatable expressions and propagates "
               "them through locals",
               createPrecomputePropagatePass);
  registerPass("print", "print in s-expression format", createPrinterPass);
  registerPass("print-minified",
               "print in minified s-expression format",
               createMinifiedPrinterPass);
  registerPass("print-features",
               "print options for enabled features",
               createPrintFeaturesPass);
  registerPass(
    "print-full", "print in full s-expression format", createFullPrinterPass);
  registerPass(
    "print-call-graph", "print call graph", createPrintCallGraphPass);

  // Register PrintFunctionMap using its normal name.
  registerPass("print-function-map",
               "print a map of function indexes to names",
               createPrintFunctionMapPass);
  // Also register it as "symbolmap" so that  wasm-opt --symbolmap=foo  is the
  // same as  wasm-as --symbolmap=foo  even though the latter is not a pass
  // (wasm-as cannot run arbitrary passes).
  // TODO: switch emscripten to this name, then remove the old one
  registerPass(
    "symbolmap", "(alias for print-function-map)", createPrintFunctionMapPass);

  registerPass("print-stack-ir",
               "print out Stack IR (useful for internal debugging)",
               createPrintStackIRPass);
  registerPass("remove-non-js-ops",
               "removes operations incompatible with js",
               createRemoveNonJSOpsPass);
  registerPass("remove-imports",
               "removes imports and replaces them with nops",
               createRemoveImportsPass);
  registerPass(
    "remove-memory", "removes memory segments", createRemoveMemoryPass);
  registerPass("remove-unused-brs",
               "removes breaks from locations that are not needed",
               createRemoveUnusedBrsPass);
  registerPass("remove-unused-module-elements",
               "removes unused module elements",
               createRemoveUnusedModuleElementsPass);
  registerPass("remove-unused-nonfunction-module-elements",
               "removes unused module elements that are not functions",
               createRemoveUnusedNonFunctionModuleElementsPass);
  registerPass("remove-unused-names",
               "removes names from locations that are never branched to",
               createRemoveUnusedNamesPass);
  registerPass("reorder-functions",
               "sorts functions by access frequency",
               createReorderFunctionsPass);
  registerPass("reorder-locals",
               "sorts locals by access frequency",
               createReorderLocalsPass);
  registerPass("rereloop",
               "re-optimize control flow using the relooper algorithm",
               createReReloopPass);
  registerPass(
    "rse", "remove redundant local.sets", createRedundantSetEliminationPass);
  registerPass("roundtrip",
               "write the module to binary, then read it",
               createRoundTripPass);
  registerPass("safe-heap",
               "instrument loads and stores to check for invalid behavior",
               createSafeHeapPass);
  registerPass("set-globals",
               "sets specified globals to specified values",
               createSetGlobalsPass);
  registerPass("simplify-globals",
               "miscellaneous globals-related optimizations",
               createSimplifyGlobalsPass);
  registerPass("simplify-globals-optimizing",
               "miscellaneous globals-related optimizations, and optimizes "
               "where we replaced global.gets with constants",
               createSimplifyGlobalsOptimizingPass);
  registerPass("simplify-locals",
               "miscellaneous locals-related optimizations",
               createSimplifyLocalsPass);
  registerPass("simplify-locals-nonesting",
               "miscellaneous locals-related optimizations (no nesting at all; "
               "preserves flatness)",
               createSimplifyLocalsNoNestingPass);
  registerPass("simplify-locals-notee",
               "miscellaneous locals-related optimizations (no tees)",
               createSimplifyLocalsNoTeePass);
  registerPass("simplify-locals-nostructure",
               "miscellaneous locals-related optimizations (no structure)",
               createSimplifyLocalsNoStructurePass);
  registerPass(
    "simplify-locals-notee-nostructure",
    "miscellaneous locals-related optimizations (no tees or structure)",
    createSimplifyLocalsNoTeeNoStructurePass);
  registerPass("souperify", "emit Souper IR in text form", createSouperifyPass);
  registerPass("souperify-single-use",
               "emit Souper IR in text form (single-use nodes only)",
               createSouperifySingleUsePass);
  registerPass("stub-unsupported-js",
               "stub out unsupported JS operations",
               createStubUnsupportedJSOpsPass);
  registerPass("ssa",
               "ssa-ify variables so that they have a single assignment",
               createSSAifyPass);
  registerPass(
    "ssa-nomerge",
    "ssa-ify variables so that they have a single assignment, ignoring merges",
    createSSAifyNoMergePass);
  registerPass(
    "strip", "deprecated; same as strip-debug", createStripDebugPass);
  registerPass("stack-check",
               "enforce limits on llvm's __stack_pointer global",
               createStackCheckPass);
  registerPass("strip-debug",
               "strip debug info (including the names section)",
               createStripDebugPass);
  registerPass("strip-dwarf", "strip dwarf debug info", createStripDWARFPass);
  registerPass("strip-producers",
               "strip the wasm producers section",
               createStripProducersPass);
  registerPass("strip-target-features",
               "strip the wasm target features section",
               createStripTargetFeaturesPass);
  registerPass("trap-mode-clamp",
               "replace trapping operations with clamping semantics",
               createTrapModeClamp);
  registerPass("trap-mode-js",
               "replace trapping operations with js semantics",
               createTrapModeJS);
  registerPass("untee",
               "removes local.tees, replacing them with sets and gets",
               createUnteePass);
  registerPass("vacuum", "removes obviously unneeded code", createVacuumPass);
  // registerPass(
  //   "lower-i64", "lowers i64 into pairs of i32s", createLowerInt64Pass);
}

void PassRunner::addIfNoDWARFIssues(std::string passName) {
  auto pass = PassRegistry::get()->createPass(passName);
  if (!pass->invalidatesDWARF() || !shouldPreserveDWARF()) {
    doAdd(std::move(pass));
  }
}

void PassRunner::addDefaultOptimizationPasses() {
  addDefaultGlobalOptimizationPrePasses();
  addDefaultFunctionOptimizationPasses();
  addDefaultGlobalOptimizationPostPasses();
}

void PassRunner::addDefaultFunctionOptimizationPasses() {
  // All the additions here are optional if DWARF must be preserved. That is,
  // when DWARF is relevant we run fewer optimizations.
  // FIXME: support DWARF in all of them.

  // Untangling to semi-ssa form is helpful (but best to ignore merges
  // so as to not introduce new copies).
  if (options.optimizeLevel >= 3 || options.shrinkLevel >= 1) {
    addIfNoDWARFIssues("ssa-nomerge");
  }
  // if we are willing to work very very hard, flatten the IR and do opts
  // that depend on flat IR
  if (options.optimizeLevel >= 4) {
    addIfNoDWARFIssues("flatten");
    // LocalCSE is particularly useful after flatten (see comment in the pass
    // itself), but we must simplify locals a little first (as flatten adds many
    // new and redundant ones, which make things seem different if we do not
    // run some amount of simplify-locals first).
    addIfNoDWARFIssues("simplify-locals-notee-nostructure");
    addIfNoDWARFIssues("local-cse");
    // TODO: add rereloop etc. here
  }
  addIfNoDWARFIssues("dce");
  addIfNoDWARFIssues("remove-unused-names");
  addIfNoDWARFIssues("remove-unused-brs");
  addIfNoDWARFIssues("remove-unused-names");
  addIfNoDWARFIssues("optimize-instructions");
  if (options.optimizeLevel >= 2 || options.shrinkLevel >= 2) {
    addIfNoDWARFIssues("pick-load-signs");
  }
  // early propagation
  if (options.optimizeLevel >= 3 || options.shrinkLevel >= 2) {
    addIfNoDWARFIssues("precompute-propagate");
  } else {
    addIfNoDWARFIssues("precompute");
  }
  if (options.lowMemoryUnused) {
    if (options.optimizeLevel >= 3 || options.shrinkLevel >= 1) {
      addIfNoDWARFIssues("optimize-added-constants-propagate");
    } else {
      addIfNoDWARFIssues("optimize-added-constants");
    }
  }
  if (options.optimizeLevel >= 2 || options.shrinkLevel >= 2) {
    addIfNoDWARFIssues("code-pushing");
  }
  // don't create if/block return values yet, as coalesce can remove copies that
  // that could inhibit
  addIfNoDWARFIssues("simplify-locals-nostructure");
  addIfNoDWARFIssues("vacuum"); // previous pass creates garbage
  addIfNoDWARFIssues("reorder-locals");
  // simplify-locals opens opportunities for optimizations
  addIfNoDWARFIssues("remove-unused-brs");
  if (options.optimizeLevel > 1 && wasm->features.hasGC()) {
    addIfNoDWARFIssues("heap2local");
  }
  // if we are willing to work hard, also optimize copies before coalescing
  if (options.optimizeLevel >= 3 || options.shrinkLevel >= 2) {
    addIfNoDWARFIssues("merge-locals"); // very slow on e.g. sqlite
  }
  if (options.optimizeLevel > 1 && wasm->features.hasGC()) {
    // Coalescing may prevent subtyping (as a coalesced local must have the
    // supertype of all those combined into it), so subtype first.
    // TODO: when optimizing for size, maybe the order should reverse?
    addIfNoDWARFIssues("local-subtyping");
  }
  addIfNoDWARFIssues("coalesce-locals");
  if (options.optimizeLevel >= 3 || options.shrinkLevel >= 1) {
    addIfNoDWARFIssues("local-cse");
  }
  addIfNoDWARFIssues("simplify-locals");
  addIfNoDWARFIssues("vacuum");
  addIfNoDWARFIssues("reorder-locals");
  addIfNoDWARFIssues("coalesce-locals");
  addIfNoDWARFIssues("reorder-locals");
  addIfNoDWARFIssues("vacuum");
  if (options.optimizeLevel >= 3 || options.shrinkLevel >= 1) {
    addIfNoDWARFIssues("code-folding");
  }
  addIfNoDWARFIssues("merge-blocks"); // makes remove-unused-brs more effective
  addIfNoDWARFIssues(
    "remove-unused-brs"); // coalesce-locals opens opportunities
  addIfNoDWARFIssues(
    "remove-unused-names");           // remove-unused-brs opens opportunities
  addIfNoDWARFIssues("merge-blocks"); // clean up remove-unused-brs new blocks
  // late propagation
  if (options.optimizeLevel >= 3 || options.shrinkLevel >= 2) {
    addIfNoDWARFIssues("precompute-propagate");
  } else {
    addIfNoDWARFIssues("precompute");
  }
  addIfNoDWARFIssues("optimize-instructions");
  if (options.optimizeLevel >= 2 || options.shrinkLevel >= 1) {
    addIfNoDWARFIssues(
      "rse"); // after all coalesce-locals, and before a final vacuum
  }
  addIfNoDWARFIssues("vacuum"); // just to be safe
}

void PassRunner::addDefaultGlobalOptimizationPrePasses() {
  addIfNoDWARFIssues("duplicate-function-elimination");
  addIfNoDWARFIssues("memory-packing");
  if (options.optimizeLevel >= 2) {
    addIfNoDWARFIssues("once-reduction");
  }
  if (wasm->features.hasGC() && getTypeSystem() == TypeSystem::Nominal &&
      options.optimizeLevel >= 2) {
    addIfNoDWARFIssues("global-subtyping");
    // Global type optimization can remove fields that are not needed, which can
    // remove ref.funcs that were once assigned to vtables but are no longer
    // needed, which can allow more code to be removed globally. After those,
    // constant field propagation can be more effective.
    addIfNoDWARFIssues("gto");
    addIfNoDWARFIssues("remove-unused-module-elements");
    addIfNoDWARFIssues("cfp");
  }
}

void PassRunner::addDefaultGlobalOptimizationPostPasses() {
  if (options.optimizeLevel >= 2 || options.shrinkLevel >= 1) {
    addIfNoDWARFIssues("dae-optimizing");
  }
  if (options.optimizeLevel >= 2 || options.shrinkLevel >= 2) {
    addIfNoDWARFIssues("inlining-optimizing");
  }
  // Optimizations show more functions as duplicate, so run this here in Post.
  addIfNoDWARFIssues("duplicate-function-elimination");
  addIfNoDWARFIssues("duplicate-import-elimination");
  if (options.optimizeLevel >= 2 || options.shrinkLevel >= 2) {
    addIfNoDWARFIssues("simplify-globals-optimizing");
  } else {
    addIfNoDWARFIssues("simplify-globals");
  }
  addIfNoDWARFIssues("remove-unused-module-elements");
  // may allow more inlining/dae/etc., need --converge for that
  addIfNoDWARFIssues("directize");
  // perform Stack IR optimizations here, at the very end of the
  // optimization pipeline
  if (options.optimizeLevel >= 2 || options.shrinkLevel >= 1) {
    addIfNoDWARFIssues("generate-stack-ir");
    addIfNoDWARFIssues("optimize-stack-ir");
  }
}

static void dumpWast(Name name, Module* wasm) {
  // write out the wat
  static int counter = 0;
  std::string numstr = std::to_string(counter++);
  while (numstr.size() < 3) {
    numstr = '0' + numstr;
  }
  auto fullName = std::string("byn-");
#ifdef __linux__
  // TODO: use _getpid() on windows, elsewhere?
  fullName += std::to_string(getpid()) + '-';
#endif
  fullName += numstr + "-" + name.str;
  Colors::setEnabled(false);
  ModuleWriter writer;
  writer.writeText(*wasm, fullName + ".wast");
  writer.writeBinary(*wasm, fullName + ".wasm");
}

void PassRunner::run() {
  assert(!ran);
  ran = true;

  static const int passDebug = getPassDebug();
  // Emit logging information when asked for. At passDebug level 1+ we log
  // the main passes, while in 2 we also log nested ones. Note that for
  // nested ones we can only emit their name - we can't validate, or save the
  // file, or print, as the wasm may be in an intermediate state that is not
  // valid.
  if (options.debug || (passDebug == 2 || (passDebug && !isNested))) {
    // for debug logging purposes, run each pass in full before running the
    // other
    auto totalTime = std::chrono::duration<double>(0);
    WasmValidator::Flags validationFlags = WasmValidator::Minimal;
    if (options.validateGlobally) {
      validationFlags = validationFlags | WasmValidator::Globally;
    }
    auto what = isNested ? "nested passes" : "passes";
    std::cerr << "[PassRunner] running " << what << std::endl;
    size_t padding = 0;
    for (auto& pass : passes) {
      padding = std::max(padding, pass->name.size());
    }
    if (passDebug >= 3 && !isNested) {
      dumpWast("before", wasm);
    }
    for (auto& pass : passes) {
      // ignoring the time, save a printout of the module before, in case this
      // pass breaks it, so we can print the before and after
      std::stringstream moduleBefore;
      if (passDebug == 2 && !isNested) {
        moduleBefore << *wasm << '\n';
      }
      // prepare to run
      std::cerr << "[PassRunner]   running pass: " << pass->name << "... ";
      for (size_t i = 0; i < padding - pass->name.size(); i++) {
        std::cerr << ' ';
      }
      auto before = std::chrono::steady_clock::now();
      if (pass->isFunctionParallel()) {
        // function-parallel passes should get a new instance per function
        ModuleUtils::iterDefinedFunctions(
          *wasm, [&](Function* func) { runPassOnFunction(pass.get(), func); });
      } else {
        runPass(pass.get());
      }
      auto after = std::chrono::steady_clock::now();
      std::chrono::duration<double> diff = after - before;
      std::cerr << diff.count() << " seconds." << std::endl;
      totalTime += diff;
      if (options.validate && !isNested) {
        // validate, ignoring the time
        std::cerr << "[PassRunner]   (validating)\n";
        if (!WasmValidator().validate(*wasm, validationFlags)) {
          std::cout << *wasm << '\n';
          if (passDebug >= 2) {
            Fatal() << "Last pass (" << pass->name
                    << ") broke validation. Here is the module before: \n"
                    << moduleBefore.str() << "\n";
          } else {
            Fatal() << "Last pass (" << pass->name
                    << ") broke validation. Run with BINARYEN_PASS_DEBUG=2 "
                       "in the env to see the earlier state, or 3 to dump "
                       "byn-* files for each pass\n";
          }
        }
      }
      if (passDebug >= 3) {
        dumpWast(pass->name, wasm);
      }
    }
    std::cerr << "[PassRunner] " << what << " took " << totalTime.count()
              << " seconds." << std::endl;
    if (options.validate && !isNested) {
      std::cerr << "[PassRunner] (final validation)\n";
      if (!WasmValidator().validate(*wasm, validationFlags)) {
        std::cout << *wasm << '\n';
        Fatal() << "final module does not validate\n";
      }
    }
  } else {
    // non-debug normal mode, run them in an optimal manner - for locality it is
    // better to run as many passes as possible on a single function before
    // moving to the next
    std::vector<Pass*> stack;
    auto flush = [&]() {
      if (stack.size() > 0) {
        // run the stack of passes on all the functions, in parallel
        size_t num = ThreadPool::get()->size();
        std::vector<std::function<ThreadWorkState()>> doWorkers;
        std::atomic<size_t> nextFunction;
        nextFunction.store(0);
        size_t numFunctions = wasm->functions.size();
        for (size_t i = 0; i < num; i++) {
          doWorkers.push_back([&]() {
            auto index = nextFunction.fetch_add(1);
            // get the next task, if there is one
            if (index >= numFunctions) {
              return ThreadWorkState::Finished; // nothing left
            }
            Function* func = this->wasm->functions[index].get();
            if (!func->imported()) {
              // do the current task: run all passes on this function
              for (auto* pass : stack) {
                runPassOnFunction(pass, func);
              }
            }
            if (index + 1 == numFunctions) {
              return ThreadWorkState::Finished; // we did the last one
            }
            return ThreadWorkState::More;
          });
        }
        ThreadPool::get()->work(doWorkers);
      }
      stack.clear();
    };
    for (auto& pass : passes) {
      if (pass->isFunctionParallel()) {
        stack.push_back(pass.get());
      } else {
        flush();
        runPass(pass.get());
      }
    }
    flush();
  }
}

void PassRunner::runOnFunction(Function* func) {
  if (options.debug) {
    std::cerr << "[PassRunner] running passes on function " << func->name
              << std::endl;
  }
  for (auto& pass : passes) {
    runPassOnFunction(pass.get(), func);
  }
}

void PassRunner::doAdd(std::unique_ptr<Pass> pass) {
  if (pass->invalidatesDWARF() && shouldPreserveDWARF()) {
    std::cerr << "warning: running pass '" << pass->name
              << "' which is not fully compatible with DWARF\n";
  }
  if (passRemovesDebugInfo(pass->name)) {
    addedPassesRemovedDWARF = true;
  }
  passes.emplace_back(std::move(pass));
}

// Checks that the state is valid before and after a
// pass runs on a function. We run these extra checks when
// pass-debug mode is enabled.
struct AfterEffectFunctionChecker {
  Function* func;
  Name name;

  // Check Stack IR state: if the main IR changes, there should be no
  // stack IR, as the stack IR would be wrong.
  bool beganWithStackIR;
  size_t originalFunctionHash;

  // In the creator we can scan the state of the module and function before the
  // pass runs.
  AfterEffectFunctionChecker(Function* func) : func(func), name(func->name) {
    beganWithStackIR = func->stackIR != nullptr;
    if (beganWithStackIR) {
      originalFunctionHash = FunctionHasher::hashFunction(func);
    }
  }

  // This is called after the pass is run, at which time we can check things.
  void check() {
    assert(func->name == name); // no global module changes should have occurred
    if (beganWithStackIR && func->stackIR) {
      auto after = FunctionHasher::hashFunction(func);
      if (after != originalFunctionHash) {
        Fatal() << "[PassRunner] PASS_DEBUG check failed: had Stack IR before "
                   "and after the pass ran, and the pass modified the main IR, "
                   "which invalidates Stack IR - pass should have been marked "
                   "'modifiesBinaryenIR'";
      }
    }
  }
};

// Runs checks on the entire module, in a non-function-parallel pass.
// In particular, in such a pass functions may be removed or renamed, track
// that.
struct AfterEffectModuleChecker {
  Module* module;

  std::vector<AfterEffectFunctionChecker> checkers;

  bool beganWithAnyStackIR;

  AfterEffectModuleChecker(Module* module) : module(module) {
    for (auto& func : module->functions) {
      checkers.emplace_back(func.get());
    }
    beganWithAnyStackIR = hasAnyStackIR();
  }

  void check() {
    if (beganWithAnyStackIR && hasAnyStackIR()) {
      // If anything changed to the functions, that's not good.
      if (checkers.size() != module->functions.size()) {
        error();
      }
      for (Index i = 0; i < checkers.size(); i++) {
        // Did a pointer change? (a deallocated function could cause that)
        if (module->functions[i].get() != checkers[i].func ||
            module->functions[i]->body != checkers[i].func->body) {
          error();
        }
        // Did a name change?
        if (module->functions[i]->name != checkers[i].name) {
          error();
        }
      }
      // Global function state appears to not have been changed: the same
      // functions are there. Look into their contents.
      for (auto& checker : checkers) {
        checker.check();
      }
    }
  }

  void error() {
    Fatal() << "[PassRunner] PASS_DEBUG check failed: had Stack IR before and "
               "after the pass ran, and the pass modified global function "
               "state - pass should have been marked 'modifiesBinaryenIR'";
  }

  bool hasAnyStackIR() {
    for (auto& func : module->functions) {
      if (func->stackIR) {
        return true;
      }
    }
    return false;
  }
};

void PassRunner::runPass(Pass* pass) {
  std::unique_ptr<AfterEffectModuleChecker> checker;
  if (getPassDebug()) {
    checker = std::unique_ptr<AfterEffectModuleChecker>(
      new AfterEffectModuleChecker(wasm));
  }
  pass->run(this, wasm);
  handleAfterEffects(pass);
  if (getPassDebug()) {
    checker->check();
  }
}

void PassRunner::runPassOnFunction(Pass* pass, Function* func) {
  assert(pass->isFunctionParallel());
  // function-parallel passes get a new instance per function
  auto instance = std::unique_ptr<Pass>(pass->create());
  std::unique_ptr<AfterEffectFunctionChecker> checker;
  if (getPassDebug()) {
    checker = std::unique_ptr<AfterEffectFunctionChecker>(
      new AfterEffectFunctionChecker(func));
  }
  instance->runOnFunction(this, wasm, func);
  handleAfterEffects(pass, func);
  if (getPassDebug()) {
    checker->check();
  }
}

void PassRunner::handleAfterEffects(Pass* pass, Function* func) {
  if (pass->modifiesBinaryenIR()) {
    // If Binaryen IR is modified, Stack IR must be cleared - it would
    // be out of sync in a potentially dangerous way.
    if (func) {
      func->stackIR.reset(nullptr);
    } else {
      for (auto& func : wasm->functions) {
        func->stackIR.reset(nullptr);
      }
    }
  }
}

int PassRunner::getPassDebug() {
  static const int passDebug =
    getenv("BINARYEN_PASS_DEBUG") ? atoi(getenv("BINARYEN_PASS_DEBUG")) : 0;
  return passDebug;
}

bool PassRunner::passRemovesDebugInfo(const std::string& name) {
  return name == "strip" || name == "strip-debug" || name == "strip-dwarf";
}

bool PassRunner::shouldPreserveDWARF() {
  // Check if the debugging subsystem wants to preserve DWARF.
  if (!Debug::shouldPreserveDWARF(options, *wasm)) {
    return false;
  }

  // We may need DWARF. Check if one of our previous passes would remove it
  // anyhow, in which case, there is nothing to preserve.
  if (addedPassesRemovedDWARF) {
    return false;
  }

  return true;
}

} // namespace wasm<|MERGE_RESOLUTION|>--- conflicted
+++ resolved
@@ -156,15 +156,9 @@
     "generate-stack-ir", "generate Stack IR", createGenerateStackIRPass);
   registerPass(
     "gto", "globally optimize GC types", createGlobalTypeOptimizationPass);
-<<<<<<< HEAD
-  registerPass("signature-subtyping",
-               "apply more specific subtypes to signature types where possible",
-               createSignatureSubtypingPass);
-=======
   registerPass("global-subtyping",
                "apply more specific subtypes to type fields where possible",
                createGlobalSubtypingPass);
->>>>>>> 50e66800
   registerPass(
     "heap2local", "replace GC allocations with locals", createHeap2LocalPass);
   registerPass(
@@ -346,6 +340,9 @@
   registerPass("set-globals",
                "sets specified globals to specified values",
                createSetGlobalsPass);
+  registerPass("signature-subtyping",
+               "apply more specific subtypes to signature types where possible",
+               createSignatureSubtypingPass);
   registerPass("simplify-globals",
                "miscellaneous globals-related optimizations",
                createSimplifyGlobalsPass);
