/*
 * Copyright 2015 WebAssembly Community Group participants
 *
 * Licensed under the Apache License, Version 2.0 (the "License");
 * you may not use this file except in compliance with the License.
 * You may obtain a copy of the License at
 *
 *     http://www.apache.org/licenses/LICENSE-2.0
 *
 * Unless required by applicable law or agreed to in writing, software
 * distributed under the License is distributed on an "AS IS" BASIS,
 * WITHOUT WARRANTIES OR CONDITIONS OF ANY KIND, either express or implied.
 * See the License for the specific language governing permissions and
 * limitations under the License.
 */

#include <chrono>
#include <sstream>

#ifdef __linux__
#include <unistd.h>
#endif

#include "ir/hashed.h"
#include "ir/module-utils.h"
#include "pass.h"
#include "passes/passes.h"
#include "support/colors.h"
#include "wasm-debug.h"
#include "wasm-io.h"
#include "wasm-validator.h"

namespace wasm {

// PassRegistry

PassRegistry::PassRegistry() { registerPasses(); }

static PassRegistry singleton;

PassRegistry* PassRegistry::get() { return &singleton; }

void PassRegistry::registerPass(const char* name,
                                const char* description,
                                Creator create) {
  assert(passInfos.find(name) == passInfos.end());
  passInfos[name] = PassInfo(description, create);
}

std::unique_ptr<Pass> PassRegistry::createPass(std::string name) {
  if (passInfos.find(name) == passInfos.end()) {
    Fatal() << "Could not find pass: " << name << "\n";
  }
  std::unique_ptr<Pass> ret;
  ret.reset(passInfos[name].create());
  ret->name = name;
  return ret;
}

std::vector<std::string> PassRegistry::getRegisteredNames() {
  std::vector<std::string> ret;
  for (auto pair : passInfos) {
    ret.push_back(pair.first);
  }
  return ret;
}

std::string PassRegistry::getPassDescription(std::string name) {
  assert(passInfos.find(name) != passInfos.end());
  return passInfos[name].description;
}

// PassRunner

void PassRegistry::registerPasses() {
  registerPass("alignment-lowering",
               "lower unaligned loads and stores to smaller aligned ones",
               createAlignmentLoweringPass);
  registerPass("asyncify",
               "async/await style transform, allowing pausing and resuming",
               createAsyncifyPass);
  registerPass("avoid-reinterprets",
               "Tries to avoid reinterpret operations via more loads",
               createAvoidReinterpretsPass);
  registerPass(
    "dae", "removes arguments to calls in an lto-like manner", createDAEPass);
  registerPass("dae-optimizing",
               "removes arguments to calls in an lto-like manner, and "
               "optimizes where we removed",
               createDAEOptimizingPass);
  registerPass("coalesce-locals",
               "reduce # of locals by coalescing",
               createCoalesceLocalsPass);
  registerPass("coalesce-locals-learning",
               "reduce # of locals by coalescing and learning",
               createCoalesceLocalsWithLearningPass);
  registerPass("code-pushing",
               "push code forward, potentially making it not always execute",
               createCodePushingPass);
  registerPass(
    "code-folding", "fold code, merging duplicates", createCodeFoldingPass);
  registerPass("const-hoisting",
               "hoist repeated constants to a local",
               createConstHoistingPass);
  registerPass("cfp",
               "propagate constant struct field values",
               createConstantFieldPropagationPass);
  registerPass(
    "dce", "removes unreachable code", createDeadCodeEliminationPass);
  registerPass("dealign",
               "forces all loads and stores to have alignment 1",
               createDeAlignPass);
  registerPass("denan",
               "instrument the wasm to convert NaNs into 0 at runtime",
               createDeNaNPass);
  registerPass(
    "directize", "turns indirect calls into direct ones", createDirectizePass);
  registerPass(
    "dfo", "optimizes using the DataFlow SSA IR", createDataFlowOptsPass);
  registerPass("dwarfdump",
               "dump DWARF debug info sections from the read binary",
               createDWARFDumpPass);
  registerPass("duplicate-import-elimination",
               "removes duplicate imports",
               createDuplicateImportEliminationPass);
  registerPass("duplicate-function-elimination",
               "removes duplicate functions",
               createDuplicateFunctionEliminationPass);
  registerPass("emit-target-features",
               "emit the target features section in the output",
               createEmitTargetFeaturesPass);
  registerPass("extract-function",
               "leaves just one function (useful for debugging)",
               createExtractFunctionPass);
  registerPass("extract-function-index",
               "leaves just one function selected by index",
               createExtractFunctionIndexPass);
  registerPass(
    "flatten", "flattens out code, removing nesting", createFlattenPass);
  registerPass("fpcast-emu",
               "emulates function pointer casts, allowing incorrect indirect "
               "calls to (sometimes) work",
               createFuncCastEmulationPass);
  registerPass(
    "func-metrics", "reports function metrics", createFunctionMetricsPass);
  registerPass("generate-dyncalls",
               "generate dynCall fuctions used by emscripten ABI",
               createGenerateDynCallsPass);
  registerPass(
    "generate-i64-dyncalls",
    "generate dynCall functions used by emscripten ABI, but only for "
    "functions with i64 in their signature (which cannot be invoked "
    "via the wasm table without JavaScript BigInt support).",
    createGenerateI64DynCallsPass);
  registerPass(
    "generate-stack-ir", "generate Stack IR", createGenerateStackIRPass);
  registerPass(
    "global-refining", "refine the types of globals", createGlobalRefiningPass);
  registerPass(
    "gto", "globally optimize GC types", createGlobalTypeOptimizationPass);
  registerPass("type-refining",
               "apply more specific subtypes to type fields where possible",
               createTypeRefiningPass);
  registerPass(
    "heap2local", "replace GC allocations with locals", createHeap2LocalPass);
  registerPass(
    "inline-main", "inline __original_main into main", createInlineMainPass);
  registerPass("inlining",
               "inline functions (you probably want inlining-optimizing)",
               createInliningPass);
  registerPass("inlining-optimizing",
               "inline functions and optimizes where we inlined",
               createInliningOptimizingPass);
  registerPass("intrinsic-lowering",
               "lower away binaryen intrinsics",
               createIntrinsicLoweringPass);
  registerPass("legalize-js-interface",
               "legalizes i64 types on the import/export boundary",
               createLegalizeJSInterfacePass);
  registerPass("legalize-js-interface-minimally",
               "legalizes i64 types on the import/export boundary in a minimal "
               "manner, only on things only JS will call",
               createLegalizeJSInterfaceMinimallyPass);
  registerPass("local-cse",
               "common subexpression elimination inside basic blocks",
               createLocalCSEPass);
  registerPass("local-subtyping",
               "apply more specific subtypes to locals where possible",
               createLocalSubtypingPass);
  registerPass("log-execution",
               "instrument the build with logging of where execution goes",
               createLogExecutionPass);
  registerPass("i64-to-i32-lowering",
               "lower all uses of i64s to use i32s instead",
               createI64ToI32LoweringPass);
  registerPass(
    "instrument-locals",
    "instrument the build with code to intercept all loads and stores",
    createInstrumentLocalsPass);
  registerPass(
    "instrument-memory",
    "instrument the build with code to intercept all loads and stores",
    createInstrumentMemoryPass);
  registerPass(
    "licm", "loop invariant code motion", createLoopInvariantCodeMotionPass);
  registerPass("limit-segments",
               "attempt to merge segments to fit within web limits",
               createLimitSegmentsPass);
  registerPass("memory64-lowering",
               "lower loads and stores to a 64-bit memory to instead use a "
               "32-bit one",
               createMemory64LoweringPass);
  registerPass("memory-packing",
               "packs memory into separate segments, skipping zeros",
               createMemoryPackingPass);
  registerPass(
    "merge-blocks", "merges blocks to their parents", createMergeBlocksPass);
  registerPass(
    "merge-locals", "merges locals when beneficial", createMergeLocalsPass);
  registerPass("metrics", "reports metrics", createMetricsPass);
  registerPass("minify-imports",
               "minifies import names (only those, and not export names), and "
               "emits a mapping to the minified ones",
               createMinifyImportsPass);
  registerPass("minify-imports-and-exports",
               "minifies both import and export names, and emits a mapping to "
               "the minified ones",
               createMinifyImportsAndExportsPass);
  registerPass("minify-imports-and-exports-and-modules",
               "minifies both import and export names, and emits a mapping to "
               "the minified ones, and minifies the modules as well",
               createMinifyImportsAndExportsAndModulesPass);
  registerPass("mod-asyncify-always-and-only-unwind",
               "apply the assumption that asyncify imports always unwind, "
               "and we never rewind",
               createModAsyncifyAlwaysOnlyUnwindPass);
  registerPass("mod-asyncify-never-unwind",
               "apply the assumption that asyncify never unwinds",
               createModAsyncifyNeverUnwindPass);
  registerPass("nm", "name list", createNameListPass);
  registerPass("name-types", "(re)name all heap types", createNameTypesPass);
  registerPass("no-exit-runtime",
               "removes calls to atexit(), which is valid if the C runtime "
               "will never be exited",
               createNoExitRuntimePass);
  registerPass("once-reduction",
               "reduces calls to code that only runs once",
               createOnceReductionPass);
  registerPass("optimize-added-constants",
               "optimizes added constants into load/store offsets",
               createOptimizeAddedConstantsPass);
  registerPass("optimize-added-constants-propagate",
               "optimizes added constants into load/store offsets, propagating "
               "them across locals too",
               createOptimizeAddedConstantsPropagatePass);
  registerPass("optimize-instructions",
               "optimizes instruction combinations",
               createOptimizeInstructionsPass);
  registerPass(
    "optimize-stack-ir", "optimize Stack IR", createOptimizeStackIRPass);
  registerPass("pick-load-signs",
               "pick load signs based on their uses",
               createPickLoadSignsPass);
  registerPass(
    "poppify", "Tranform Binaryen IR into Poppy IR", createPoppifyPass);
  registerPass("post-emscripten",
               "miscellaneous optimizations for Emscripten-generated code",
               createPostEmscriptenPass);
  registerPass("optimize-for-js",
               "early optimize of the instruction combinations for js",
               createOptimizeForJSPass);
  registerPass("precompute",
               "computes compile-time evaluatable expressions",
               createPrecomputePass);
  registerPass("precompute-propagate",
               "computes compile-time evaluatable expressions and propagates "
               "them through locals",
               createPrecomputePropagatePass);
  registerPass("print", "print in s-expression format", createPrinterPass);
  registerPass("print-minified",
               "print in minified s-expression format",
               createMinifiedPrinterPass);
  registerPass("print-features",
               "print options for enabled features",
               createPrintFeaturesPass);
  registerPass(
    "print-full", "print in full s-expression format", createFullPrinterPass);
  registerPass(
    "print-call-graph", "print call graph", createPrintCallGraphPass);

  // Register PrintFunctionMap using its normal name.
  registerPass("print-function-map",
               "print a map of function indexes to names",
               createPrintFunctionMapPass);
  // Also register it as "symbolmap" so that  wasm-opt --symbolmap=foo  is the
  // same as  wasm-as --symbolmap=foo  even though the latter is not a pass
  // (wasm-as cannot run arbitrary passes).
  // TODO: switch emscripten to this name, then remove the old one
  registerPass(
    "symbolmap", "(alias for print-function-map)", createPrintFunctionMapPass);

  registerPass("print-stack-ir",
               "print out Stack IR (useful for internal debugging)",
               createPrintStackIRPass);
  registerPass("remove-non-js-ops",
               "removes operations incompatible with js",
               createRemoveNonJSOpsPass);
  registerPass("remove-imports",
               "removes imports and replaces them with nops",
               createRemoveImportsPass);
  registerPass(
    "remove-memory", "removes memory segments", createRemoveMemoryPass);
  registerPass("remove-unused-brs",
               "removes breaks from locations that are not needed",
               createRemoveUnusedBrsPass);
  registerPass("remove-unused-module-elements",
               "removes unused module elements",
               createRemoveUnusedModuleElementsPass);
  registerPass("remove-unused-nonfunction-module-elements",
               "removes unused module elements that are not functions",
               createRemoveUnusedNonFunctionModuleElementsPass);
  registerPass("remove-unused-names",
               "removes names from locations that are never branched to",
               createRemoveUnusedNamesPass);
  registerPass("reorder-functions",
               "sorts functions by access frequency",
               createReorderFunctionsPass);
  registerPass("reorder-locals",
               "sorts locals by access frequency",
               createReorderLocalsPass);
  registerPass("rereloop",
               "re-optimize control flow using the relooper algorithm",
               createReReloopPass);
  registerPass(
    "rse", "remove redundant local.sets", createRedundantSetEliminationPass);
  registerPass("roundtrip",
               "write the module to binary, then read it",
               createRoundTripPass);
  registerPass("safe-heap",
               "instrument loads and stores to check for invalid behavior",
               createSafeHeapPass);
  registerPass("set-globals",
               "sets specified globals to specified values",
               createSetGlobalsPass);
  registerPass("signature-refining",
               "apply more specific subtypes to signature types where possible",
               createSignatureRefiningPass);
  registerPass("simplify-globals",
               "miscellaneous globals-related optimizations",
               createSimplifyGlobalsPass);
  registerPass("simplify-globals-optimizing",
               "miscellaneous globals-related optimizations, and optimizes "
               "where we replaced global.gets with constants",
               createSimplifyGlobalsOptimizingPass);
  registerPass("simplify-locals",
               "miscellaneous locals-related optimizations",
               createSimplifyLocalsPass);
  registerPass("simplify-locals-nonesting",
               "miscellaneous locals-related optimizations (no nesting at all; "
               "preserves flatness)",
               createSimplifyLocalsNoNestingPass);
  registerPass("simplify-locals-notee",
               "miscellaneous locals-related optimizations (no tees)",
               createSimplifyLocalsNoTeePass);
  registerPass("simplify-locals-nostructure",
               "miscellaneous locals-related optimizations (no structure)",
               createSimplifyLocalsNoStructurePass);
  registerPass(
    "simplify-locals-notee-nostructure",
    "miscellaneous locals-related optimizations (no tees or structure)",
    createSimplifyLocalsNoTeeNoStructurePass);
  registerPass("souperify", "emit Souper IR in text form", createSouperifyPass);
  registerPass("souperify-single-use",
               "emit Souper IR in text form (single-use nodes only)",
               createSouperifySingleUsePass);
  registerPass("stub-unsupported-js",
               "stub out unsupported JS operations",
               createStubUnsupportedJSOpsPass);
  registerPass("ssa",
               "ssa-ify variables so that they have a single assignment",
               createSSAifyPass);
  registerPass(
    "ssa-nomerge",
    "ssa-ify variables so that they have a single assignment, ignoring merges",
    createSSAifyNoMergePass);
  registerPass(
    "strip", "deprecated; same as strip-debug", createStripDebugPass);
  registerPass("stack-check",
               "enforce limits on llvm's __stack_pointer global",
               createStackCheckPass);
  registerPass("strip-debug",
               "strip debug info (including the names section)",
               createStripDebugPass);
  registerPass("strip-dwarf", "strip dwarf debug info", createStripDWARFPass);
  registerPass("strip-producers",
               "strip the wasm producers section",
               createStripProducersPass);
  registerPass("strip-target-features",
               "strip the wasm target features section",
               createStripTargetFeaturesPass);
  registerPass("trap-mode-clamp",
               "replace trapping operations with clamping semantics",
               createTrapModeClamp);
  registerPass("trap-mode-js",
               "replace trapping operations with js semantics",
               createTrapModeJS);
  registerPass("untee",
               "removes local.tees, replacing them with sets and gets",
               createUnteePass);
  registerPass("vacuum", "removes obviously unneeded code", createVacuumPass);
  // registerPass(
  //   "lower-i64", "lowers i64 into pairs of i32s", createLowerInt64Pass);
}

void PassRunner::addIfNoDWARFIssues(std::string passName) {
  auto pass = PassRegistry::get()->createPass(passName);
  if (!pass->invalidatesDWARF() || !shouldPreserveDWARF()) {
    doAdd(std::move(pass));
  }
}

void PassRunner::addDefaultOptimizationPasses() {
  addDefaultGlobalOptimizationPrePasses();
  addDefaultFunctionOptimizationPasses();
  addDefaultGlobalOptimizationPostPasses();
}

void PassRunner::addDefaultFunctionOptimizationPasses() {
  // All the additions here are optional if DWARF must be preserved. That is,
  // when DWARF is relevant we run fewer optimizations.
  // FIXME: support DWARF in all of them.

  // Untangling to semi-ssa form is helpful (but best to ignore merges
  // so as to not introduce new copies).
  if (options.optimizeLevel >= 3 || options.shrinkLevel >= 1) {
    addIfNoDWARFIssues("ssa-nomerge");
  }
  // if we are willing to work very very hard, flatten the IR and do opts
  // that depend on flat IR
  if (options.optimizeLevel >= 4) {
    addIfNoDWARFIssues("flatten");
    // LocalCSE is particularly useful after flatten (see comment in the pass
    // itself), but we must simplify locals a little first (as flatten adds many
    // new and redundant ones, which make things seem different if we do not
    // run some amount of simplify-locals first).
    addIfNoDWARFIssues("simplify-locals-notee-nostructure");
    addIfNoDWARFIssues("local-cse");
    // TODO: add rereloop etc. here
  }
  addIfNoDWARFIssues("dce");
  addIfNoDWARFIssues("remove-unused-names");
  addIfNoDWARFIssues("remove-unused-brs");
  addIfNoDWARFIssues("remove-unused-names");
  addIfNoDWARFIssues("optimize-instructions");
  if (options.optimizeLevel >= 2 || options.shrinkLevel >= 2) {
    addIfNoDWARFIssues("pick-load-signs");
  }
  // early propagation
  if (options.optimizeLevel >= 3 || options.shrinkLevel >= 2) {
    addIfNoDWARFIssues("precompute-propagate");
  } else {
    addIfNoDWARFIssues("precompute");
  }
  if (options.lowMemoryUnused) {
    if (options.optimizeLevel >= 3 || options.shrinkLevel >= 1) {
      addIfNoDWARFIssues("optimize-added-constants-propagate");
    } else {
      addIfNoDWARFIssues("optimize-added-constants");
    }
  }
  if (options.optimizeLevel >= 2 || options.shrinkLevel >= 2) {
    addIfNoDWARFIssues("code-pushing");
  }
  // don't create if/block return values yet, as coalesce can remove copies that
  // that could inhibit
  addIfNoDWARFIssues("simplify-locals-nostructure");
  addIfNoDWARFIssues("vacuum"); // previous pass creates garbage
  addIfNoDWARFIssues("reorder-locals");
  // simplify-locals opens opportunities for optimizations
  addIfNoDWARFIssues("remove-unused-brs");
  if (options.optimizeLevel > 1 && wasm->features.hasGC()) {
    addIfNoDWARFIssues("heap2local");
  }
  // if we are willing to work hard, also optimize copies before coalescing
  if (options.optimizeLevel >= 3 || options.shrinkLevel >= 2) {
    addIfNoDWARFIssues("merge-locals"); // very slow on e.g. sqlite
  }
  if (options.optimizeLevel > 1 && wasm->features.hasGC()) {
    // Coalescing may prevent subtyping (as a coalesced local must have the
    // supertype of all those combined into it), so subtype first.
    // TODO: when optimizing for size, maybe the order should reverse?
    addIfNoDWARFIssues("local-subtyping");
  }
  addIfNoDWARFIssues("coalesce-locals");
  if (options.optimizeLevel >= 3 || options.shrinkLevel >= 1) {
    addIfNoDWARFIssues("local-cse");
  }
  addIfNoDWARFIssues("simplify-locals");
  addIfNoDWARFIssues("vacuum");
  addIfNoDWARFIssues("reorder-locals");
  addIfNoDWARFIssues("coalesce-locals");
  addIfNoDWARFIssues("reorder-locals");
  addIfNoDWARFIssues("vacuum");
  if (options.optimizeLevel >= 3 || options.shrinkLevel >= 1) {
    addIfNoDWARFIssues("code-folding");
  }
  addIfNoDWARFIssues("merge-blocks"); // makes remove-unused-brs more effective
  addIfNoDWARFIssues(
    "remove-unused-brs"); // coalesce-locals opens opportunities
  addIfNoDWARFIssues(
    "remove-unused-names");           // remove-unused-brs opens opportunities
  addIfNoDWARFIssues("merge-blocks"); // clean up remove-unused-brs new blocks
  // late propagation
  if (options.optimizeLevel >= 3 || options.shrinkLevel >= 2) {
    addIfNoDWARFIssues("precompute-propagate");
  } else {
    addIfNoDWARFIssues("precompute");
  }
  addIfNoDWARFIssues("optimize-instructions");
  if (options.optimizeLevel >= 2 || options.shrinkLevel >= 1) {
    addIfNoDWARFIssues(
      "rse"); // after all coalesce-locals, and before a final vacuum
  }
  addIfNoDWARFIssues("vacuum"); // just to be safe
}

void PassRunner::addDefaultGlobalOptimizationPrePasses() {
  addIfNoDWARFIssues("duplicate-function-elimination");
  addIfNoDWARFIssues("memory-packing");
  if (options.optimizeLevel >= 2) {
    addIfNoDWARFIssues("once-reduction");
  }
  if (wasm->features.hasGC() && getTypeSystem() == TypeSystem::Nominal &&
      options.optimizeLevel >= 2) {
    addIfNoDWARFIssues("type-refining");
<<<<<<< HEAD
    addIfNoDWARFIssues("signature-refining");
=======
    addIfNoDWARFIssues("global-refining");
>>>>>>> be672c05
    // Global type optimization can remove fields that are not needed, which can
    // remove ref.funcs that were once assigned to vtables but are no longer
    // needed, which can allow more code to be removed globally. After those,
    // constant field propagation can be more effective.
    addIfNoDWARFIssues("gto");
    addIfNoDWARFIssues("remove-unused-module-elements");
    addIfNoDWARFIssues("cfp");
  }
}

void PassRunner::addDefaultGlobalOptimizationPostPasses() {
  if (options.optimizeLevel >= 2 || options.shrinkLevel >= 1) {
    addIfNoDWARFIssues("dae-optimizing");
  }
  if (options.optimizeLevel >= 2 || options.shrinkLevel >= 2) {
    addIfNoDWARFIssues("inlining-optimizing");
  }
  // Optimizations show more functions as duplicate, so run this here in Post.
  addIfNoDWARFIssues("duplicate-function-elimination");
  addIfNoDWARFIssues("duplicate-import-elimination");
  if (options.optimizeLevel >= 2 || options.shrinkLevel >= 2) {
    addIfNoDWARFIssues("simplify-globals-optimizing");
  } else {
    addIfNoDWARFIssues("simplify-globals");
  }
  addIfNoDWARFIssues("remove-unused-module-elements");
  // may allow more inlining/dae/etc., need --converge for that
  addIfNoDWARFIssues("directize");
  // perform Stack IR optimizations here, at the very end of the
  // optimization pipeline
  if (options.optimizeLevel >= 2 || options.shrinkLevel >= 1) {
    addIfNoDWARFIssues("generate-stack-ir");
    addIfNoDWARFIssues("optimize-stack-ir");
  }
}

static void dumpWast(Name name, Module* wasm) {
  // write out the wat
  static int counter = 0;
  std::string numstr = std::to_string(counter++);
  while (numstr.size() < 3) {
    numstr = '0' + numstr;
  }
  auto fullName = std::string("byn-");
#ifdef __linux__
  // TODO: use _getpid() on windows, elsewhere?
  fullName += std::to_string(getpid()) + '-';
#endif
  fullName += numstr + "-" + name.str;
  Colors::setEnabled(false);
  ModuleWriter writer;
  writer.writeText(*wasm, fullName + ".wast");
  writer.writeBinary(*wasm, fullName + ".wasm");
}

void PassRunner::run() {
  assert(!ran);
  ran = true;

  static const int passDebug = getPassDebug();
  // Emit logging information when asked for. At passDebug level 1+ we log
  // the main passes, while in 2 we also log nested ones. Note that for
  // nested ones we can only emit their name - we can't validate, or save the
  // file, or print, as the wasm may be in an intermediate state that is not
  // valid.
  if (options.debug || (passDebug == 2 || (passDebug && !isNested))) {
    // for debug logging purposes, run each pass in full before running the
    // other
    auto totalTime = std::chrono::duration<double>(0);
    WasmValidator::Flags validationFlags = WasmValidator::Minimal;
    if (options.validateGlobally) {
      validationFlags = validationFlags | WasmValidator::Globally;
    }
    auto what = isNested ? "nested passes" : "passes";
    std::cerr << "[PassRunner] running " << what << std::endl;
    size_t padding = 0;
    for (auto& pass : passes) {
      padding = std::max(padding, pass->name.size());
    }
    if (passDebug >= 3 && !isNested) {
      dumpWast("before", wasm);
    }
    for (auto& pass : passes) {
      // ignoring the time, save a printout of the module before, in case this
      // pass breaks it, so we can print the before and after
      std::stringstream moduleBefore;
      if (passDebug == 2 && !isNested) {
        moduleBefore << *wasm << '\n';
      }
      // prepare to run
      std::cerr << "[PassRunner]   running pass: " << pass->name << "... ";
      for (size_t i = 0; i < padding - pass->name.size(); i++) {
        std::cerr << ' ';
      }
      auto before = std::chrono::steady_clock::now();
      if (pass->isFunctionParallel()) {
        // function-parallel passes should get a new instance per function
        ModuleUtils::iterDefinedFunctions(
          *wasm, [&](Function* func) { runPassOnFunction(pass.get(), func); });
      } else {
        runPass(pass.get());
      }
      auto after = std::chrono::steady_clock::now();
      std::chrono::duration<double> diff = after - before;
      std::cerr << diff.count() << " seconds." << std::endl;
      totalTime += diff;
      if (options.validate && !isNested) {
        // validate, ignoring the time
        std::cerr << "[PassRunner]   (validating)\n";
        if (!WasmValidator().validate(*wasm, validationFlags)) {
          std::cout << *wasm << '\n';
          if (passDebug >= 2) {
            Fatal() << "Last pass (" << pass->name
                    << ") broke validation. Here is the module before: \n"
                    << moduleBefore.str() << "\n";
          } else {
            Fatal() << "Last pass (" << pass->name
                    << ") broke validation. Run with BINARYEN_PASS_DEBUG=2 "
                       "in the env to see the earlier state, or 3 to dump "
                       "byn-* files for each pass\n";
          }
        }
      }
      if (passDebug >= 3) {
        dumpWast(pass->name, wasm);
      }
    }
    std::cerr << "[PassRunner] " << what << " took " << totalTime.count()
              << " seconds." << std::endl;
    if (options.validate && !isNested) {
      std::cerr << "[PassRunner] (final validation)\n";
      if (!WasmValidator().validate(*wasm, validationFlags)) {
        std::cout << *wasm << '\n';
        Fatal() << "final module does not validate\n";
      }
    }
  } else {
    // non-debug normal mode, run them in an optimal manner - for locality it is
    // better to run as many passes as possible on a single function before
    // moving to the next
    std::vector<Pass*> stack;
    auto flush = [&]() {
      if (stack.size() > 0) {
        // run the stack of passes on all the functions, in parallel
        size_t num = ThreadPool::get()->size();
        std::vector<std::function<ThreadWorkState()>> doWorkers;
        std::atomic<size_t> nextFunction;
        nextFunction.store(0);
        size_t numFunctions = wasm->functions.size();
        for (size_t i = 0; i < num; i++) {
          doWorkers.push_back([&]() {
            auto index = nextFunction.fetch_add(1);
            // get the next task, if there is one
            if (index >= numFunctions) {
              return ThreadWorkState::Finished; // nothing left
            }
            Function* func = this->wasm->functions[index].get();
            if (!func->imported()) {
              // do the current task: run all passes on this function
              for (auto* pass : stack) {
                runPassOnFunction(pass, func);
              }
            }
            if (index + 1 == numFunctions) {
              return ThreadWorkState::Finished; // we did the last one
            }
            return ThreadWorkState::More;
          });
        }
        ThreadPool::get()->work(doWorkers);
      }
      stack.clear();
    };
    for (auto& pass : passes) {
      if (pass->isFunctionParallel()) {
        stack.push_back(pass.get());
      } else {
        flush();
        runPass(pass.get());
      }
    }
    flush();
  }
}

void PassRunner::runOnFunction(Function* func) {
  if (options.debug) {
    std::cerr << "[PassRunner] running passes on function " << func->name
              << std::endl;
  }
  for (auto& pass : passes) {
    runPassOnFunction(pass.get(), func);
  }
}

void PassRunner::doAdd(std::unique_ptr<Pass> pass) {
  if (pass->invalidatesDWARF() && shouldPreserveDWARF()) {
    std::cerr << "warning: running pass '" << pass->name
              << "' which is not fully compatible with DWARF\n";
  }
  if (passRemovesDebugInfo(pass->name)) {
    addedPassesRemovedDWARF = true;
  }
  passes.emplace_back(std::move(pass));
}

// Checks that the state is valid before and after a
// pass runs on a function. We run these extra checks when
// pass-debug mode is enabled.
struct AfterEffectFunctionChecker {
  Function* func;
  Name name;

  // Check Stack IR state: if the main IR changes, there should be no
  // stack IR, as the stack IR would be wrong.
  bool beganWithStackIR;
  size_t originalFunctionHash;

  // In the creator we can scan the state of the module and function before the
  // pass runs.
  AfterEffectFunctionChecker(Function* func) : func(func), name(func->name) {
    beganWithStackIR = func->stackIR != nullptr;
    if (beganWithStackIR) {
      originalFunctionHash = FunctionHasher::hashFunction(func);
    }
  }

  // This is called after the pass is run, at which time we can check things.
  void check() {
    assert(func->name == name); // no global module changes should have occurred
    if (beganWithStackIR && func->stackIR) {
      auto after = FunctionHasher::hashFunction(func);
      if (after != originalFunctionHash) {
        Fatal() << "[PassRunner] PASS_DEBUG check failed: had Stack IR before "
                   "and after the pass ran, and the pass modified the main IR, "
                   "which invalidates Stack IR - pass should have been marked "
                   "'modifiesBinaryenIR'";
      }
    }
  }
};

// Runs checks on the entire module, in a non-function-parallel pass.
// In particular, in such a pass functions may be removed or renamed, track
// that.
struct AfterEffectModuleChecker {
  Module* module;

  std::vector<AfterEffectFunctionChecker> checkers;

  bool beganWithAnyStackIR;

  AfterEffectModuleChecker(Module* module) : module(module) {
    for (auto& func : module->functions) {
      checkers.emplace_back(func.get());
    }
    beganWithAnyStackIR = hasAnyStackIR();
  }

  void check() {
    if (beganWithAnyStackIR && hasAnyStackIR()) {
      // If anything changed to the functions, that's not good.
      if (checkers.size() != module->functions.size()) {
        error();
      }
      for (Index i = 0; i < checkers.size(); i++) {
        // Did a pointer change? (a deallocated function could cause that)
        if (module->functions[i].get() != checkers[i].func ||
            module->functions[i]->body != checkers[i].func->body) {
          error();
        }
        // Did a name change?
        if (module->functions[i]->name != checkers[i].name) {
          error();
        }
      }
      // Global function state appears to not have been changed: the same
      // functions are there. Look into their contents.
      for (auto& checker : checkers) {
        checker.check();
      }
    }
  }

  void error() {
    Fatal() << "[PassRunner] PASS_DEBUG check failed: had Stack IR before and "
               "after the pass ran, and the pass modified global function "
               "state - pass should have been marked 'modifiesBinaryenIR'";
  }

  bool hasAnyStackIR() {
    for (auto& func : module->functions) {
      if (func->stackIR) {
        return true;
      }
    }
    return false;
  }
};

void PassRunner::runPass(Pass* pass) {
  std::unique_ptr<AfterEffectModuleChecker> checker;
  if (getPassDebug()) {
    checker = std::unique_ptr<AfterEffectModuleChecker>(
      new AfterEffectModuleChecker(wasm));
  }
  pass->run(this, wasm);
  handleAfterEffects(pass);
  if (getPassDebug()) {
    checker->check();
  }
}

void PassRunner::runPassOnFunction(Pass* pass, Function* func) {
  assert(pass->isFunctionParallel());
  // function-parallel passes get a new instance per function
  auto instance = std::unique_ptr<Pass>(pass->create());
  std::unique_ptr<AfterEffectFunctionChecker> checker;
  if (getPassDebug()) {
    checker = std::unique_ptr<AfterEffectFunctionChecker>(
      new AfterEffectFunctionChecker(func));
  }
  instance->runOnFunction(this, wasm, func);
  handleAfterEffects(pass, func);
  if (getPassDebug()) {
    checker->check();
  }
}

void PassRunner::handleAfterEffects(Pass* pass, Function* func) {
  if (pass->modifiesBinaryenIR()) {
    // If Binaryen IR is modified, Stack IR must be cleared - it would
    // be out of sync in a potentially dangerous way.
    if (func) {
      func->stackIR.reset(nullptr);
    } else {
      for (auto& func : wasm->functions) {
        func->stackIR.reset(nullptr);
      }
    }
  }
}

int PassRunner::getPassDebug() {
  static const int passDebug =
    getenv("BINARYEN_PASS_DEBUG") ? atoi(getenv("BINARYEN_PASS_DEBUG")) : 0;
  return passDebug;
}

bool PassRunner::passRemovesDebugInfo(const std::string& name) {
  return name == "strip" || name == "strip-debug" || name == "strip-dwarf";
}

bool PassRunner::shouldPreserveDWARF() {
  // Check if the debugging subsystem wants to preserve DWARF.
  if (!Debug::shouldPreserveDWARF(options, *wasm)) {
    return false;
  }

  // We may need DWARF. Check if one of our previous passes would remove it
  // anyhow, in which case, there is nothing to preserve.
  if (addedPassesRemovedDWARF) {
    return false;
  }

  return true;
}

} // namespace wasm<|MERGE_RESOLUTION|>--- conflicted
+++ resolved
@@ -533,11 +533,8 @@
   if (wasm->features.hasGC() && getTypeSystem() == TypeSystem::Nominal &&
       options.optimizeLevel >= 2) {
     addIfNoDWARFIssues("type-refining");
-<<<<<<< HEAD
     addIfNoDWARFIssues("signature-refining");
-=======
     addIfNoDWARFIssues("global-refining");
->>>>>>> be672c05
     // Global type optimization can remove fields that are not needed, which can
     // remove ref.funcs that were once assigned to vtables but are no longer
     // needed, which can allow more code to be removed globally. After those,
