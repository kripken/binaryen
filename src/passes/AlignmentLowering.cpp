--- conflicted
+++ resolved
@@ -224,55 +224,6 @@
       replaceCurrent(curr->ptr);
       return;
     }
-<<<<<<< HEAD
-    if (curr->align != 0 && curr->align != curr->bytes) {
-      Builder builder(*getModule());
-      auto type = curr->type.getSingle();
-      Expression* replacement;
-      switch (type) {
-        default:
-          WASM_UNREACHABLE("unhandled unaligned load");
-        case Type::i32:
-          replacement = lowerLoadI32(curr);
-          break;
-        case Type::f32:
-          curr->type = Type::i32;
-          replacement = builder.makeUnary(ReinterpretInt32, lowerLoadI32(curr));
-          break;
-        case Type::i64:
-        case Type::f64:
-          // Load two 32-bit pieces, and combine them.
-          auto temp = builder.addVar(getFunction(), Type::i32);
-          auto* set = builder.makeLocalSet(temp, curr->ptr);
-          Expression* low =
-            lowerLoadI32(builder.makeLoad(4,
-                                          false,
-                                          0,
-                                          curr->align,
-                                          builder.makeLocalGet(temp, Type::i32),
-                                          Type::i32));
-          low = builder.makeUnary(ExtendUInt32, low);
-          Expression* high =
-            lowerLoadI32(builder.makeLoad(4,
-                                          false,
-                                          4,
-                                          curr->align,
-                                          builder.makeLocalGet(temp, Type::i32),
-                                          Type::i32));
-          high = builder.makeUnary(ExtendUInt32, high);
-          high =
-            builder.makeBinary(ShlInt64, high, builder.makeConst(int64_t(32)));
-          auto* combined = builder.makeBinary(OrInt64, low, high);
-          replacement = builder.makeSequence(set, combined);
-          // Ensure the proper output type.
-          if (type == Type::f64) {
-            replacement = builder.makeUnary(ReinterpretInt64, replacement);
-          }
-          break;
-      }
-      replaceCurrent(replacement);
-    }
-=======
     if (curr->align == 0 || curr->align == curr->bytes) {
       // Nothing to do.
       return;
@@ -329,7 +280,6 @@
         break;
     }
     replaceCurrent(replacement);
->>>>>>> 034e04ef
   }
 
   void visitStore(Store* curr) {
@@ -341,60 +291,6 @@
         {builder.makeDrop(curr->ptr), builder.makeDrop(curr->value)}));
       return;
     }
-<<<<<<< HEAD
-    if (curr->align != 0 && curr->align != curr->bytes) {
-      auto type = curr->value->type.getSingle();
-      Expression* replacement;
-      switch (type) {
-        default:
-          WASM_UNREACHABLE("unhandled unaligned store");
-        case Type::i32:
-          replacement = lowerStoreI32(curr);
-          break;
-        case Type::f32:
-          curr->type = Type::i32;
-          curr->value = builder.makeUnary(ReinterpretFloat32, curr->value);
-          replacement = lowerStoreI32(curr);
-          break;
-        case Type::i64:
-        case Type::f64:
-          // Ensure an integer input value.
-          auto* value = curr->value;
-          if (type == Type::f64) {
-            value = builder.makeUnary(ReinterpretFloat64, value);
-          }
-          // Store as two 32-bit pieces.
-          auto tempPtr = builder.addVar(getFunction(), Type::i32);
-          auto* setPtr = builder.makeLocalSet(tempPtr, curr->ptr);
-          auto tempValue = builder.addVar(getFunction(), Type::i64);
-          auto* setValue = builder.makeLocalSet(tempValue, value);
-          Expression* low = builder.makeUnary(
-            WrapInt64, builder.makeLocalGet(tempValue, Type::i64));
-          low = lowerStoreI32(
-            builder.makeStore(4,
-                              0,
-                              curr->align,
-                              builder.makeLocalGet(tempPtr, Type::i32),
-                              low,
-                              Type::i32));
-          Expression* high =
-            builder.makeBinary(ShrUInt64,
-                               builder.makeLocalGet(tempValue, Type::i64),
-                               builder.makeConst(int64_t(32)));
-          high = builder.makeUnary(WrapInt64, high);
-          high = lowerStoreI32(
-            builder.makeStore(4,
-                              4,
-                              curr->align,
-                              builder.makeLocalGet(tempPtr, Type::i32),
-                              high,
-                              Type::i32));
-          replacement = builder.makeBlock({setPtr, setValue, low, high});
-          break;
-      }
-      replaceCurrent(replacement);
-    }
-=======
     if (curr->align == 0 || curr->align == curr->bytes) {
       // Nothing to do.
       return;
@@ -457,7 +353,6 @@
         break;
     }
     replaceCurrent(replacement);
->>>>>>> 034e04ef
   }
 };
 
