/*
 * Copyright 2018 WebAssembly Community Group participants
 *
 * Licensed under the Apache License, Version 2.0 (the "License");
 * you may not use this file except in compliance with the License.
 * You may obtain a copy of the License at
 *
 *     http://www.apache.org/licenses/LICENSE-2.0
 *
 * Unless required by applicable law or agreed to in writing, software
 * distributed under the License is distributed on an "AS IS" BASIS,
 * WITHOUT WARRANTIES OR CONDITIONS OF ANY KIND, either express or implied.
 * See the License for the specific language governing permissions and
 * limitations under the License.
 */

//
<<<<<<< HEAD
// RemoveNonJSOpsPass removes operations that aren't inherently implementable
=======
// RemoveNonJSOps removes operations that aren't inherently implementable
>>>>>>> e23fe8d9
// in JS. This includes things like 64-bit division, `f32.nearest`,
// `f64.copysign`, etc. Most operations are lowered to a call to an injected
// intrinsic implementation. Intrinsics don't use themselves to implement
// themselves.
//
// You'll find a large wat blob in `wasm-intrinsics.wat` next to this file
// which contains all of the injected intrinsics. We manually copy over any
// needed intrinsics from this module into the module that we're optimizing
// after walking the current module.
//
<<<<<<< HEAD
// StubUnsupportedJSOps pass stubs out operatios that are not fully supported
// even with RemoveNonJSOpsPass. For example, i64->f32 conversions do not have
=======
// StubUnsupportedJSOps stubs out operations that are not fully supported
// even with RemoveNonJSOps. For example, i64->f32 conversions do not have
>>>>>>> e23fe8d9
// perfect rounding in all cases. StubUnsupportedJSOps removes those entirely
// and replaces them with "stub" operations that do nothing. This is only
// really useful for fuzzing as it changes the behavior of the program.
//

#include <pass.h>
#include <wasm.h>

#include "abi/js.h"
#include "asmjs/shared-constants.h"
#include "ir/find_all.h"
#include "ir/literal-utils.h"
#include "ir/memory-utils.h"
#include "ir/module-utils.h"
#include "passes/intrinsics-module.h"
#include "wasm-builder.h"
#include "wasm-s-parser.h"

namespace wasm {

struct RemoveNonJSOpsPass : public WalkerPass<PostWalker<RemoveNonJSOpsPass>> {
  std::unique_ptr<Builder> builder;
  std::unordered_set<Name> neededIntrinsics;
  std::set<std::pair<Name, Type>> neededImportedGlobals;

  bool isFunctionParallel() override { return false; }

  Pass* create() override { return new RemoveNonJSOpsPass; }

  void doWalkModule(Module* module) {
    // Intrinsics may use scratch memory, ensure it.
    ABI::wasm2js::ensureHelpers(module);

    // Discover all of the intrinsics that we need to inject, lowering all
    // operations to intrinsic calls while we're at it.
    if (!builder) {
      builder = make_unique<Builder>(*module);
    }
    PostWalker<RemoveNonJSOpsPass>::doWalkModule(module);

    if (neededIntrinsics.size() == 0) {
      return;
    }

    // Parse the wat blob we have at the end of this file.
    //
    // TODO: only do this once per invocation of wasm2asm
    Module intrinsicsModule;
    std::string input(IntrinsicsModuleWast);
    SExpressionParser parser(const_cast<char*>(input.c_str()));
    Element& root = *parser.root;
    SExpressionWasmBuilder builder(intrinsicsModule, *root[0]);

    std::set<Name> neededFunctions;

    // Iteratively link intrinsics from `intrinsicsModule` into our destination
    // module, as needed.
    //
    // Note that intrinsics often use one another. For example the 64-bit
    // division intrinsic ends up using the 32-bit ctz intrinsic, but does so
    // via a native instruction. The loop here is used to continuously reprocess
    // injected intrinsics to ensure that they never contain non-js ops when
    // we're done.
    while (neededIntrinsics.size() > 0) {
      // Recursively probe all needed intrinsics for transitively used
      // functions. This is building up a set of functions we'll link into our
      // module.
      for (auto& name : neededIntrinsics) {
        addNeededFunctions(intrinsicsModule, name, neededFunctions);
      }
      neededIntrinsics.clear();

      // Link in everything that wasn't already linked in. After we've done the
      // copy we then walk the function to rewrite any non-js operations it has
      // as well.
      for (auto& name : neededFunctions) {
        auto* func = module->getFunctionOrNull(name);
        if (!func) {
          func = ModuleUtils::copyFunction(intrinsicsModule.getFunction(name),
                                           *module);
        }
        doWalkFunction(func);
      }
      neededFunctions.clear();
    }

    // Copy all the globals in the intrinsics module
    for (auto& global : intrinsicsModule.globals) {
      ModuleUtils::copyGlobal(global.get(), *module);
    }

    // Intrinsics may use memory, so ensure the module has one.
    MemoryUtils::ensureExists(module->memory);

    // Add missing globals
    for (auto& pair : neededImportedGlobals) {
      auto name = pair.first;
      auto type = pair.second;
      if (!getModule()->getGlobalOrNull(name)) {
        auto global = make_unique<Global>();
        global->name = name;
        global->type = type;
        global->mutable_ = false;
        global->module = ENV;
        global->base = name;
        module->addGlobal(global.release());
      }
    }
  }

  void addNeededFunctions(Module& m, Name name, std::set<Name>& needed) {
    if (needed.count(name)) {
      return;
    }
    needed.insert(name);

    auto function = m.getFunction(name);
    FindAll<Call> calls(function->body);
    for (auto* call : calls.list) {
      auto* called = m.getFunction(call->target);
      if (!called->imported()) {
        this->addNeededFunctions(m, call->target, needed);
      }
    }
  }

  void doWalkFunction(Function* func) {
    if (!builder) {
      builder = make_unique<Builder>(*getModule());
    }
    PostWalker<RemoveNonJSOpsPass>::doWalkFunction(func);
  }

  void visitLoad(Load* curr) {
    if (curr->align == 0 || curr->align >= curr->bytes) {
      return;
    }

    // Switch unaligned loads of floats to unaligned loads of integers (which we
    // can actually implement) and then use reinterpretation to get the float
    // back out.
    switch (curr->type.getSingle()) {
      case Type::f32:
        curr->type = Type::i32;
        replaceCurrent(builder->makeUnary(ReinterpretInt32, curr));
        break;
      case Type::f64:
        curr->type = Type::i64;
        replaceCurrent(builder->makeUnary(ReinterpretInt64, curr));
        break;
      default:
        break;
    }
  }

  void visitStore(Store* curr) {
    if (curr->align == 0 || curr->align >= curr->bytes) {
      return;
    }

    // Switch unaligned stores of floats to unaligned stores of integers (which
    // we can actually implement) and then use reinterpretation to store the
    // right value.
    switch (curr->valueType.getSingle()) {
      case Type::f32:
        curr->valueType = Type::i32;
        curr->value = builder->makeUnary(ReinterpretFloat32, curr->value);
        break;
      case Type::f64:
        curr->valueType = Type::i64;
        curr->value = builder->makeUnary(ReinterpretFloat64, curr->value);
        break;
      default:
        break;
    }
  }

  void visitBinary(Binary* curr) {
    Name name;
    switch (curr->op) {
      case CopySignFloat32:
      case CopySignFloat64:
        rewriteCopysign(curr);
        return;

      case RotLInt32:
        name = WASM_ROTL32;
        break;
      case RotRInt32:
        name = WASM_ROTR32;
        break;
      case RotLInt64:
        name = WASM_ROTL64;
        break;
      case RotRInt64:
        name = WASM_ROTR64;
        break;
      case MulInt64:
        name = WASM_I64_MUL;
        break;
      case DivSInt64:
        name = WASM_I64_SDIV;
        break;
      case DivUInt64:
        name = WASM_I64_UDIV;
        break;
      case RemSInt64:
        name = WASM_I64_SREM;
        break;
      case RemUInt64:
        name = WASM_I64_UREM;
        break;

      default:
        return;
    }
    neededIntrinsics.insert(name);
    replaceCurrent(
      builder->makeCall(name, {curr->left, curr->right}, curr->type));
  }

  void rewriteCopysign(Binary* curr) {
    Literal signBit, otherBits;
    UnaryOp int2float, float2int;
    BinaryOp bitAnd, bitOr;
    switch (curr->op) {
      case CopySignFloat32:
        float2int = ReinterpretFloat32;
        int2float = ReinterpretInt32;
        bitAnd = AndInt32;
        bitOr = OrInt32;
        signBit = Literal(uint32_t(1 << 31));
        otherBits = Literal(uint32_t(1 << 31) - 1);
        break;

      case CopySignFloat64:
        float2int = ReinterpretFloat64;
        int2float = ReinterpretInt64;
        bitAnd = AndInt64;
        bitOr = OrInt64;
        signBit = Literal(uint64_t(1) << 63);
        otherBits = Literal((uint64_t(1) << 63) - 1);
        break;

      default:
        return;
    }

    replaceCurrent(builder->makeUnary(
      int2float,
      builder->makeBinary(
        bitOr,
        builder->makeBinary(bitAnd,
                            builder->makeUnary(float2int, curr->left),
                            builder->makeConst(otherBits)),
        builder->makeBinary(bitAnd,
                            builder->makeUnary(float2int, curr->right),
                            builder->makeConst(signBit)))));
  }

  void visitUnary(Unary* curr) {
    Name functionCall;
    switch (curr->op) {
      case NearestFloat32:
        functionCall = WASM_NEAREST_F32;
        break;
      case NearestFloat64:
        functionCall = WASM_NEAREST_F64;
        break;

      case TruncFloat32:
        functionCall = WASM_TRUNC_F32;
        break;
      case TruncFloat64:
        functionCall = WASM_TRUNC_F64;
        break;

      case PopcntInt64:
        functionCall = WASM_POPCNT64;
        break;
      case PopcntInt32:
        functionCall = WASM_POPCNT32;
        break;

      case CtzInt64:
        functionCall = WASM_CTZ64;
        break;
      case CtzInt32:
        functionCall = WASM_CTZ32;
        break;

      default:
        return;
    }
    neededIntrinsics.insert(functionCall);
    replaceCurrent(builder->makeCall(functionCall, {curr->value}, curr->type));
  }

  void visitGlobalGet(GlobalGet* curr) {
    neededImportedGlobals.insert(std::make_pair(curr->name, curr->type));
  }
};

struct StubUnsupportedJSOpsPass
  : public WalkerPass<PostWalker<StubUnsupportedJSOpsPass>> {
  bool isFunctionParallel() override { return true; }

  Pass* create() override { return new StubUnsupportedJSOpsPass; }

  void visitUnary(Unary* curr) {
    switch (curr->op) {
      case ConvertUInt64ToFloat32:
<<<<<<< HEAD
=======
        // See detailed comment in lowerConvertIntToFloat in
        // I64ToI32Lowering.cpp.
>>>>>>> e23fe8d9
        stubOut(curr->value, curr->type);
        break;
      default: {
      }
    }
  }

<<<<<<< HEAD
  void stubOut(Expression* value, Type type) {
    Builder builder(*getModule());
    if (type == Type::unreachable) {
      // Type is unreachable anyhow; just leave the value instead of the
=======
  void stubOut(Expression* value, Type outputType) {
    Builder builder(*getModule());
    if (outputType == Type::unreachable) {
      // This is unreachable anyhow; just leave the value instead of the
>>>>>>> e23fe8d9
      // original node.
      assert(value->type == Type::unreachable);
      replaceCurrent(value);
    } else {
      // Drop the value, and return something with the right output type.
<<<<<<< HEAD
      replaceCurrent(builder.makeSequence(
        builder.makeDrop(value), LiteralUtils::makeZero(type, *getModule())));
=======
      replaceCurrent(
        builder.makeSequence(builder.makeDrop(value),
                             LiteralUtils::makeZero(outputType, *getModule())));
>>>>>>> e23fe8d9
    }
  }
};

Pass* createRemoveNonJSOpsPass() { return new RemoveNonJSOpsPass(); }

Pass* createStubUnsupportedJSOpsPass() {
  return new StubUnsupportedJSOpsPass();
}

} // namespace wasm<|MERGE_RESOLUTION|>--- conflicted
+++ resolved
@@ -15,11 +15,7 @@
  */
 
 //
-<<<<<<< HEAD
-// RemoveNonJSOpsPass removes operations that aren't inherently implementable
-=======
 // RemoveNonJSOps removes operations that aren't inherently implementable
->>>>>>> e23fe8d9
 // in JS. This includes things like 64-bit division, `f32.nearest`,
 // `f64.copysign`, etc. Most operations are lowered to a call to an injected
 // intrinsic implementation. Intrinsics don't use themselves to implement
@@ -30,13 +26,8 @@
 // needed intrinsics from this module into the module that we're optimizing
 // after walking the current module.
 //
-<<<<<<< HEAD
-// StubUnsupportedJSOps pass stubs out operatios that are not fully supported
-// even with RemoveNonJSOpsPass. For example, i64->f32 conversions do not have
-=======
 // StubUnsupportedJSOps stubs out operations that are not fully supported
 // even with RemoveNonJSOps. For example, i64->f32 conversions do not have
->>>>>>> e23fe8d9
 // perfect rounding in all cases. StubUnsupportedJSOps removes those entirely
 // and replaces them with "stub" operations that do nothing. This is only
 // really useful for fuzzing as it changes the behavior of the program.
@@ -349,11 +340,8 @@
   void visitUnary(Unary* curr) {
     switch (curr->op) {
       case ConvertUInt64ToFloat32:
-<<<<<<< HEAD
-=======
         // See detailed comment in lowerConvertIntToFloat in
         // I64ToI32Lowering.cpp.
->>>>>>> e23fe8d9
         stubOut(curr->value, curr->type);
         break;
       default: {
@@ -361,30 +349,18 @@
     }
   }
 
-<<<<<<< HEAD
-  void stubOut(Expression* value, Type type) {
-    Builder builder(*getModule());
-    if (type == Type::unreachable) {
-      // Type is unreachable anyhow; just leave the value instead of the
-=======
   void stubOut(Expression* value, Type outputType) {
     Builder builder(*getModule());
     if (outputType == Type::unreachable) {
       // This is unreachable anyhow; just leave the value instead of the
->>>>>>> e23fe8d9
       // original node.
       assert(value->type == Type::unreachable);
       replaceCurrent(value);
     } else {
       // Drop the value, and return something with the right output type.
-<<<<<<< HEAD
-      replaceCurrent(builder.makeSequence(
-        builder.makeDrop(value), LiteralUtils::makeZero(type, *getModule())));
-=======
       replaceCurrent(
         builder.makeSequence(builder.makeDrop(value),
                              LiteralUtils::makeZero(outputType, *getModule())));
->>>>>>> e23fe8d9
     }
   }
 };
