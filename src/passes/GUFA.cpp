/*
 * Copyright 2022 WebAssembly Community Group participants
 *
 * Licensed under the Apache License, Version 2.0 (the "License");
 * you may not use this file except in compliance with the License.
 * You may obtain a copy of the License at
 *
 *     http://www.apache.org/licenses/LICENSE-2.0
 *
 * Unless required by applicable law or agreed to in writing, software
 * distributed under the License is distributed on an "AS IS" BASIS,
 * WITHOUT WARRANTIES OR CONDITIONS OF ANY KIND, either express or implied.
 * See the License for the specific language governing permissions and
 * limitations under the License.
 */

//
// Grand Unified Flow Analysis (GUFA)
//
// Optimize based on information about what content can appear in each location
// in the program. This does a whole-program analysis to find that out and
// hopefully learn more than the type system does - for example, a type might be
// $A, which means $A or any subtype can appear there, but perhaps the analysis
// can find that only $A', a particular subtype, can appear there in practice,
// and not $A or any subtypes of $A', etc. Or, we may find that no type is
// actually possible at a particular location, say if we can prove that the
// casts on the way to that location allow nothing through. We can also find
// that only a particular value is possible of that type.
//
// GUFA will infer constants and unreachability, and add those to the code. This
// can increase code size if further optimizations are not run later like dead
// code elimination and vacuum. The "optimizing" variant of this pass will run
// such followup opts automatically in functions where we make changes, and so
// it is useful if GUFA is run near the end of the optimization pipeline.
//
// A variation of this pass will add casts anywhere we can infer a more specific
// type, see |castAll| below.
//
// TODO: GUFA + polymorphic devirtualization + traps-never-happen. If we see
//       that the possible call targets are {A, B, C}, and GUFA info lets us
//       prove that A, C will trap if called - say, if they cast the first
//       parameter to something GUFA proved it cannot be - then we can ignore
//       them, and devirtualize to a call to B.
//

#include "ir/drop.h"
#include "ir/eh-utils.h"
#include "ir/possible-contents.h"
#include "ir/properties.h"
#include "ir/utils.h"
#include "pass.h"
#include "wasm.h"

namespace wasm {

namespace {

struct GUFAOptimizer
  : public WalkerPass<
      PostWalker<GUFAOptimizer, UnifiedExpressionVisitor<GUFAOptimizer>>> {
  bool isFunctionParallel() override { return true; }

  ContentOracle& oracle;

  // Whether to run further optimizations in functions we modify.
  bool optimizing;

  // Whether to add casts to all things that we have inferred a more refined
  // type for. This increases code size immediately, but later optimizations
  // generally benefit enough from these casts that overall code size actually
  // decreases, even if some of these casts remain. However, aside from code
  // size there may be an increase in the number of casts performed at runtime,
  // so benchmark carefully.
  // TODO: Add a pass to remove casts not needed for validation, which users
  //       could run at the very end. However, even with such a pass we may end
  //       up with casts that are needed for validation that were not present
  //       before.
  bool castAll;

  GUFAOptimizer(ContentOracle& oracle, bool optimizing, bool castAll)
    : oracle(oracle), optimizing(optimizing), castAll(castAll) {}

  std::unique_ptr<Pass> create() override {
    return std::make_unique<GUFAOptimizer>(oracle, optimizing, castAll);
  }

  bool optimized = false;

  // As we optimize, we replace expressions and create new ones. For new ones
  // we can infer their contents based on what they replaced, e.g., if we
  // replaced a local.get with a const, then the PossibleContents of the const
  // are the same as the local.get (in this simple example, we could also just
  // infer them from the const itself, of course). Rather than update the
  // ContentOracle with new contents, which is a shared object among threads,
  // each function-parallel worker stores a map of new things it created to the
  // contents for them.
  std::unordered_map<Expression*, PossibleContents> newContents;

  Expression* replaceCurrent(Expression* rep) {
    newContents[rep] = oracle.getContents(getCurrent());

    return WalkerPass<
      PostWalker<GUFAOptimizer,
                 UnifiedExpressionVisitor<GUFAOptimizer>>>::replaceCurrent(rep);
  }

  const PossibleContents getContents(Expression* curr) {
    // If this is something we added ourselves, use that; otherwise the info is
    // in the oracle.
    if (auto iter = newContents.find(curr); iter != newContents.end()) {
      return iter->second;
    }

    return oracle.getContents(curr);
  }

  void visitExpression(Expression* curr) {
    // Skip things we can't improve in any way.
    auto type = curr->type;
    if (type == Type::unreachable || type == Type::none ||
        Properties::isConstantExpression(curr)) {
      return;
    }

    if (type.isTuple()) {
      // TODO: tuple types.
      return;
    }

    // Ok, this is an interesting location that we might optimize. See what the
    // oracle says is possible there.
    auto contents = getContents(curr);

    auto& options = getPassOptions();
    auto& wasm = *getModule();
    Builder builder(wasm);

    if (contents.getType() == Type::unreachable) {
      // This cannot contain any possible value at all. It must be unreachable
      // code.
      replaceCurrent(getDroppedChildrenAndAppend(
        curr, wasm, options, builder.makeUnreachable()));
      optimized = true;
      return;
    }

    // This is reachable. Check if we can emit something optimized for it.
    // TODO: can we handle more general things here too?
    if (!contents.canMakeExpression()) {
      if (getenv("CAST_ALL")) { // XXX do this in -O3, but only after refinalize
                                //     risky as it might increase code size, but
                                //     looks worthwhile in practice..?
        if (contents.getType() != curr->type) {
          assert(Type::isSubType(contents.getType(), curr->type));
          replaceCurrent(builder.makeRefCast(curr, contents.getType()));
        }
      }
      return;
    }

    if (contents.isNull() && curr->type.isNullable()) {
      // Null values are all identical, so just fix up the type here if we need
      // to (the null's type might not fit in this expression, if it passed
      // through casts).
      if (!Type::isSubType(contents.getType(), curr->type)) {
        contents = PossibleContents::literal(
          Literal::makeNull(curr->type.getHeapType()));
      }

      // Note that if curr's type is *not* nullable, then the code will trap at
      // runtime (the null must arrive through a cast that will trap). We handle
      // that below, so we don't need to think about it here.

      // TODO: would emitting a more specific null be useful when valid?
    }

    auto* c = contents.makeExpression(wasm);

    // We can only place the constant value here if it has the right type. For
    // example, a block may return (ref any), that is, not allow a null, but in
    // practice only a null may flow there if it goes through casts that will
    // trap at runtime.
    // TODO: GUFA should eventually do this, but it will require it properly
    //       filtering content not just on ref.cast as it does now, but also
    //       ref.as etc. Once it does those we could assert on the type being
    //       valid here.
    if (Type::isSubType(c->type, curr->type)) {
      replaceCurrent(getDroppedChildrenAndAppend(curr, wasm, options, c));
      optimized = true;
    } else {
      // The type is not compatible: we cannot place |c| in this location, even
      // though we have proven it is the only value possible here.
      if (Properties::isConstantExpression(c)) {
        // The type is not compatible and this is a simple constant expression
        // like a ref.func. That means this code must be unreachable. (See below
        // for the case of a non-constant.)
        replaceCurrent(getDroppedChildrenAndAppend(
          curr, wasm, options, builder.makeUnreachable()));
        optimized = true;
      } else {
        // This is not a constant expression, but we are certain it is the right
        // value. Atm the only such case we handle is a global.get of an
        // immutable global. We don't know what the value will be, nor its
        // specific type, but we do know that a global.get will get that value
        // properly. However, in this case it does not have the right type for
        // this location. That can happen since the global.get does not have
        // exactly the proper type for the contents: the global.get might be
        // nullable, for example, even though the contents are not actually a
        // null. For example, consider what happens here:
        //
        //  (global $foo (ref null any) (struct.new $Foo))
        //  ..
        //    (ref.as_non_null
        //      (global.get $foo))
        //
        // We create a $Foo in the global $foo, so its value is not a null. But
        // the global's type is nullable, so the global.get's type will be as
        // well. When we get to the ref.as_non_null, we then want to replace it
        // with a global.get - in fact that's what its child already is, showing
        // it is the right content for it - but that global.get would not have a
        // non-nullable type like a ref.as_non_null must have, so we cannot
        // simply replace it.
        //
        // For now, do nothing here, but in some cases we could probably
        // optimize (e.g. by adding a ref.as_non_null in the example) TODO
        assert(c->is<GlobalGet>());
      }
    }
  }

  void visitRefEq(RefEq* curr) {
    if (curr->type == Type::unreachable) {
      // Leave this for DCE.
      return;
    }

    auto leftContents = getContents(curr->left);
    auto rightContents = getContents(curr->right);

    if (!PossibleContents::haveIntersection(leftContents, rightContents)) {
      // The contents prove the two sides cannot contain the same reference, so
      // we infer 0.
      //
      // Note that this is fine even if one of the sides is None. In that case,
      // no value is possible there, and the intersection is empty, so we will
      // get here and emit a 0. That 0 will never be reached as the None child
      // will be turned into an unreachable, so it does not cause any problem.
      auto* result = Builder(*getModule()).makeConst(Literal(int32_t(0)));
      replaceCurrent(getDroppedChildrenAndAppend(
        curr, *getModule(), getPassOptions(), result));
    }
  }

  void visitRefTest(RefTest* curr) {
    if (curr->type == Type::unreachable) {
      // Leave this for DCE.
      return;
    }

    auto refContents = getContents(curr->ref);
    auto refType = refContents.getType();
    if (refType.isRef()) {
      // We have some knowledge of the type here. Use that to optimize: RefTest
      // returns 1 if the input is of a subtype of the intended type, that is,
      // we are looking for a type in that cone of types.
      auto intendedContents = PossibleContents::fullConeType(curr->castType);

      auto optimize = [&](int32_t result) {
        auto* last = Builder(*getModule()).makeConst(Literal(int32_t(result)));
        replaceCurrent(getDroppedChildrenAndAppend(
          curr, *getModule(), getPassOptions(), last));
      };

      if (!PossibleContents::haveIntersection(refContents, intendedContents)) {
        optimize(0);
      } else if (PossibleContents::isSubContents(refContents,
                                                 intendedContents)) {
        optimize(1);
      }
    }
  }

  void visitRefCast(RefCast* curr) {
    auto currType = curr->type;
    auto inferredType = getContents(curr).getType();
    if (inferredType.isRef() && inferredType != currType &&
        Type::isSubType(inferredType, currType)) {
      // We have inferred that this will only contain something of a more
      // refined type, so we might as well cast to that more refined type.
      //
      // Note that we could in principle apply this in all expressions by adding
      // a cast. However, to be careful with code size, we only refine existing
      // here. See addNewCasts() for where we add entirely new casts.
      curr->type = inferredType;
    }

    // Apply the usual optimizations as well, such as potentially replacing this
    // with a constant.
    visitExpression(curr);
  }

  // TODO: If an instruction would trap on null, like struct.get, we could
  //       remove it here if it has no possible contents and if we are in
  //       traps-never-happen mode (that is, we'd have proven it can only trap,
  //       but we assume no traps happen, so it must be dead code). That info
  //       is present in OptimizeInstructions where it removes redundant
  //       ref.as_non_null (it removes them because it knows that the parent
  //       will trap on null anyhow), so maybe there is a way to share that
  //       information about parents.

  void visitFunction(Function* func) {
    if (optimized) {
      // Optimization may introduce more unreachables, which we need to
      // propagate.
      ReFinalize().walkFunctionInModule(func, getModule());
    }

    // Potentially add new casts after we do our first pass of optimizations +
    // refinalize (doing it after refinalizing lets us add as few new casts as
    // possible).
    if (castAll && addNewCasts(func)) {
      optimized = true;
    }

    if (!optimized) {
      return;
    }

    // We may add blocks around pops, which we must fix up.
    EHUtils::handleBlockNestedPops(func, *getModule());

    // If we are in "optimizing" mode, we'll also run some more passes on this
    // function that we just optimized. If not, leave now.
    if (!optimizing) {
      return;
    }

    PassRunner runner(getPassRunner());
    // New unreachables we added have created dead code we can remove. If we do
    // not do this, then running GUFA repeatedly can actually increase code size
    // (by adding multiple unneeded unreachables).
    runner.add("dce");
    // New drops we added allow us to remove more unused code and values. As
    // with unreachables, without a vacuum we may increase code size as in
    // nested expressions we may apply the same value multiple times:
    //
    //  (block $out
    //   (block $in
    //    (i32.const 10)))
    //
    // In each of the blocks we'll infer the value must be 10, so we'll end up
    // with this repeating code:
    //
    //  (block ;; a new block just to drop the old outer block
    //   (drop
    //    (block $out
    //     (drop
    //      (block $in
    //       (i32.const 10)
    //      )
    //     )
    //     (i32.const 10)
    //    )
    //   )
    //   (i32.const 10)
    //  )
    runner.add("vacuum");
    runner.runOnFunction(func);
  }

  // Add a new cast whenever we know a value contains a more refined type than
  // in the IR. Returns whether we optimized anything.
  bool addNewCasts(Function* func) {
    // Subtyping and casts only make sense if GC is enabled.
    if (!getModule()->features.hasGC()) {
      return false;
    }

    struct Adder : public PostWalker<Adder, UnifiedExpressionVisitor<Adder>> {
      GUFAOptimizer& parent;

      Adder(GUFAOptimizer& parent) : parent(parent) {}

      bool optimized = false;

      void visitExpression(Expression* curr) {
        if (!curr->type.isRef()) {
          // Ignore anything we cannot infer a type for.
          return;
        }

        auto oracleType = parent.getContents(curr).getType();
        if (oracleType.isRef() && oracleType != curr->type &&
            Type::isSubType(oracleType, curr->type)) {
          replaceCurrent(Builder(*getModule()).makeRefCast(curr, oracleType));
          optimized = true;
        }
      }
    };

    Adder adder(*this);
    adder.walkFunctionInModule(func, getModule());
    if (adder.optimized) {
      ReFinalize().walkFunctionInModule(func, getModule());
      return true;
    }
    return false;
  }
};

struct GUFAPass : public Pass {
  bool optimizing;
  bool castAll;

  GUFAPass(bool optimizing, bool castAll)
    : optimizing(optimizing), castAll(castAll) {}

  void run(Module* module) override {
<<<<<<< HEAD
    ContentOracle oracle(*module, getPassOptions());
    GUFAOptimizer(oracle, optimizing).run(getPassRunner(), module);
=======
    ContentOracle oracle(*module);
    GUFAOptimizer(oracle, optimizing, castAll).run(getPassRunner(), module);
>>>>>>> 71d5ee7b
  }
};

} // anonymous namespace

Pass* createGUFAPass() { return new GUFAPass(false, false); }
Pass* createGUFAOptimizingPass() { return new GUFAPass(true, false); }
Pass* createGUFACastAllPass() { return new GUFAPass(false, true); }

} // namespace wasm<|MERGE_RESOLUTION|>--- conflicted
+++ resolved
@@ -416,13 +416,8 @@
     : optimizing(optimizing), castAll(castAll) {}
 
   void run(Module* module) override {
-<<<<<<< HEAD
-    ContentOracle oracle(*module, getPassOptions());
-    GUFAOptimizer(oracle, optimizing).run(getPassRunner(), module);
-=======
     ContentOracle oracle(*module);
     GUFAOptimizer(oracle, optimizing, castAll).run(getPassRunner(), module);
->>>>>>> 71d5ee7b
   }
 };
 
