/*
 * Copyright 2016 WebAssembly Community Group participants
 *
 * Licensed under the Apache License, Version 2.0 (the "License");
 * you may not use this file except in compliance with the License.
 * You may obtain a copy of the License at
 *
 *     http://www.apache.org/licenses/LICENSE-2.0
 *
 * Unless required by applicable law or agreed to in writing, software
 * distributed under the License is distributed on an "AS IS" BASIS,
 * WITHOUT WARRANTIES OR CONDITIONS OF ANY KIND, either express or implied.
 * See the License for the specific language governing permissions and
 * limitations under the License.
 */

//
// Memory Packing.
//
// Reduces binary size by splitting data segments around ranges of zeros. This
// pass assumes that memory initialized by active segments is zero on
// instantiation and therefore simply drops the zero ranges from the active
// segments. For passive segments, we perform the same splitting, but we also
// record how each segment was split and update all instructions that use it
// accordingly. To preserve trapping semantics for memory.init instructions, it
// is sometimes necessary to explicitly track whether input segments would have
// been dropped in globals. We are careful to emit only as many of these globals
// as necessary.
//

#include "ir/manipulation.h"
#include "ir/module-utils.h"
#include "ir/names.h"
#include "ir/utils.h"
#include "pass.h"
#include "support/space.h"
#include "wasm-binary.h"
#include "wasm-builder.h"
#include "wasm.h"

namespace wasm {

namespace {

// A subsection of an orginal memory segment. If `isZero` is true, memory.fill
// will be used instead of memory.init for this range.
struct Range {
  bool isZero;
  size_t start;
  size_t end;
};

// A function that produces the transformed instruction. We need to use a
// function here instead of simple data because the replacement code sequence
// may require allocating new locals, which in turn requires the enclosing
// Function, which is only available in the parallelized instruction replacement
// phase. However, we can't move the entire calculation of replacement code
// sequences into the parallel phase because the lowering of data.drops depends
// on the lowering of memory.inits to determine whether a drop state global is
// necessary. The solution is that we calculate the shape of the replacement
// code sequence up front and use a closure just to allocate and insert new
// locals as necessary.
using Replacement = std::function<Expression*(Function*)>;

// Maps each instruction to the replacement that must be applied to it.
using Replacements = std::unordered_map<Expression*, Replacement>;

// A collection of instructions referring to a particular segment.
using Referrers = std::vector<Expression*>;

// Map segment indices to referrers.
using ReferrersMap = std::unordered_map<Name, Referrers>;

// memory.init: 2 byte opcode + 1 byte segment index + 1 byte memory index +
//              3 x 2 byte operands
const size_t MEMORY_INIT_SIZE = 10;

// memory.fill: 2 byte opcode + 1 byte memory index + 3 x 2 byte operands
const size_t MEMORY_FILL_SIZE = 9;

// data.drop: 2 byte opcode + ~1 byte index immediate
const size_t DATA_DROP_SIZE = 3;

Expression*
makeGtShiftedMemorySize(Builder& builder, Module& module, MemoryInit* curr) {
  auto mem = module.getMemory(curr->memory);
  return builder.makeBinary(
    mem->is64() ? GtUInt64 : GtUInt32,
    curr->dest,
    builder.makeBinary(mem->is64() ? ShlInt64 : ShlInt32,
                       builder.makeMemorySize(mem->name),
                       builder.makeConstPtr(16, mem->indexType)));
}

} // anonymous namespace

struct MemoryPacking : public Pass {
  // This pass operates on linear memory, and does not affect reference locals.
  // TODO: don't run at all if the module has no memories
  bool requiresNonNullableLocalFixups() override { return false; }

  void run(Module* module) override;
  bool canOptimize(std::vector<std::unique_ptr<Memory>>& memories,
                   std::vector<std::unique_ptr<DataSegment>>& dataSegments);
  void optimizeSegmentOps(Module* module);
  void getSegmentReferrers(Module* module, ReferrersMap& referrers);
  void dropUnusedSegments(Module* module,
                          std::vector<std::unique_ptr<DataSegment>>& segments,
                          ReferrersMap& referrers);
  bool canSplit(const std::unique_ptr<DataSegment>& segment,
                const Referrers& referrers);
  void calculateRanges(const std::unique_ptr<DataSegment>& segment,
                       const Referrers& referrers,
                       std::vector<Range>& ranges);
  void createSplitSegments(Builder& builder,
                           const DataSegment* segment,
                           std::vector<Range>& ranges,
                           std::vector<std::unique_ptr<DataSegment>>& packed,
                           size_t segmentsRemaining);
  void createReplacements(Module* module,
                          const std::vector<Range>& ranges,
                          const std::vector<Name>& segments,
                          const Referrers& referrers,
                          Replacements& replacements);
  void replaceSegmentOps(Module* module, Replacements& replacements);
};

void MemoryPacking::run(Module* module) {
  // Does not have multi-memories support
  if (!canOptimize(module->memories, module->dataSegments)) {
    return;
  }

  bool canHaveSegmentReferrers =
    module->features.hasBulkMemory() || module->features.hasGC();

  auto& segments = module->dataSegments;

  // For each segment, a list of instructions that refer to it
  ReferrersMap referrers;

  if (canHaveSegmentReferrers) {
    // Optimize out memory.inits and data.drops that can be entirely replaced
    // with other instruction sequences. This can increase the number of unused
    // segments that can be dropped entirely and allows later replacement
    // creation to make more assumptions about what these instructions will look
    // like, such as memory.inits not having both zero offset and size.
    optimizeSegmentOps(module);
    getSegmentReferrers(module, referrers);
    dropUnusedSegments(module, segments, referrers);
  }

  // The new, split memory segments
  std::vector<std::unique_ptr<DataSegment>> packed;

  Replacements replacements;
  Builder builder(*module);
  for (size_t index = 0; index < segments.size(); ++index) {
    auto& segment = segments[index];
    auto& currReferrers = referrers[segment->name];

    std::vector<Range> ranges;

    if (canSplit(segment, currReferrers)) {
      calculateRanges(segment, currReferrers, ranges);
    } else {
      // A single range covers the entire segment. Set isZero to false so the
      // original memory.init will be used even if segment is all zeroes.
      ranges.push_back({false, 0, segment->data.size()});
    }

    size_t segmentsRemaining = segments.size() - index;
    size_t currSegmentsStart = packed.size();
    createSplitSegments(
      builder, segment.get(), ranges, packed, segmentsRemaining);
    std::vector<Name> currSegmentNames;
    for (size_t i = currSegmentsStart; i < packed.size(); ++i) {
      currSegmentNames.push_back(packed[i]->name);
    }
    createReplacements(
      module, ranges, currSegmentNames, currReferrers, replacements);
  }

  segments.swap(packed);
  module->updateDataSegmentsMap();

  if (canHaveSegmentReferrers) {
    replaceSegmentOps(module, replacements);
  }
}

bool MemoryPacking::canOptimize(
  std::vector<std::unique_ptr<Memory>>& memories,
  std::vector<std::unique_ptr<DataSegment>>& dataSegments) {
  if (memories.empty() || memories.size() > 1) {
    return false;
  }
  auto& memory = memories[0];
  // We must optimize under the assumption that memory has been initialized to
  // zero. That is the case for a memory declared in the module, but for a
  // memory that is imported, we must be told that it is zero-initialized.
  if (memory->imported() && !getPassOptions().zeroFilledMemory) {
    return false;
  }

  // One segment is always ok to optimize, as it does not have the potential
  // problems handled below.
  if (dataSegments.size() <= 1) {
    return true;
  }
  // Check if it is ok for us to optimize.
  Address maxAddress = 0;
  for (auto& segment : dataSegments) {
    if (!segment->isPassive) {
      auto* c = segment->offset->dynCast<Const>();
      // If an active segment has a non-constant offset, then what gets written
      // cannot be known until runtime. That is, the active segments are written
      // out at startup, in order, and one may trample the data of another, like
      //
      //  (data (i32.const 100) "a")
      //  (data (i32.const 100) "\00")
      //
      // It is *not* ok to optimize out the zero in the last segment, as it is
      // actually needed, it will zero out the "a" that was written earlier. And
      // if a segment has an imported offset,
      //
      //  (data (i32.const 100) "a")
      //  (data (global.get $x) "\00")
      //
      // then we can't tell if that last segment will end up overwriting or not.
      // The only case we can easily handle is if there is just a single
      // segment, which we handled earlier. (Note that that includes the main
      // case of having a non-constant offset, dynamic linking, in which we have
      // a single segment.)
      if (!c) {
        return false;
      }
      // Note the maximum address so far.
      maxAddress = std::max(
        maxAddress, Address(c->value.getUnsigned() + segment->data.size()));
    }
  }
  // All active segments have constant offsets, known at this time, so we may be
  // able to optimize, but must still check for the trampling problem mentioned
  // earlier.
  // TODO: optimize in the trampling case
  DisjointSpans space;
  for (auto& segment : dataSegments) {
    if (!segment->isPassive) {
      auto* c = segment->offset->cast<Const>();
      Address start = c->value.getUnsigned();
      DisjointSpans::Span span{start, start + segment->data.size()};
      if (space.addAndCheckOverlap(span)) {
        std::cerr << "warning: active memory segments have overlap, which "
                  << "prevents some optimizations.\n";
        return false;
      }
    }
  }
  return true;
}

bool MemoryPacking::canSplit(const std::unique_ptr<DataSegment>& segment,
                             const Referrers& referrers) {
  // Don't mess with segments related to llvm coverage tools such as
  // __llvm_covfun. There segments are expected/parsed by external downstream
  // tools (llvm-cov) so they need to be left intact.
  // See https://clang.llvm.org/docs/SourceBasedCodeCoverage.html
  if (segment->name.is() && segment->name.startsWith("__llvm")) {
    return false;
  }

  for (auto* referrer : referrers) {
    if (auto* curr = referrer->dynCast<MemoryInit>()) {
      if (segment->isPassive) {
        // Do not try to split if there is a nonconstant offset or size
        if (!curr->offset->is<Const>() || !curr->size->is<Const>()) {
          return false;
        }
      }
    } else if (referrer->is<ArrayNewData>() || referrer->is<ArrayInitData>()) {
      // TODO: Split segments referenced by GC instructions.
      return false;
    }
  }

  // Active segments can only be split if they have constant offsets
  return segment->isPassive || segment->offset->is<Const>();
}

void MemoryPacking::calculateRanges(const std::unique_ptr<DataSegment>& segment,
                                    const Referrers& referrers,
                                    std::vector<Range>& ranges) {
  auto& data = segment->data;
  if (data.size() == 0) {
    return;
  }

  // Calculate initial zero and nonzero ranges
  size_t start = 0;
  while (start < data.size()) {
    size_t end = start;
    while (end < data.size() && data[end] == 0) {
      end++;
    }
    if (end > start) {
      ranges.push_back({true, start, end});
      start = end;
    }
    while (end < data.size() && data[end] != 0) {
      end++;
    }
    if (end > start) {
      ranges.push_back({false, start, end});
      start = end;
    }
  }

  // Calculate the number of consecutive zeroes for which splitting is
  // beneficial. This is an approximation that assumes all memory.inits cover an
  // entire segment and that all its arguments are constants. These assumptions
  // are true of all memory.inits generated by the tools.
  size_t threshold = 0;
  if (segment->isPassive) {
    // Passive segment metadata size
    threshold += 2;
    // Zeroes on the edge do not increase the number of segments or data.drops,
    // so their threshold is lower. The threshold for interior zeroes depends on
    // an estimate of the number of new memory.fill and data.drop instructions
    // splitting would introduce.
    size_t edgeThreshold = 0;
    for (auto* referrer : referrers) {
      if (referrer->is<MemoryInit>()) {
        // Splitting adds a new memory.fill and a new memory.init
        threshold += MEMORY_FILL_SIZE + MEMORY_INIT_SIZE;
        edgeThreshold += MEMORY_FILL_SIZE;
      } else {
        threshold += DATA_DROP_SIZE;
      }
    }

    // Merge edge zeroes if they are not worth splitting
    if (ranges.size() >= 2) {
      auto last = ranges.end() - 1;
      auto penultimate = ranges.end() - 2;
      if (last->isZero && last->end - last->start <= edgeThreshold) {
        penultimate->end = last->end;
        ranges.erase(last);
      }
    }
    if (ranges.size() >= 2) {
      auto first = ranges.begin();
      auto second = ranges.begin() + 1;
      if (first->isZero && first->end - first->start <= edgeThreshold) {
        second->start = first->start;
        ranges.erase(first);
      }
    }
  } else {
    // Legacy ballpark overhead of active segment with offset
    // TODO: Tune this
    threshold = 8;
  }

  // Merge ranges across small spans of zeroes
  std::vector<Range> mergedRanges = {ranges.front()};
  size_t i;
  for (i = 1; i < ranges.size() - 1; ++i) {
    auto left = mergedRanges.end() - 1;
    auto curr = ranges.begin() + i;
    auto right = ranges.begin() + i + 1;
    if (curr->isZero && curr->end - curr->start <= threshold) {
      left->end = right->end;
      ++i;
    } else {
      mergedRanges.push_back(*curr);
    }
  }
  // Add the final range if it hasn't already been merged in
  if (i < ranges.size()) {
    mergedRanges.push_back(ranges.back());
  }
  std::swap(ranges, mergedRanges);
}

void MemoryPacking::optimizeSegmentOps(Module* module) {
  struct Optimizer : WalkerPass<PostWalker<Optimizer>> {
    bool isFunctionParallel() override { return true; }

    // This operates on linear memory, and does not affect reference locals.
    bool requiresNonNullableLocalFixups() override { return false; }

    std::unique_ptr<Pass> create() override {
      return std::make_unique<Optimizer>();
    }

    bool needsRefinalizing;

    void visitMemoryInit(MemoryInit* curr) {
      Builder builder(*getModule());
      auto* segment = getModule()->getDataSegment(curr->segment);
      size_t maxRuntimeSize = segment->isPassive ? segment->data.size() : 0;
      bool mustNop = false;
      bool mustTrap = false;
      auto* offset = curr->offset->dynCast<Const>();
      auto* size = curr->size->dynCast<Const>();
      if (offset && uint32_t(offset->value.geti32()) > maxRuntimeSize) {
        mustTrap = true;
      }
      if (size && uint32_t(size->value.geti32()) > maxRuntimeSize) {
        mustTrap = true;
      }
      if (offset && size) {
        uint64_t offsetVal(offset->value.geti32());
        uint64_t sizeVal(size->value.geti32());
        if (offsetVal + sizeVal > maxRuntimeSize) {
          mustTrap = true;
        } else if (offsetVal == 0 && sizeVal == 0) {
          mustNop = true;
        }
      }
      assert(!mustNop || !mustTrap);
      if (mustNop) {
        // Offset and size are 0, so just trap if dest > memory.size
        replaceCurrent(
          builder.makeIf(makeGtShiftedMemorySize(builder, *getModule(), curr),
                         builder.makeUnreachable()));
      } else if (mustTrap) {
        // Drop dest, offset, and size then trap
        replaceCurrent(builder.blockify(builder.makeDrop(curr->dest),
                                        builder.makeDrop(curr->offset),
                                        builder.makeDrop(curr->size),
                                        builder.makeUnreachable()));
        needsRefinalizing = true;
      } else if (!segment->isPassive) {
        // trap if (dest > memory.size | offset | size) != 0
        replaceCurrent(builder.makeIf(
          builder.makeBinary(
            OrInt32,
            makeGtShiftedMemorySize(builder, *getModule(), curr),
            builder.makeBinary(OrInt32, curr->offset, curr->size)),
          builder.makeUnreachable()));
      }
    }
    void visitDataDrop(DataDrop* curr) {
      if (!getModule()->getDataSegment(curr->segment)->isPassive) {
        ExpressionManipulator::nop(curr);
      }
    }
    void doWalkFunction(Function* func) {
      needsRefinalizing = false;
      super::doWalkFunction(func);
      if (needsRefinalizing) {
        ReFinalize().walkFunctionInModule(func, getModule());
      }
    }
  } optimizer;
  optimizer.run(getPassRunner(), module);
}

void MemoryPacking::getSegmentReferrers(Module* module,
                                        ReferrersMap& referrers) {
  auto collectReferrers = [&](Function* func, ReferrersMap& referrers) {
    if (func->imported()) {
      return;
    }
    struct Collector
      : WalkerPass<PostWalker<Collector, UnifiedExpressionVisitor<Collector>>> {
      ReferrersMap& referrers;
      Collector(ReferrersMap& referrers) : referrers(referrers) {}

<<<<<<< HEAD
      void visitExpression(Expression* curr) {
#define DELEGATE_ID curr->_id

#define DELEGATE_START(id) [[maybe_unused]] auto* cast = curr->cast<id>();

#define DELEGATE_GET_FIELD(id, field) cast->field

#define DELEGATE_FIELD_TYPE(id, field)
#define DELEGATE_FIELD_HEAPTYPE(id, field)
#define DELEGATE_FIELD_CHILD(id, field)
#define DELEGATE_FIELD_OPTIONAL_CHILD(id, field)
#define DELEGATE_FIELD_INT(id, field)
#define DELEGATE_FIELD_INT_ARRAY(id, field)
#define DELEGATE_FIELD_LITERAL(id, field)
#define DELEGATE_FIELD_NAME(id, field)
#define DELEGATE_FIELD_NAME_VECTOR(id, field)
#define DELEGATE_FIELD_SCOPE_NAME_DEF(id, field)
#define DELEGATE_FIELD_SCOPE_NAME_USE(id, field)
#define DELEGATE_FIELD_SCOPE_NAME_USE_VECTOR(id, field)
#define DELEGATE_FIELD_ADDRESS(id, field)

#define DELEGATE_FIELD_NAME_KIND(id, field, kind)                              \
  if (kind == ModuleItemKind::DataSegment) {                                   \
    referrers[cast->field].push_back(curr);                                    \
  }

#include "wasm-delegations-fields.def"
=======
      void visitMemoryInit(MemoryInit* curr) {
        referrers[curr->segment].push_back(curr);
      }
      void visitDataDrop(DataDrop* curr) {
        referrers[curr->segment].push_back(curr);
      }
      void visitArrayNewData(ArrayNewData* curr) {
        referrers[curr->segment].push_back(curr);
      }
      void visitArrayInitData(ArrayInitData* curr) {
        referrers[curr->segment].push_back(curr);
>>>>>>> 5978affd
      }
    } collector(referrers);
    collector.walkFunctionInModule(func, module);
  };
  ModuleUtils::ParallelFunctionAnalysis<ReferrersMap> analysis(
    *module, collectReferrers);
  for (auto& [_, funcReferrersMap] : analysis.map) {
    for (auto& [i, segReferrers] : funcReferrersMap) {
      referrers[i].insert(
        referrers[i].end(), segReferrers.begin(), segReferrers.end());
    }
  }
}

void MemoryPacking::dropUnusedSegments(
  Module* module,
  std::vector<std::unique_ptr<DataSegment>>& segments,
  ReferrersMap& referrers) {
  std::vector<std::unique_ptr<DataSegment>> usedSegments;
  // Remove segments that are never used
  // TODO: remove unused portions of partially used segments as well
  for (size_t i = 0; i < segments.size(); ++i) {
    bool used = false;
    auto referrersIt = referrers.find(segments[i]->name);
    bool hasReferrers = referrersIt != referrers.end();
    if (segments[i]->isPassive) {
      if (hasReferrers) {
        for (auto* referrer : referrersIt->second) {
          if (!referrer->is<DataDrop>()) {
            used = true;
            break;
          }
        }
      }
    } else {
      // Active segment.
      used = true;
    }
    if (used) {
      usedSegments.push_back(std::move(segments[i]));
    } else if (hasReferrers) {
      // All referrers are data.drops. Make them nops.
      for (auto* referrer : referrersIt->second) {
        ExpressionManipulator::nop(referrer);
      }
    }
  }
  std::swap(segments, usedSegments);
  module->updateDataSegmentsMap();
}

void MemoryPacking::createSplitSegments(
  Builder& builder,
  const DataSegment* segment,
  std::vector<Range>& ranges,
  std::vector<std::unique_ptr<DataSegment>>& packed,
  size_t segmentsRemaining) {
  size_t segmentCount = 0;
  bool hasExplicitName = false;
  for (size_t i = 0; i < ranges.size(); ++i) {
    Range& range = ranges[i];
    if (range.isZero) {
      continue;
    }
    Expression* offset = nullptr;
    if (!segment->isPassive) {
      if (auto* c = segment->offset->dynCast<Const>()) {
        if (c->value.type == Type::i32) {
          offset = builder.makeConst(int32_t(c->value.geti32() + range.start));
        } else {
          assert(c->value.type == Type::i64);
          offset = builder.makeConst(int64_t(c->value.geti64() + range.start));
        }
      } else {
        assert(ranges.size() == 1);
        offset = segment->offset;
      }
    }
    if (WebLimitations::MaxDataSegments <= packed.size() + segmentsRemaining) {
      // Give up splitting and merge all remaining ranges except end zeroes
      auto lastNonzero = ranges.end() - 1;
      if (lastNonzero->isZero) {
        --lastNonzero;
      }
      range.end = lastNonzero->end;
      ranges.erase(ranges.begin() + i + 1, lastNonzero + 1);
    }
    Name name;
    if (segment->name.is()) {
      // Name the first range after the original segment and all following
      // ranges get numbered accordingly.  This means that for segments that
      // canot be split (segments that contains a single range) the input and
      // output segment have the same name.
      if (!segmentCount) {
        name = segment->name;
        hasExplicitName = segment->hasExplicitName;
      } else {
        name = segment->name.toString() + "." + std::to_string(segmentCount);
      }
      segmentCount++;
    }
    auto curr = Builder::makeDataSegment(name,
                                         segment->memory,
                                         segment->isPassive,
                                         offset,
                                         segment->data.data() + range.start,
                                         range.end - range.start);
    curr->hasExplicitName = hasExplicitName;
    packed.push_back(std::move(curr));
  }
}

void MemoryPacking::createReplacements(Module* module,
                                       const std::vector<Range>& ranges,
                                       const std::vector<Name>& segments,
                                       const Referrers& referrers,
                                       Replacements& replacements) {
  // If there was no transformation, we do not need to do anything.
  if (ranges.size() == 1 && !ranges.front().isZero) {
    return;
  }

  Builder builder(*module);

  Name dropStateGlobal;

  // Return the drop state global, initializing it if it does not exist. This
  // may change module-global state and has the important side effect of setting
  // dropStateGlobal, so it must be evaluated eagerly, not in the replacements.
  auto getDropStateGlobal = [&]() {
    if (dropStateGlobal != Name()) {
      return dropStateGlobal;
    }
    dropStateGlobal =
      Names::getValidGlobalName(*module, "__mem_segment_drop_state");
    module->addGlobal(builder.makeGlobal(dropStateGlobal,
                                         Type::i32,
                                         builder.makeConst(int32_t(0)),
                                         Builder::Mutable));
    return dropStateGlobal;
  };

  // Create replacements for memory.init instructions first
  for (auto referrer : referrers) {
    auto* init = referrer->dynCast<MemoryInit>();
    if (init == nullptr) {
      continue;
    }

    // Nonconstant offsets or sizes will have inhibited splitting
    size_t start = init->offset->cast<Const>()->value.geti32();
    size_t end = start + init->size->cast<Const>()->value.geti32();

    // Index in `segments` of the segment used in emitted memory.init
    // instructions
    size_t initIndex = 0;

    // Index of the range from which this memory.init starts reading
    size_t firstRangeIdx = 0;
    while (firstRangeIdx < ranges.size() &&
           ranges[firstRangeIdx].end <= start) {
      if (!ranges[firstRangeIdx].isZero) {
        ++initIndex;
      }
      ++firstRangeIdx;
    }

    // Handle zero-length memory.inits separately so we can later assume that
    // start is in bounds and that some range will be intersected.
    if (start == end) {
      // Offset is nonzero because init would otherwise have previously been
      // optimized out, so trap if the dest is out of bounds or the segment is
      // dropped
      Expression* result = builder.makeIf(
        builder.makeBinary(
          OrInt32,
          makeGtShiftedMemorySize(builder, *module, init),
          builder.makeGlobalGet(getDropStateGlobal(), Type::i32)),
        builder.makeUnreachable());
      replacements[init] = [result](Function*) { return result; };
      continue;
    }

    assert(firstRangeIdx < ranges.size());

    // Split init into multiple memory.inits and memory.fills, storing the
    // original base destination in a local if it is not a constant. If the
    // first access is a memory.fill, explicitly check the drop status first to
    // avoid writing zeroes when we should have trapped.
    Expression* result = nullptr;
    auto appendResult = [&](Expression* expr) {
      result = result ? builder.blockify(result, expr) : expr;
    };

    // The local var holding the dest is not known until replacement time. Keep
    // track of the locations where it will need to be patched in.
    Index* setVar = nullptr;
    std::vector<Index*> getVars;
    if (!init->dest->is<Const>()) {
      auto set = builder.makeLocalSet(-1, init->dest);
      setVar = &set->index;
      appendResult(set);
    }

    // We only need to explicitly check the drop state when we will emit
    // memory.fill first, since memory.init will implicitly do the check for us.
    if (ranges[firstRangeIdx].isZero) {
      appendResult(
        builder.makeIf(builder.makeGlobalGet(getDropStateGlobal(), Type::i32),
                       builder.makeUnreachable()));
    }

    size_t bytesWritten = 0;

    for (size_t i = firstRangeIdx; i < ranges.size() && ranges[i].start < end;
         ++i) {
      auto& range = ranges[i];

      // Calculate dest, either as a const or as an addition to the dest local
      Expression* dest;
      Type ptrType = module->getMemory(init->memory)->indexType;
      if (auto* c = init->dest->dynCast<Const>()) {
        dest =
          builder.makeConstPtr(c->value.getInteger() + bytesWritten, ptrType);
      } else {
        auto* get = builder.makeLocalGet(-1, Type::i32);
        getVars.push_back(&get->index);
        dest = get;
        if (bytesWritten > 0) {
          Const* addend = builder.makeConst(int32_t(bytesWritten));
          dest = builder.makeBinary(AddInt32, dest, addend);
        }
      }

      // How many bytes are read from this range
      size_t bytes = std::min(range.end, end) - std::max(range.start, start);
      bytesWritten += bytes;

      // Create new memory.init or memory.fill
      if (range.isZero) {
        Expression* value = builder.makeConst(Literal::makeZero(Type::i32));
        Expression* size = builder.makeConstPtr(bytes, ptrType);
        appendResult(builder.makeMemoryFill(dest, value, size, init->memory));
      } else {
        size_t offsetBytes = std::max(start, range.start) - range.start;
        Expression* offset = builder.makeConst(int32_t(offsetBytes));
        Expression* size = builder.makeConst(int32_t(bytes));
        appendResult(builder.makeMemoryInit(
          segments[initIndex], dest, offset, size, init->memory));
        initIndex++;
      }
    }

    // Non-zero length memory.inits must have intersected some range
    assert(result);
    replacements[init] = [module, setVar, getVars, result](Function* function) {
      if (setVar != nullptr) {
        Index destVar = Builder(*module).addVar(function, Type::i32);
        *setVar = destVar;
        for (auto* getVar : getVars) {
          *getVar = destVar;
        }
      }
      return result;
    };
  }

  // Create replacements for data.drop instructions now that we know whether we
  // need a drop state global
  for (auto drop : referrers) {
    if (!drop->is<DataDrop>()) {
      continue;
    }

    Expression* result = nullptr;
    auto appendResult = [&](Expression* expr) {
      result = result ? builder.blockify(result, expr) : expr;
    };

    // Track drop state in a global only if some memory.init required it
    if (dropStateGlobal != Name()) {
      appendResult(
        builder.makeGlobalSet(dropStateGlobal, builder.makeConst(int32_t(1))));
    }
    size_t dropIndex = 0;
    for (auto range : ranges) {
      if (!range.isZero) {
        appendResult(builder.makeDataDrop(segments[dropIndex++]));
      }
    }
    replacements[drop] = [result, module](Function*) {
      return result ? result : Builder(*module).makeNop();
    };
  }
}

void MemoryPacking::replaceSegmentOps(Module* module,
                                      Replacements& replacements) {
  struct Replacer : WalkerPass<PostWalker<Replacer>> {
    bool isFunctionParallel() override { return true; }

    // This operates on linear memory, and does not affect reference locals.
    bool requiresNonNullableLocalFixups() override { return false; }

    Replacements& replacements;

    Replacer(Replacements& replacements) : replacements(replacements){};
    std::unique_ptr<Pass> create() override {
      return std::make_unique<Replacer>(replacements);
    }

    void visitMemoryInit(MemoryInit* curr) {
      if (auto replacement = replacements.find(curr);
          replacement != replacements.end()) {
        replaceCurrent(replacement->second(getFunction()));
      }
    }

    void visitDataDrop(DataDrop* curr) {
      if (auto replacement = replacements.find(curr);
          replacement != replacements.end()) {
        replaceCurrent(replacement->second(getFunction()));
      }
    }

    void visitArrayNewData(ArrayNewData* curr) {
      if (auto replacement = replacements.find(curr);
          replacement != replacements.end()) {
        replaceCurrent(replacement->second(getFunction()));
      }
    }
  } replacer(replacements);
  replacer.run(getPassRunner(), module);
}

Pass* createMemoryPackingPass() { return new MemoryPacking(); }

} // namespace wasm<|MERGE_RESOLUTION|>--- conflicted
+++ resolved
@@ -469,7 +469,6 @@
       ReferrersMap& referrers;
       Collector(ReferrersMap& referrers) : referrers(referrers) {}
 
-<<<<<<< HEAD
       void visitExpression(Expression* curr) {
 #define DELEGATE_ID curr->_id
 
@@ -497,19 +496,6 @@
   }
 
 #include "wasm-delegations-fields.def"
-=======
-      void visitMemoryInit(MemoryInit* curr) {
-        referrers[curr->segment].push_back(curr);
-      }
-      void visitDataDrop(DataDrop* curr) {
-        referrers[curr->segment].push_back(curr);
-      }
-      void visitArrayNewData(ArrayNewData* curr) {
-        referrers[curr->segment].push_back(curr);
-      }
-      void visitArrayInitData(ArrayInitData* curr) {
-        referrers[curr->segment].push_back(curr);
->>>>>>> 5978affd
       }
     } collector(referrers);
     collector.walkFunctionInModule(func, module);
