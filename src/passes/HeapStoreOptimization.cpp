/*
 * Copyright 2024 WebAssembly Community Group participants
 *
 * Licensed under the Apache License, Version 2.0 (the "License");
 * you may not use this file except in compliance with the License.
 * You may obtain a copy of the License at
 *
 *     http://www.apache.org/licenses/LICENSE-2.0
 *
 * Unless required by applicable law or agreed to in writing, software
 * distributed under the License is distributed on an "AS IS" BASIS,
 * WITHOUT WARRANTIES OR CONDITIONS OF ANY KIND, either express or implied.
 * See the License for the specific language governing permissions and
 * limitations under the License.
 */

//
// Optimizes heap (GC) stores.
//
// TODO: Add dead store elimination / load forwarding here.
//

#include "cfg/cfg-traversal.h"
#include "ir/effects.h"
#include "pass.h"
#include "wasm-builder.h"
#include "wasm.h"

namespace wasm {

namespace {

// In each basic block we will store the relevant heap store operations and
// other actions that matter to our analysis.
struct Info {
  std::vector<Expression**> actions;
};

struct HeapStoreOptimization
  : public WalkerPass<CFGWalker<HeapStoreOptimization, Visitor<HeapStoreOptimization>, Info>> {
  bool isFunctionParallel() override { return true; }

  // Locals are not modified here.
  bool requiresNonNullableLocalFixups() override { return false; }

  std::unique_ptr<Pass> create() override {
    return std::make_unique<HeapStoreOptimization>();
  }

  // Branches outside of the function can be ignored, as we only look at local
  // state in the function. (This may need to change if we do more general dead
  // store elimination.)
  bool ignoreBranchesOutsideOfFunc = true;

  // Store struct.sets and blocks, as we can find patterns among those.
  void addAction() {
    if (currBasicBlock) {
      currBasicBlock->contents.actions.push_back(getCurrentPointer());
    }
  }
  void visitStructSet(StructSet* curr) {
    addAction();
  }
  void visitBlock(Block* curr) {
    addAction();
  }

  void visitFunction(Function* curr) {
    // Now that the walk is complete and we have a CFG, find things to optimize.
    for (auto& block : basicBlocks) {
      for (auto** currp : block->contents.actions) {
        auto* curr = *currp;
        if (auto* set = curr->dynCast<StructSet>()) {
          optimizeStructSet(set, currp);
        } else if (auto* block = curr->dynCast<Block>()) {
          optimizeBlock(block);
        } else {
          WASM_UNREACHABLE("bad action");
        }
      }
    }
  }

  // Optimize a struct.set. Receives also a pointer to where it is referred to,
  // so we can replace it (which we do if we optimize).
  void optimizeStructSet(StructSet* curr, Expression** currp) {
    // If our reference is a tee of a struct.new, we may be able to fold the
    // stored value into the new itself:
    //
    //  (struct.set (local.tee $x (struct.new X Y Z)) X')
    // =>
    //  (local.set $x (struct.new X' Y Z))
    //
    if (auto* tee = curr->ref->dynCast<LocalSet>()) {
      if (auto* new_ = tee->value->dynCast<StructNew>()) {
        if (optimizeSubsequentStructSet(new_, curr, tee->index)) {
          // Success, so we do not need the struct.set any more, and the tee
          // can just be a set instead of us.
          tee->makeSet();
          *currp = tee;
        }
      }
    }
  }

  // Similar to the above with struct.set whose reference is a tee of a new, we
  // can do the same for subsequent sets in a list:
  //
  //  (local.set $x (struct.new X Y Z))
  //  (struct.set (local.get $x) X')
  // =>
  //  (local.set $x (struct.new X' Y Z))
  //
  // We also handle other struct.sets immediately after this one. If the
  // instruction following the new is not a struct.set we push the new down if
  // possible.
<<<<<<< HEAD
  void optimizeBlock(Block* curr) {
    auto& list = curr->list;
=======
  void visitBlock(Block* curr) {
    optimizeHeapStores(curr->list);
  }

  void optimizeHeapStores(ExpressionList& list) {
>>>>>>> eca5b65c
    for (Index i = 0; i < list.size(); i++) {
      auto* localSet = list[i]->dynCast<LocalSet>();
      if (!localSet) {
        continue;
      }
      auto* new_ = localSet->value->dynCast<StructNew>();
      if (!new_) {
        continue;
      }

      // This local.set of a struct.new looks good. Find struct.sets after it to
      // optimize.
      Index localSetIndex = i;
      for (Index j = localSetIndex + 1; j < list.size(); j++) {

        // Check that the next instruction is a struct.set on the same local as
        // the struct.new.
        auto* structSet = list[j]->dynCast<StructSet>();
        auto* localGet =
          structSet ? structSet->ref->dynCast<LocalGet>() : nullptr;
        if (!structSet || !localGet || localGet->index != localSet->index) {
          // Any time the pattern no longer matches, we try to push the
          // struct.new further down but if it is not possible we stop
          // optimizing possible struct.sets for this struct.new.
          if (trySwap(list, localSetIndex, j)) {
            // Update the index and continue to try again.
            localSetIndex = j;
            continue;
          }
          break;
        }

        // The pattern matches, try to optimize.
        if (!optimizeSubsequentStructSet(new_, structSet, localGet->index)) {
          break;
        } else {
          // Success. Replace the set with a nop, and continue to perhaps
          // optimize more.
          ExpressionManipulator::nop(structSet);
        }
      }
    }
  }

  // Helper function for optimizeHeapStores. Tries pushing the struct.new at
  // index i down to index j, swapping it with the instruction already at j, so
  // that it is closer to (potential) later struct.sets.
  bool trySwap(ExpressionList& list, Index i, Index j) {
    if (j == list.size() - 1) {
      // There is no reason to swap with the last element of the list as it
      // won't match the pattern because there wont be anything after. This also
      // avoids swapping an instruction that does not leave anything in the
      // stack by one that could leave something, and that which would be
      // incorrect.
      return false;
    }

    if (list[j]->is<LocalSet>() &&
        list[j]->dynCast<LocalSet>()->value->is<StructNew>()) {
      // Don't swap two struct.new instructions to avoid going back and forth.
      return false;
    }
    // Check if the two expressions can be swapped safely considering their
    // effects.
    auto firstEffects = effects(list[i]);
    auto secondEffects = effects(list[j]);
    if (secondEffects.invalidates(firstEffects)) {
      return false;
    }

    std::swap(list[i], list[j]);
    return true;
  }

  // Given a struct.new and a struct.set that occurs right after it, and that
  // applies to the same data, try to apply the set during the new. This can be
  // either with a nested tee:
  //
  //  (struct.set
  //    (local.tee $x (struct.new X Y Z))
  //    X'
  //  )
  // =>
  //  (local.set $x (struct.new X' Y Z))
  //
  // or without:
  //
  //  (local.set $x (struct.new X Y Z))
  //  (struct.set (local.get $x) X')
  // =>
  //  (local.set $x (struct.new X' Y Z))
  //
  // Returns true if we succeeded.
  bool optimizeSubsequentStructSet(StructNew* new_,
                                   StructSet* set,
                                   Index refLocalIndex) {
    // Leave unreachable code for DCE, to avoid updating types here.
    if (new_->type == Type::unreachable || set->type == Type::unreachable) {
      return false;
    }

    auto index = set->index;
    auto& operands = new_->operands;

    // Check for effects that prevent us moving the struct.set's value (X' in
    // the function comment) into its new position in the struct.new. First, it
    // must be ok to move it past the local.set (otherwise, it might read from
    // memory using that local, and depend on the struct.new having already
    // occurred; or, if it writes to that local, then it would cross another
    // write).
    auto setValueEffects = effects(set->value);
    if (setValueEffects.localsRead.count(refLocalIndex) ||
        setValueEffects.localsWritten.count(refLocalIndex)) {
      return false;
    }

    // We must move the set's value past indexes greater than it (Y and Z in
    // the example in the comment on this function). If this is not with_default
    // then we must check for effects.
    // TODO When this function is called repeatedly in a sequence this can
    //      become quadratic - perhaps we should memoize (though, struct sizes
    //      tend to not be ridiculously large).
    if (!new_->isWithDefault()) {
      for (Index i = index + 1; i < operands.size(); i++) {
        auto operandEffects = effects(operands[i]);
        if (operandEffects.invalidates(setValueEffects)) {
          // TODO: we could use locals to reorder everything
          return false;
        }
      }
    }

    // We can optimize here!
    Builder builder(*getModule());

    // If this was with_default then we add default values now. That does
    // increase code size in some cases (if there are many values, and few sets
    // that get removed), but in general this optimization is worth it.
    if (new_->isWithDefault()) {
      auto& fields = new_->type.getHeapType().getStruct().fields;
      for (auto& field : fields) {
        auto zero = Literal::makeZero(field.type);
        operands.push_back(builder.makeConstantExpression(zero));
      }
    }

    // See if we need to keep the old value.
    if (effects(operands[index]).hasUnremovableSideEffects()) {
      operands[index] =
        builder.makeSequence(builder.makeDrop(operands[index]), set->value);
    } else {
      operands[index] = set->value;
    }

    return true;
  }

  EffectAnalyzer effects(Expression* expr) {
    return EffectAnalyzer(getPassOptions(), *getModule(), expr);
  }
};

} // anonymous namespace

Pass* createHeapStoreOptimizationPass() { return new HeapStoreOptimization(); }

} // namespace wasm<|MERGE_RESOLUTION|>--- conflicted
+++ resolved
@@ -114,16 +114,9 @@
   // We also handle other struct.sets immediately after this one. If the
   // instruction following the new is not a struct.set we push the new down if
   // possible.
-<<<<<<< HEAD
   void optimizeBlock(Block* curr) {
     auto& list = curr->list;
-=======
-  void visitBlock(Block* curr) {
-    optimizeHeapStores(curr->list);
-  }
-
-  void optimizeHeapStores(ExpressionList& list) {
->>>>>>> eca5b65c
+
     for (Index i = 0; i < list.size(); i++) {
       auto* localSet = list[i]->dynCast<LocalSet>();
       if (!localSet) {
