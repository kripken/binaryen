--- conflicted
+++ resolved
@@ -1385,13 +1385,8 @@
     if (areConsecutiveInputsEqualAndFoldable(curr->left, curr->right)) {
       auto* result =
         Builder(*getModule()).makeConst(Literal::makeOne(Type::i32));
-<<<<<<< HEAD
-      replaceCurrent(
-        getDroppedChildren(curr, *getModule(), getPassOptions(), result));
-=======
       replaceCurrent(getDroppedChildrenAndAppend(
         curr, *getModule(), getPassOptions(), result));
->>>>>>> efea0500
       return;
     }
 
