/*
 * Copyright 2017 WebAssembly Community Group participants
 *
 * Licensed under the Apache License, Version 2.0 (the "License");
 * you may not use this file except in compliance with the License.
 * You may obtain a copy of the License at
 *
 *     http://www.apache.org/licenses/LICENSE-2.0
 *
 * Unless required by applicable law or agreed to in writing, software
 * distributed under the License is distributed on an "AS IS" BASIS,
 * WITHOUT WARRANTIES OR CONDITIONS OF ANY KIND, either express or implied.
 * See the License for the specific language governing permissions and
 * limitations under the License.
 */

//
// Local CSE
//
// This finds common sub-expressions and saves them to a local to avoid
// recomputing them. It runs in each basic block separately, and uses a simple
// algorithm, where we track "requests" to reuse a value. That is, if we see
// an add operation appear twice, and the inputs must be identical in both
// cases, then the second one requests to reuse the computed value from the
// first. The first one to appear is the "original" expression that will remain
// in the code; we will save it's value to a local, and get it from that local
// later:
//
//  (i32.add (A) (B))
//  (i32.add (A) (B))
//
//    =>
//
//  (local.tee $temp (i32.add (A) (B)))
//  (local.get $temp)
//
// The algorithm used here is as follows:
//
//  * Scan: Hash each expression and see if it repeats later.
//          If it does:
//            * Note that the original appearance is requested to be reused
//              an additional time.
//            * Link the first expression as the original appearance of the
//              later one.
//            * Scan the children of the repeat and undo their requests to be
//              replaced (as if we will reuse the parent, we don't need to do
//              anything for the children, see below).
//
//  * Check: Check if effects prevent some of the requests from being done. For
//           example, if the value contains a load from memory, we cannot
//           optimize around a store, as the value before the store might be
//           different (see below).
//
//  * Apply: Go through the basic block again, this time adding a tee on an
//           expression whose value we want to use later, and replacing the
//           uses with gets.
//
// For example, here is what the algorithm would do on
//
//  (i32.eqz (A))
//  ..
//  (i32.eqz (A))
//
// Assuming A does not have side effects that interfere, this will happen:
//
//  1. Scan A and add it to the hash map of things we have seen.
//  2. Scan the eqz, and do the same for it.
//  3. Scan the second A. Increment the first A's requests counter, and mark the
//     second A as intended to be replaced by the original A.
//  4. Scan the second eqz, and do similar things for it: increment the requests
//     for the original eqz, and point to the original from the repeat.
//     * Then also scan its children, in this case A, and decrement the first
//       A's reuse counter, and unmark the second A's note that it is intended
//       to be replaced.
//  5. After that, the second eqz requests to be replaced by the first, and
//     there is no request on A.
//  6. Run through the block again, adding a tee and replacing the second eqz,
//     resulting in:
//
//   (something
//     (local.tee $temp
//       (i32.eqz
//         (A)
//       )
//     )
//     (local.get $temp)
//   )
//
// Note how the scanning of children avoids us adding a local for A: when we
// reuse the parent, we don't need to also try to reuse the child.
//
// Effects must be considered carefully by the Checker phase. E.g.:
//
//  x = load(a);
//  store(..)
//  y = load(a);
//
// Even though the load looks identical, the store means we may load a
// different value, so we will invalidate the request to optimize here.
//
// This pass only finds entire expression trees, and not parts of them, so we
// will not optimize this:
//
//  (A (B (C (D1))))
//  (A (B (C (D2))))
//
// The innermost child is different, so the trees are not identical. However,
// running flatten before running this pass would allow those to be optimized as
// well.
//
// TODO: Global, inter-block gvn etc. However, note that atm the cost of our
//       adding new locals here is low because their lifetimes are all within a
//       single basic block. A global optimization here could add long-lived
//       locals with register allocation costs in the entire function.
//

#include <algorithm>
#include <memory>

#include <ir/cost.h>
#include <ir/effects.h>
#include <ir/iteration.h>
#include <ir/linear-execution.h>
#include <ir/properties.h>
#include <ir/type-updating.h>
#include <ir/utils.h>
#include <pass.h>
#include <wasm-builder.h>
#include <wasm-traversal.h>
#include <wasm.h>

namespace wasm {

namespace {

// An expression with a cached hash value.
struct HashedExpression {
  Expression* expr;
  size_t digest;

  HashedExpression(Expression* expr, size_t digest)
    : expr(expr), digest(digest) {}

  HashedExpression(const HashedExpression& other)
    : expr(other.expr), digest(other.digest) {}
};

struct HEHasher {
  size_t operator()(const HashedExpression hashed) const {
    return hashed.digest;
  }
};

// A full equality check for HashedExpressions. The hash is used as a speedup,
// but if it matches we still verify the contents are identical.
struct HEComparer {
  bool operator()(const HashedExpression a, const HashedExpression b) const {
    if (a.digest != b.digest) {
      return false;
    }
    return ExpressionAnalyzer::equal(a.expr, b.expr);
  }
};

// Maps hashed expressions to the list of expressions that match. That is, all
// expressions that are equivalent (same hash, and also compare equal) will
// be in a vector for the corresponding entry in this map.
using HashedExprs = std::unordered_map<HashedExpression,
                                       SmallVector<Expression*, 1>,
                                       HEHasher,
                                       HEComparer>;

// Request information about an expression: whether it requests to be replaced,
// or it is an original expression whose value can be used to replace others
// later.
struct RequestInfo {
  // The number of other expressions that would like to reuse this value.
  Index requests = 0;

  // If this is a repeat value, this points to the original. (And we have
  // incremented the original's |requests|.)
  Expression* original = nullptr;

  void validate() const {
    // An expression cannot both be requested and make requests. If we see A
    // appear three times, both repeats must request from the very first.
    assert(!(requests && original));

    // When we encounter a requestInfo (after its initial creation) then it
    // must either request or be requested - otherwise, it should not exist,
    // as we remove unneeded things from our tracking.
    assert(requests || original);
  }
};

// A map of expressions to their request info.
struct RequestInfoMap : public std::unordered_map<Expression*, RequestInfo> {
  void dump(std::ostream& o) {
    for (auto& kv : *this) {
      auto* curr = kv.first;
      auto& info = kv.second;
      o << *curr << " has " << info.requests << " reqs, orig: " << info.original
        << '\n';
    }
  }
};

struct Scanner
  : public LinearExecutionWalker<Scanner, UnifiedExpressionVisitor<Scanner>> {
  PassOptions options;

  // Request info for all expressions ever seen.
  RequestInfoMap& requestInfos;

  Scanner(PassOptions options, RequestInfoMap& requestInfos)
    : options(options), requestInfos(requestInfos) {}

  // Currently active hashed expressions in the current basic block. If we see
  // an active expression before us that is identical to us, then it becomes our
  // original expression that we request from.
  HashedExprs activeExprs;

  // Hash values of all active expressions. We store these so that we do not end
  // up recomputing hashes of children in an N^2 manner.
  std::unordered_map<Expression*, size_t> activeHashes;

<<<<<<< HEAD
  // Request info for all expressions.
  RequestInfoMap requestInfos;

  // Set to true if we found any requests, that is, if there are things we may
  // be able to optimize.
  bool found = false;

=======
>>>>>>> fd6dd904
  static void doNoteNonLinear(Scanner* self, Expression** currp) {
    // We are starting a new basic block. Forget all the currently-hashed
    // expressions, as we no longer want to make connections to anything from
    // another block.
    self->activeExprs.clear();
    self->activeHashes.clear();
    // Note that we do not clear requestInfos - that is information we will use
    // later in the Applier class. That is, we've cleared all the active
    // information, leaving the things we need later.
  }

  void visitExpression(Expression* curr) {
    // Compute the hash, using the pre-computed hashes of the children, which
    // are saved. This allows us to hash everything in linear time.
    //
    // Note that we must compute the hash first, as we need it even for things
    // that are not isRelevant() (if they are the children of a relevant thing).
    auto hash = ExpressionAnalyzer::shallowHash(curr);
    for (auto* child : ChildIterator(curr)) {
      auto iter = activeHashes.find(child);
      if (iter == activeHashes.end()) {
        // The child was in another block, so this expression cannot be
        // optimized.
        return;
      }
      hash_combine(hash, iter->second);
    }
    activeHashes[curr] = hash;

    // Check if this is something relevent for optimization.
    if (!isRelevant(curr)) {
      return;
    }

    auto& vec = activeExprs[HashedExpression(curr, hash)];
    vec.push_back(curr);
    if (vec.size() > 1) {
      // This is a repeat expression. Add a request for it.
      auto& info = requestInfos[curr];
      auto* original = vec[0];
      info.original = original;

      // Mark the request on the original. Note that this may create the
      // requestInfo for it, if it is the first request (this avoids us creating
      // requests eagerly).
      requestInfos[original].requests++;
      found = true;

      // Remove any requests from the expression's children, as we will replace
      // the entire thing (see explanation earlier). Note that we just need to
      // go over our direct children, as grandchildren etc. have already been
      // processed. That is, if we have
      //
      //  (A (B (C))
      //  (A (B (C))
      //
      // Then when we see the second B we will mark the second C as no longer
      // requesting replacement. And then when we see the second A, all it needs
      // to update is the second B.
      for (auto* child : ChildIterator(curr)) {
        if (!requestInfos.count(child)) {
          // The child never had a request. While it repeated (since the parent
          // repeats), it was not relevant for the optimization so we never
          // created a requestInfo for it.
          continue;
        }

        // Remove the child.
        auto& childInfo = requestInfos[child];
        auto* childOriginal = childInfo.original;
        requestInfos.erase(child);

        // Update the child's original, potentially erasing it too if no
        // requests remain.
        assert(childOriginal);
        auto& childOriginalRequests = requestInfos[childOriginal].requests;
        assert(childOriginalRequests > 0);
        childOriginalRequests--;
        if (childOriginalRequests == 0) {
          requestInfos.erase(childOriginal);
        }
      }
    }
  }

  // Only some values are relevant to be optimized.
  bool isRelevant(Expression* curr) {
    // * Ignore anything that is not a concrete type, as we are looking for
    //   computed values to reuse, and so none and unreachable are irrelevant.
    // * Ignore local.get and set, as those are the things we optimize to.
    // * Ignore constants so that we don't undo the effects of constant
    //   propagation.
    // * Ignore things we cannot put in a local, as then we can't do this
    //   optimization at all.
    //
    // More things matter here, like having side effects or not, but computing
    // them is not cheap, so leave them for later, after we know if there
    // actually are any requests for reuse of this value (which is rare).
    if (!curr->type.isConcrete() || curr->is<LocalGet>() ||
        curr->is<LocalSet>() || Properties::isConstantExpression(curr) ||
        !TypeUpdating::canHandleAsLocal(curr->type)) {
      return false;
    }

    // If the size is at least 3, then if we have two of them we have 6,
    // and so adding one set+two gets and removing one of the items itself
    // is not detrimental, and may be beneficial.
    if (options.shrinkLevel > 0 && Measurer::measure(curr) >= 3) {
      return true;
    }

    // If we focus on speed, any reduction in cost is beneficial, as the
    // cost of a get is essentially free.
    if (options.shrinkLevel == 0 && CostAnalyzer(curr).cost > 0) {
      return true;
    }

    return false;
  }
};

// Check for invalidations due to effects. We do this after scanning as effect
// computation is not cheap, and there are usually not many identical fragments
// of code.
//
// This updates the RequestInfos of things it sees are invalidated, which will
// make Applier ignore them.
struct Checker
  : public LinearExecutionWalker<Checker, UnifiedExpressionVisitor<Checker>> {
  PassOptions options;
  RequestInfoMap& requestInfos;

  Checker(PassOptions options, RequestInfoMap& requestInfos)
    : options(options), requestInfos(requestInfos) {}

  struct ActiveOriginalInfo {
    // How many of the requests remain to be seen during our walk. When this
    // reaches 0, we know that the original is no longer requested from later in
    // the block.
    Index requestsLeft;

    // The effects in the expression.
    EffectAnalyzer effects;
  };

  // The currently relevant original expressions, that is, the ones that may be
  // optimized in the current basic block.
  std::unordered_map<Expression*, ActiveOriginalInfo> activeOriginals;

  void visitExpression(Expression* curr) {
    // This is the first time we encounter this expression.
    assert(!activeOriginals.count(curr));

    // Given the current expression, see what it invalidates of the currently-
    // hashed expressions, if there are any.
    if (!activeOriginals.empty()) {
      EffectAnalyzer effects(options, getModule()->features);
      effects.visit(curr);

      std::vector<Expression*> invalidated;
      for (auto& kv : activeOriginals) {
        auto* original = kv.first;
        auto& originalInfo = kv.second;
        if (effects.invalidates(originalInfo.effects)) {
          invalidated.push_back(original);
        }
      }

      for (auto* original : invalidated) {
        // Remove all requests after this expression, as we cannot optimize to
        // them.
        requestInfos[original].requests -=
          activeOriginals.at(original).requestsLeft;

        // If no requests remain at all (that is, there were no requests we
        // could provide before we ran into this invalidation) then we do not
        // need this original at all.
        if (requestInfos[original].requests == 0) {
          requestInfos.erase(original);
        }

        activeOriginals.erase(original);
      }
    }

    auto iter = requestInfos.find(curr);
<<<<<<< HEAD
    if (iter != requestInfos.end()) {
      auto& info = iter->second;

      // An expression cannot both be requested to be copied to a local, and
      // also have some other expression it is a repeat of - if it is a repeat,
      // then anything that requests to be copied from it should have requested
      // from the the original of this expression.
      assert(!(info.requests && info.original));

      if (info.requests > 0) {
        // We cannot optimize away repeats of something with side effects. But,
        // we can ignore traps here: as we will replace repeated expressions
        // A, A, A with a single A and then a get of the value from a local, if
        // a trap occurs then it happens at the first A anyhow (unless the trap
        // depends on state that changes - but such state would have invalidated
        // us anyhow before we got here.)
        EffectAnalyzer effects(options, getModule()->features, curr);
        effects.trap = false;

        // We also cannot optimize away something that is not observably-
        // deterministic: even if it has no side effects, if it may return a
        // different result each time, we cannot optimize away repeats.
        if (effects.hasSideEffects() || !Properties::isObservablyDeterministic(
                                          curr, getModule()->features)) {
          requestInfos[curr].requests = 0;
        } else {
          activeOriginals.emplace(
            curr, ActiveOriginalInfo{info.requests, std::move(effects)});
        }
      } else if (info.original) {
        // The original may have already been invalidated.
        auto iter = activeOriginals.find(info.original);
        if (iter != activeOriginals.end()) {
          // After visiting this expression, we have one less request for its
          // original, and perhaps none are left.
          auto& originalInfo = iter->second;
          if (originalInfo.requestsLeft == 1) {
            activeOriginals.erase(info.original);
          } else {
            originalInfo.requestsLeft--;
          }
        }
=======
    if (iter == requestInfos.end()) {
      return;
    }
    auto& info = iter->second;
    info.validate();

    if (info.requests > 0) {
      // This is an original. Compute its side effects, as we cannot optimize
      // away repeated apperances if it has any.
      EffectAnalyzer effects(options, getModule()->features, curr);

      // We also cannot optimize away something that is intrinsically
      // nondeterministic: even if it has no side effects, if it may return a
      // different result each time, then we cannot optimize away repeats.
      if (effects.hasSideEffects() ||
          Properties::isIntrinsicallyNondeterministic(curr,
                                                      getModule()->features)) {
        requestInfos.erase(curr);
      } else {
        activeOriginals.emplace(
          curr, ActiveOriginalInfo{info.requests, std::move(effects)});
      }
    } else if (info.original) {
      // The original may have already been invalidated. If so, remove our info
      // as well.
      auto originalIter = activeOriginals.find(info.original);
      if (originalIter == activeOriginals.end()) {
        requestInfos.erase(iter);
        return;
      }

      // After visiting this expression, we have one less request for its
      // original, and perhaps none are left.
      auto& originalInfo = originalIter->second;
      if (originalInfo.requestsLeft == 1) {
        activeOriginals.erase(info.original);
      } else {
        originalInfo.requestsLeft--;
>>>>>>> fd6dd904
      }
    }
  }

  static void doNoteNonLinear(Checker* self, Expression** currp) {
    // Between basic blocks there can be no active originals.
    assert(self->activeOriginals.empty());
  }

  void visitFunction(Function* curr) {
    // At the end of the function there can be no active originals.
    assert(activeOriginals.empty());
  }
};

// Applies the optimization now that we know which requests are valid.
struct Applier
  : public LinearExecutionWalker<Applier, UnifiedExpressionVisitor<Applier>> {
  RequestInfoMap requestInfos;

  Applier(RequestInfoMap& requestInfos) : requestInfos(requestInfos) {}

  // Maps the original expressions that we save to locals to the local indexes
  // for them.
  std::unordered_map<Expression*, Index> originalLocalMap;

  void visitExpression(Expression* curr) {
    auto iter = requestInfos.find(curr);
    if (iter == requestInfos.end()) {
      return;
    }

    const auto& info = iter->second;
    info.validate();

    if (info.requests) {
      // We have requests for this value. Add a local and tee the value to
      // there.
      Index local = originalLocalMap[curr] =
        Builder::addVar(getFunction(), curr->type);
      replaceCurrent(
        Builder(*getModule()).makeLocalTee(local, curr, curr->type));
    } else if (info.original) {
      auto& originalInfo = requestInfos.at(info.original);
      if (originalInfo.requests) {
        // This is a valid request of an original value. Get the value from the
        // local.
        assert(originalLocalMap.count(info.original));
        replaceCurrent(
          Builder(*getModule())
            .makeLocalGet(originalLocalMap[info.original], curr->type));
        originalInfo.requests--;
      }
    }
  }

  static void doNoteNonLinear(Applier* self, Expression** currp) {
    // Clear the state between blocks.
    self->originalLocalMap.clear();
  }
};

} // anonymous namespace

struct LocalCSE : public WalkerPass<PostWalker<LocalCSE>> {
  bool isFunctionParallel() override { return true; }

  // FIXME DWARF updating does not handle local changes yet.
  bool invalidatesDWARF() override { return true; }

  Pass* create() override { return new LocalCSE(); }

  void doWalkFunction(Function* func) {
    auto options = getPassOptions();

    RequestInfoMap requestInfos;

    Scanner scanner(options, requestInfos);
    scanner.walkFunctionInModule(func, getModule());
<<<<<<< HEAD
    if (!scanner.found) {
=======
    if (requestInfos.empty()) {
      // We did not find any repeated expressions at all.
>>>>>>> fd6dd904
      return;
    }

    Checker checker(options, requestInfos);
    checker.walkFunctionInModule(func, getModule());
    if (requestInfos.empty()) {
      // No repeated expressions remain after checking for effects.
      return;
    }

    Applier applier(requestInfos);
    applier.walkFunctionInModule(func, getModule());

    TypeUpdating::handleNonDefaultableLocals(func, *getModule());
  }
};

Pass* createLocalCSEPass() { return new LocalCSE(); }

} // namespace wasm<|MERGE_RESOLUTION|>--- conflicted
+++ resolved
@@ -224,16 +224,6 @@
   // up recomputing hashes of children in an N^2 manner.
   std::unordered_map<Expression*, size_t> activeHashes;
 
-<<<<<<< HEAD
-  // Request info for all expressions.
-  RequestInfoMap requestInfos;
-
-  // Set to true if we found any requests, that is, if there are things we may
-  // be able to optimize.
-  bool found = false;
-
-=======
->>>>>>> fd6dd904
   static void doNoteNonLinear(Scanner* self, Expression** currp) {
     // We are starting a new basic block. Forget all the currently-hashed
     // expressions, as we no longer want to make connections to anything from
@@ -420,50 +410,6 @@
     }
 
     auto iter = requestInfos.find(curr);
-<<<<<<< HEAD
-    if (iter != requestInfos.end()) {
-      auto& info = iter->second;
-
-      // An expression cannot both be requested to be copied to a local, and
-      // also have some other expression it is a repeat of - if it is a repeat,
-      // then anything that requests to be copied from it should have requested
-      // from the the original of this expression.
-      assert(!(info.requests && info.original));
-
-      if (info.requests > 0) {
-        // We cannot optimize away repeats of something with side effects. But,
-        // we can ignore traps here: as we will replace repeated expressions
-        // A, A, A with a single A and then a get of the value from a local, if
-        // a trap occurs then it happens at the first A anyhow (unless the trap
-        // depends on state that changes - but such state would have invalidated
-        // us anyhow before we got here.)
-        EffectAnalyzer effects(options, getModule()->features, curr);
-        effects.trap = false;
-
-        // We also cannot optimize away something that is not observably-
-        // deterministic: even if it has no side effects, if it may return a
-        // different result each time, we cannot optimize away repeats.
-        if (effects.hasSideEffects() || !Properties::isObservablyDeterministic(
-                                          curr, getModule()->features)) {
-          requestInfos[curr].requests = 0;
-        } else {
-          activeOriginals.emplace(
-            curr, ActiveOriginalInfo{info.requests, std::move(effects)});
-        }
-      } else if (info.original) {
-        // The original may have already been invalidated.
-        auto iter = activeOriginals.find(info.original);
-        if (iter != activeOriginals.end()) {
-          // After visiting this expression, we have one less request for its
-          // original, and perhaps none are left.
-          auto& originalInfo = iter->second;
-          if (originalInfo.requestsLeft == 1) {
-            activeOriginals.erase(info.original);
-          } else {
-            originalInfo.requestsLeft--;
-          }
-        }
-=======
     if (iter == requestInfos.end()) {
       return;
     }
@@ -474,6 +420,13 @@
       // This is an original. Compute its side effects, as we cannot optimize
       // away repeated apperances if it has any.
       EffectAnalyzer effects(options, getModule()->features, curr);
+
+      // But we can ignore traps here: as we will replace repeated expressions
+      // A, A, A with a single A and then a get of the value from a local, if
+      // a trap occurs then it happens at the first A anyhow (unless the trap
+      // depends on state that changes - but such state would have invalidated
+      // us anyhow before we got here.)
+      effects.trap = false;
 
       // We also cannot optimize away something that is intrinsically
       // nondeterministic: even if it has no side effects, if it may return a
@@ -502,7 +455,6 @@
         activeOriginals.erase(info.original);
       } else {
         originalInfo.requestsLeft--;
->>>>>>> fd6dd904
       }
     }
   }
@@ -582,12 +534,8 @@
 
     Scanner scanner(options, requestInfos);
     scanner.walkFunctionInModule(func, getModule());
-<<<<<<< HEAD
-    if (!scanner.found) {
-=======
     if (requestInfos.empty()) {
       // We did not find any repeated expressions at all.
->>>>>>> fd6dd904
       return;
     }
 
