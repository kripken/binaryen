--- conflicted
+++ resolved
@@ -761,13 +761,10 @@
     // call. This is typically recursion, which to some extent can help, but
     // then like loop unrolling it loses its benefit quickly, so set a limit
     // here.
-<<<<<<< HEAD
-=======
     //
     // (Track names here, and not Function pointers, as we can remove functions
     // while inlining, and it may be confusing during debugging to have a
     // pointer to something that was removed.)
->>>>>>> 7a17e2de
     std::unordered_map<Name, Index> iterationsInlinedInto;
 
     const size_t MaxIterationsForFunc = 5;
@@ -795,32 +792,11 @@
 
       for (auto* func : inlinedInto) {
         if (++iterationsInlinedInto[func->name] >= MaxIterationsForFunc) {
-<<<<<<< HEAD
 #ifdef INLINING_DEBUG
           std::cout << "  halting due to iterationsInlinedInto.\n";
 #endif
-=======
->>>>>>> 7a17e2de
           return;
         }
-      }
-
-      // Clean up iterationsInlinedInto: we may have entered info for a function
-      // in a previous iteration, and now it has been removed. If so, remove the
-      // info for it as well. This protects against a theoretical bug where we
-      // create a new function with the same name as before, and end up reading
-      // a value here that was for the previous function (which could cause
-      // nondeterminism, if it happens some of the time, and we then exit
-      // earlier because of it).
-      std::vector<Name> toRemove;
-      for (auto& kv : iterationsInlinedInto) {
-        auto name = kv.first;
-        if (!module->getFunctionOrNull(name)) {
-          toRemove.push_back(name);
-        }
-      }
-      for (auto name : toRemove) {
-        iterationsInlinedInto.erase(name);
       }
     }
   }
