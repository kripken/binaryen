/*
 * Copyright 2016 WebAssembly Community Group participants
 *
 * Licensed under the Apache License, Version 2.0 (the "License");
 * you may not use this file except in compliance with the License.
 * You may obtain a copy of the License at
 *
 *     http://www.apache.org/licenses/LICENSE-2.0
 *
 * Unless required by applicable law or agreed to in writing, software
 * distributed under the License is distributed on an "AS IS" BASIS,
 * WITHOUT WARRANTIES OR CONDITIONS OF ANY KIND, either express or implied.
 * See the License for the specific language governing permissions and
 * limitations under the License.
 */

//
// Print out text in s-expression format
//

#include <ir/module-utils.h>
#include <pass.h>
#include <pretty_printing.h>
#include <wasm-printing.h>
#include <wasm-stack.h>
#include <wasm.h>

namespace wasm {

namespace {

bool isFullForced() {
  if (getenv("BINARYEN_PRINT_FULL")) {
    return std::stoi(getenv("BINARYEN_PRINT_FULL")) != 0;
  }
  return false;
}

std::ostream& printName(Name name, std::ostream& o) {
  // we need to quote names if they have tricky chars
  if (!name.str || !strpbrk(name.str, "()")) {
    o << '$' << name.str;
  } else {
    o << "\"$" << name.str << '"';
  }
  return o;
}

static std::ostream& printLocal(Index index, Function* func, std::ostream& o) {
  Name name;
  if (func) {
    name = func->getLocalNameOrDefault(index);
  }
  if (!name) {
    name = Name::fromInt(index);
  }
  return printName(name, o);
}

// Unlike the default format, tuple types in s-expressions should not have
// commas.
struct SExprType {
  Type type;
  SExprType(Type type) : type(type){};
};

static std::ostream& operator<<(std::ostream& o, const SExprType& localType) {
  Type type = localType.type;
  if (type.isTuple()) {
    o << '(';
    auto sep = "";
    for (const auto& t : type) {
      o << sep << t;
      sep = " ";
    }
    o << ')';
  } else {
    o << type;
  }
  return o;
}

// Wrapper for printing a type when we try to print the type name as much as
// possible. For example, for a signature we will print the signature's name,
// not its contents.
struct TypeName {
  Type type;
  TypeName(Type type) : type(type) {}
};

struct HeapTypeName {
  HeapType type;
  HeapTypeName(HeapType type) : type(type) {}
};

std::ostream& operator<<(std::ostream& os, HeapTypeName typeName) {
  std::function<void(Type)> printType = [&](Type type) {
    if (type == Type::none) {
      os << "none";
    } else {
      auto sep = "";
      for (const auto& t : type) {
        os << sep;
        sep = "_";
        if (t.isRef()) {
          auto heapType = t.getHeapType();
          if (heapType.isSignature()) {
            auto sig = heapType.getSignature();
            os << "ref";
            if (t.isNullable()) {
              os << "_null";
            }
            os << "[";
            auto subsep = "";
            for (auto s : sig.params) {
              os << subsep;
              subsep = "_";
              printType(s);
            }
            os << "_->_";
            subsep = "";
            for (auto s : sig.results) {
              os << subsep;
              subsep = "_";
              printType(s);
            }
            os << "]";
            continue;
          } else if (heapType.isStruct()) {
            auto struct_ = heapType.getStruct();
            os << "{";
            auto sep = "";
            for (auto& field : struct_.fields) {
              os << sep;
              sep = "_";
              if (field.mutable_) {
                os << "mut:";
              }
              printType(field.type);
            }
            os << "}";
            continue;
          } else if (heapType.isArray()) {
            os << "[";
            auto element = heapType.getArray().element;
            if (element.mutable_) {
              os << "mut:";
            }
            printType(element.type);
            os << "]";
            continue;
          }
        }
        os << t;
      }
    }
  };

  auto type = typeName.type;
<<<<<<< HEAD
=======
  if (type.isBasic()) {
    os << type;
    return os;
  }
>>>>>>> b722591c
  os << '$';
  if (type.isSignature()) {
    auto sig = type.getSignature();
    printType(sig.params);
    os << "_=>_";
    printType(sig.results);
  } else if (type.isStruct()) {
    auto struct_ = type.getStruct();
    os << "{";
    auto sep = "";
    for (auto& field : struct_.fields) {
      os << sep;
      sep = "_";
      if (field.mutable_) {
        os << "mut:";
      }
      printType(field.type);
    }
    os << "}";
  } else if (type.isArray()) {
    os << "[";
    auto element = type.getArray().element;
    if (element.mutable_) {
      os << "mut:";
    }
    printType(element.type);
    os << "]";
  } else {
<<<<<<< HEAD
    WASM_UNREACHABLE("bad heap type");
=======
    os << type;
>>>>>>> b722591c
  }
  return os;
}

std::ostream& operator<<(std::ostream& os, TypeName typeName) {
  auto type = typeName.type;
  if (type.isRef() && !type.isBasic()) {
    os << "(ref ";
    if (type.isNullable()) {
      os << "null ";
    }
    os << HeapTypeName(type.getHeapType());
    os << ')';
    return os;
  }
  return os << SExprType(typeName.type);
}

} // anonymous namespace

// Printing "unreachable" as a instruction prefix type is not valid in wasm text
// format. Print something else to make it pass.
static Type forceConcrete(Type type) {
  return type.isConcrete() ? type : Type::i32;
}

// Prints the internal contents of an expression: everything but
// the children.
struct PrintExpressionContents
  : public OverriddenVisitor<PrintExpressionContents> {
  Function* currFunction = nullptr;
  std::ostream& o;

  PrintExpressionContents(Function* currFunction, std::ostream& o)
    : currFunction(currFunction), o(o) {}

  void visitBlock(Block* curr) {
    printMedium(o, "block");
    if (curr->name.is()) {
      o << ' ';
      printName(curr->name, o);
    }
    if (curr->type.isConcrete()) {
      o << ' ' << ResultType(curr->type);
    }
  }
  void visitIf(If* curr) {
    printMedium(o, "if");
    if (curr->type.isConcrete()) {
      o << ' ' << ResultType(curr->type);
    }
  }
  void visitLoop(Loop* curr) {
    printMedium(o, "loop");
    if (curr->name.is()) {
      o << ' ';
      printName(curr->name, o);
    }
    if (curr->type.isConcrete()) {
      o << ' ' << ResultType(curr->type);
    }
  }
  void visitBreak(Break* curr) {
    if (curr->condition) {
      printMedium(o, "br_if ");
    } else {
      printMedium(o, "br ");
    }
    printName(curr->name, o);
  }
  void visitSwitch(Switch* curr) {
    printMedium(o, "br_table");
    for (auto& t : curr->targets) {
      o << ' ';
      printName(t, o);
    }
    o << ' ';
    printName(curr->default_, o);
  }
  void visitCall(Call* curr) {
    if (curr->isReturn) {
      printMedium(o, "return_call ");
    } else {
      printMedium(o, "call ");
    }
    printName(curr->target, o);
  }
  void visitCallIndirect(CallIndirect* curr) {
    if (curr->isReturn) {
      printMedium(o, "return_call_indirect (type ");
    } else {
      printMedium(o, "call_indirect (type ");
    }
    o << HeapTypeName(curr->sig) << ')';
  }
  void visitLocalGet(LocalGet* curr) {
    printMedium(o, "local.get ");
    printLocal(curr->index, currFunction, o);
  }
  void visitLocalSet(LocalSet* curr) {
    if (curr->isTee()) {
      printMedium(o, "local.tee ");
    } else {
      printMedium(o, "local.set ");
    }
    printLocal(curr->index, currFunction, o);
  }
  void visitGlobalGet(GlobalGet* curr) {
    printMedium(o, "global.get ");
    printName(curr->name, o);
  }
  void visitGlobalSet(GlobalSet* curr) {
    printMedium(o, "global.set ");
    printName(curr->name, o);
  }
  void visitLoad(Load* curr) {
    prepareColor(o) << forceConcrete(curr->type);
    if (curr->isAtomic) {
      o << ".atomic";
    }
    o << ".load";
    if (curr->type != Type::unreachable &&
        curr->bytes < curr->type.getByteSize()) {
      if (curr->bytes == 1) {
        o << '8';
      } else if (curr->bytes == 2) {
        o << "16";
      } else if (curr->bytes == 4) {
        o << "32";
      } else {
        abort();
      }
      o << (curr->signed_ ? "_s" : "_u");
    }
    restoreNormalColor(o);
    if (curr->offset) {
      o << " offset=" << curr->offset;
    }
    if (curr->align != curr->bytes) {
      o << " align=" << curr->align;
    }
  }
  void visitStore(Store* curr) {
    prepareColor(o) << forceConcrete(curr->valueType);
    if (curr->isAtomic) {
      o << ".atomic";
    }
    o << ".store";
    if (curr->bytes < 4 || (curr->valueType == Type::i64 && curr->bytes < 8)) {
      if (curr->bytes == 1) {
        o << '8';
      } else if (curr->bytes == 2) {
        o << "16";
      } else if (curr->bytes == 4) {
        o << "32";
      } else {
        abort();
      }
    }
    restoreNormalColor(o);
    if (curr->offset) {
      o << " offset=" << curr->offset;
    }
    if (curr->align != curr->bytes) {
      o << " align=" << curr->align;
    }
  }
  static void printRMWSize(std::ostream& o, Type type, uint8_t bytes) {
    prepareColor(o) << forceConcrete(type) << ".atomic.rmw";
    if (type != Type::unreachable && bytes != type.getByteSize()) {
      if (bytes == 1) {
        o << '8';
      } else if (bytes == 2) {
        o << "16";
      } else if (bytes == 4) {
        o << "32";
      } else {
        WASM_UNREACHABLE("invalid RMW byte length");
      }
    }
    o << '.';
  }
  void visitAtomicRMW(AtomicRMW* curr) {
    prepareColor(o);
    printRMWSize(o, curr->type, curr->bytes);
    switch (curr->op) {
      case RMWAdd:
        o << "add";
        break;
      case RMWSub:
        o << "sub";
        break;
      case RMWAnd:
        o << "and";
        break;
      case RMWOr:
        o << "or";
        break;
      case RMWXor:
        o << "xor";
        break;
      case RMWXchg:
        o << "xchg";
        break;
    }
    if (curr->type != Type::unreachable &&
        curr->bytes != curr->type.getByteSize()) {
      o << "_u";
    }
    restoreNormalColor(o);
    if (curr->offset) {
      o << " offset=" << curr->offset;
    }
  }
  void visitAtomicCmpxchg(AtomicCmpxchg* curr) {
    prepareColor(o);
    printRMWSize(o, curr->type, curr->bytes);
    o << "cmpxchg";
    if (curr->type != Type::unreachable &&
        curr->bytes != curr->type.getByteSize()) {
      o << "_u";
    }
    restoreNormalColor(o);
    if (curr->offset) {
      o << " offset=" << curr->offset;
    }
  }
  void visitAtomicWait(AtomicWait* curr) {
    prepareColor(o);
    Type type = forceConcrete(curr->expectedType);
    assert(type == Type::i32 || type == Type::i64);
    o << "memory.atomic.wait" << (type == Type::i32 ? "32" : "64");
    if (curr->offset) {
      o << " offset=" << curr->offset;
    }
  }
  void visitAtomicNotify(AtomicNotify* curr) {
    printMedium(o, "memory.atomic.notify");
    if (curr->offset) {
      o << " offset=" << curr->offset;
    }
  }
  void visitAtomicFence(AtomicFence* curr) { printMedium(o, "atomic.fence"); }
  void visitSIMDExtract(SIMDExtract* curr) {
    prepareColor(o);
    switch (curr->op) {
      case ExtractLaneSVecI8x16:
        o << "i8x16.extract_lane_s";
        break;
      case ExtractLaneUVecI8x16:
        o << "i8x16.extract_lane_u";
        break;
      case ExtractLaneSVecI16x8:
        o << "i16x8.extract_lane_s";
        break;
      case ExtractLaneUVecI16x8:
        o << "i16x8.extract_lane_u";
        break;
      case ExtractLaneVecI32x4:
        o << "i32x4.extract_lane";
        break;
      case ExtractLaneVecI64x2:
        o << "i64x2.extract_lane";
        break;
      case ExtractLaneVecF32x4:
        o << "f32x4.extract_lane";
        break;
      case ExtractLaneVecF64x2:
        o << "f64x2.extract_lane";
        break;
    }
    o << " " << int(curr->index);
  }
  void visitSIMDReplace(SIMDReplace* curr) {
    prepareColor(o);
    switch (curr->op) {
      case ReplaceLaneVecI8x16:
        o << "i8x16.replace_lane";
        break;
      case ReplaceLaneVecI16x8:
        o << "i16x8.replace_lane";
        break;
      case ReplaceLaneVecI32x4:
        o << "i32x4.replace_lane";
        break;
      case ReplaceLaneVecI64x2:
        o << "i64x2.replace_lane";
        break;
      case ReplaceLaneVecF32x4:
        o << "f32x4.replace_lane";
        break;
      case ReplaceLaneVecF64x2:
        o << "f64x2.replace_lane";
        break;
    }
    o << " " << int(curr->index);
  }
  void visitSIMDShuffle(SIMDShuffle* curr) {
    prepareColor(o);
    o << "v8x16.shuffle";
    for (uint8_t mask_index : curr->mask) {
      o << " " << std::to_string(mask_index);
    }
  }
  void visitSIMDTernary(SIMDTernary* curr) {
    prepareColor(o);
    switch (curr->op) {
      case Bitselect:
        o << "v128.bitselect";
        break;
      case QFMAF32x4:
        o << "f32x4.qfma";
        break;
      case QFMSF32x4:
        o << "f32x4.qfms";
        break;
      case QFMAF64x2:
        o << "f64x2.qfma";
        break;
      case QFMSF64x2:
        o << "f64x2.qfms";
        break;
    }
  }
  void visitSIMDShift(SIMDShift* curr) {
    prepareColor(o);
    switch (curr->op) {
      case ShlVecI8x16:
        o << "i8x16.shl";
        break;
      case ShrSVecI8x16:
        o << "i8x16.shr_s";
        break;
      case ShrUVecI8x16:
        o << "i8x16.shr_u";
        break;
      case ShlVecI16x8:
        o << "i16x8.shl";
        break;
      case ShrSVecI16x8:
        o << "i16x8.shr_s";
        break;
      case ShrUVecI16x8:
        o << "i16x8.shr_u";
        break;
      case ShlVecI32x4:
        o << "i32x4.shl";
        break;
      case ShrSVecI32x4:
        o << "i32x4.shr_s";
        break;
      case ShrUVecI32x4:
        o << "i32x4.shr_u";
        break;
      case ShlVecI64x2:
        o << "i64x2.shl";
        break;
      case ShrSVecI64x2:
        o << "i64x2.shr_s";
        break;
      case ShrUVecI64x2:
        o << "i64x2.shr_u";
        break;
    }
  }
  void visitSIMDLoad(SIMDLoad* curr) {
    prepareColor(o);
    switch (curr->op) {
      case LoadSplatVec8x16:
        o << "v8x16.load_splat";
        break;
      case LoadSplatVec16x8:
        o << "v16x8.load_splat";
        break;
      case LoadSplatVec32x4:
        o << "v32x4.load_splat";
        break;
      case LoadSplatVec64x2:
        o << "v64x2.load_splat";
        break;
      case LoadExtSVec8x8ToVecI16x8:
        o << "i16x8.load8x8_s";
        break;
      case LoadExtUVec8x8ToVecI16x8:
        o << "i16x8.load8x8_u";
        break;
      case LoadExtSVec16x4ToVecI32x4:
        o << "i32x4.load16x4_s";
        break;
      case LoadExtUVec16x4ToVecI32x4:
        o << "i32x4.load16x4_u";
        break;
      case LoadExtSVec32x2ToVecI64x2:
        o << "i64x2.load32x2_s";
        break;
      case LoadExtUVec32x2ToVecI64x2:
        o << "i64x2.load32x2_u";
        break;
      case Load32Zero:
        o << "v128.load32_zero";
        break;
      case Load64Zero:
        o << "v128.load64_zero";
        break;
    }
    restoreNormalColor(o);
    if (curr->offset) {
      o << " offset=" << curr->offset;
    }
    if (curr->align != curr->getMemBytes()) {
      o << " align=" << curr->align;
    }
  }
  void visitSIMDLoadStoreLane(SIMDLoadStoreLane* curr) {
    prepareColor(o);
    switch (curr->op) {
      case LoadLaneVec8x16:
        o << "v128.load8_lane";
        break;
      case LoadLaneVec16x8:
        o << "v128.load16_lane";
        break;
      case LoadLaneVec32x4:
        o << "v128.load32_lane";
        break;
      case LoadLaneVec64x2:
        o << "v128.load64_lane";
        break;
      case StoreLaneVec8x16:
        o << "v128.store8_lane";
        break;
      case StoreLaneVec16x8:
        o << "v128.store16_lane";
        break;
      case StoreLaneVec32x4:
        o << "v128.store32_lane";
        break;
      case StoreLaneVec64x2:
        o << "v128.store64_lane";
        break;
    }
    restoreNormalColor(o);
    if (curr->offset) {
      o << " offset=" << curr->offset;
    }
    if (curr->align != curr->getMemBytes()) {
      o << " align=" << curr->align;
    }
    o << " " << int(curr->index);
  }
  void visitMemoryInit(MemoryInit* curr) {
    prepareColor(o);
    o << "memory.init " << curr->segment;
  }
  void visitDataDrop(DataDrop* curr) {
    prepareColor(o);
    o << "data.drop " << curr->segment;
  }
  void visitMemoryCopy(MemoryCopy* curr) {
    prepareColor(o);
    o << "memory.copy";
  }
  void visitMemoryFill(MemoryFill* curr) {
    prepareColor(o);
    o << "memory.fill";
  }
  void visitConst(Const* curr) {
    o << curr->value.type << ".const " << curr->value;
  }
  void visitUnary(Unary* curr) {
    prepareColor(o);
    switch (curr->op) {
      case ClzInt32:
        o << "i32.clz";
        break;
      case CtzInt32:
        o << "i32.ctz";
        break;
      case PopcntInt32:
        o << "i32.popcnt";
        break;
      case EqZInt32:
        o << "i32.eqz";
        break;
      case ClzInt64:
        o << "i64.clz";
        break;
      case CtzInt64:
        o << "i64.ctz";
        break;
      case PopcntInt64:
        o << "i64.popcnt";
        break;
      case EqZInt64:
        o << "i64.eqz";
        break;
      case NegFloat32:
        o << "f32.neg";
        break;
      case AbsFloat32:
        o << "f32.abs";
        break;
      case CeilFloat32:
        o << "f32.ceil";
        break;
      case FloorFloat32:
        o << "f32.floor";
        break;
      case TruncFloat32:
        o << "f32.trunc";
        break;
      case NearestFloat32:
        o << "f32.nearest";
        break;
      case SqrtFloat32:
        o << "f32.sqrt";
        break;
      case NegFloat64:
        o << "f64.neg";
        break;
      case AbsFloat64:
        o << "f64.abs";
        break;
      case CeilFloat64:
        o << "f64.ceil";
        break;
      case FloorFloat64:
        o << "f64.floor";
        break;
      case TruncFloat64:
        o << "f64.trunc";
        break;
      case NearestFloat64:
        o << "f64.nearest";
        break;
      case SqrtFloat64:
        o << "f64.sqrt";
        break;
      case ExtendSInt32:
        o << "i64.extend_i32_s";
        break;
      case ExtendUInt32:
        o << "i64.extend_i32_u";
        break;
      case WrapInt64:
        o << "i32.wrap_i64";
        break;
      case TruncSFloat32ToInt32:
        o << "i32.trunc_f32_s";
        break;
      case TruncSFloat32ToInt64:
        o << "i64.trunc_f32_s";
        break;
      case TruncUFloat32ToInt32:
        o << "i32.trunc_f32_u";
        break;
      case TruncUFloat32ToInt64:
        o << "i64.trunc_f32_u";
        break;
      case TruncSFloat64ToInt32:
        o << "i32.trunc_f64_s";
        break;
      case TruncSFloat64ToInt64:
        o << "i64.trunc_f64_s";
        break;
      case TruncUFloat64ToInt32:
        o << "i32.trunc_f64_u";
        break;
      case TruncUFloat64ToInt64:
        o << "i64.trunc_f64_u";
        break;
      case ReinterpretFloat32:
        o << "i32.reinterpret_f32";
        break;
      case ReinterpretFloat64:
        o << "i64.reinterpret_f64";
        break;
      case ConvertUInt32ToFloat32:
        o << "f32.convert_i32_u";
        break;
      case ConvertUInt32ToFloat64:
        o << "f64.convert_i32_u";
        break;
      case ConvertSInt32ToFloat32:
        o << "f32.convert_i32_s";
        break;
      case ConvertSInt32ToFloat64:
        o << "f64.convert_i32_s";
        break;
      case ConvertUInt64ToFloat32:
        o << "f32.convert_i64_u";
        break;
      case ConvertUInt64ToFloat64:
        o << "f64.convert_i64_u";
        break;
      case ConvertSInt64ToFloat32:
        o << "f32.convert_i64_s";
        break;
      case ConvertSInt64ToFloat64:
        o << "f64.convert_i64_s";
        break;
      case PromoteFloat32:
        o << "f64.promote_f32";
        break;
      case DemoteFloat64:
        o << "f32.demote_f64";
        break;
      case ReinterpretInt32:
        o << "f32.reinterpret_i32";
        break;
      case ReinterpretInt64:
        o << "f64.reinterpret_i64";
        break;
      case ExtendS8Int32:
        o << "i32.extend8_s";
        break;
      case ExtendS16Int32:
        o << "i32.extend16_s";
        break;
      case ExtendS8Int64:
        o << "i64.extend8_s";
        break;
      case ExtendS16Int64:
        o << "i64.extend16_s";
        break;
      case ExtendS32Int64:
        o << "i64.extend32_s";
        break;
      case TruncSatSFloat32ToInt32:
        o << "i32.trunc_sat_f32_s";
        break;
      case TruncSatUFloat32ToInt32:
        o << "i32.trunc_sat_f32_u";
        break;
      case TruncSatSFloat64ToInt32:
        o << "i32.trunc_sat_f64_s";
        break;
      case TruncSatUFloat64ToInt32:
        o << "i32.trunc_sat_f64_u";
        break;
      case TruncSatSFloat32ToInt64:
        o << "i64.trunc_sat_f32_s";
        break;
      case TruncSatUFloat32ToInt64:
        o << "i64.trunc_sat_f32_u";
        break;
      case TruncSatSFloat64ToInt64:
        o << "i64.trunc_sat_f64_s";
        break;
      case TruncSatUFloat64ToInt64:
        o << "i64.trunc_sat_f64_u";
        break;
      case SplatVecI8x16:
        o << "i8x16.splat";
        break;
      case SplatVecI16x8:
        o << "i16x8.splat";
        break;
      case SplatVecI32x4:
        o << "i32x4.splat";
        break;
      case SplatVecI64x2:
        o << "i64x2.splat";
        break;
      case SplatVecF32x4:
        o << "f32x4.splat";
        break;
      case SplatVecF64x2:
        o << "f64x2.splat";
        break;
      case NotVec128:
        o << "v128.not";
        break;
      case AbsVecI8x16:
        o << "i8x16.abs";
        break;
      case NegVecI8x16:
        o << "i8x16.neg";
        break;
      case AnyTrueVecI8x16:
        o << "i8x16.any_true";
        break;
      case AllTrueVecI8x16:
        o << "i8x16.all_true";
        break;
      case BitmaskVecI8x16:
        o << "i8x16.bitmask";
        break;
      case PopcntVecI8x16:
        o << "i8x16.popcnt";
        break;
      case AbsVecI16x8:
        o << "i16x8.abs";
        break;
      case NegVecI16x8:
        o << "i16x8.neg";
        break;
      case AnyTrueVecI16x8:
        o << "i16x8.any_true";
        break;
      case AllTrueVecI16x8:
        o << "i16x8.all_true";
        break;
      case BitmaskVecI16x8:
        o << "i16x8.bitmask";
        break;
      case AbsVecI32x4:
        o << "i32x4.abs";
        break;
      case NegVecI32x4:
        o << "i32x4.neg";
        break;
      case AnyTrueVecI32x4:
        o << "i32x4.any_true";
        break;
      case AllTrueVecI32x4:
        o << "i32x4.all_true";
        break;
      case BitmaskVecI32x4:
        o << "i32x4.bitmask";
        break;
      case NegVecI64x2:
        o << "i64x2.neg";
        break;
      case AnyTrueVecI64x2:
        o << "i64x2.any_true";
        break;
      case AllTrueVecI64x2:
        o << "i64x2.all_true";
        break;
      case AbsVecF32x4:
        o << "f32x4.abs";
        break;
      case NegVecF32x4:
        o << "f32x4.neg";
        break;
      case SqrtVecF32x4:
        o << "f32x4.sqrt";
        break;
      case CeilVecF32x4:
        o << "f32x4.ceil";
        break;
      case FloorVecF32x4:
        o << "f32x4.floor";
        break;
      case TruncVecF32x4:
        o << "f32x4.trunc";
        break;
      case NearestVecF32x4:
        o << "f32x4.nearest";
        break;
      case AbsVecF64x2:
        o << "f64x2.abs";
        break;
      case NegVecF64x2:
        o << "f64x2.neg";
        break;
      case SqrtVecF64x2:
        o << "f64x2.sqrt";
        break;
      case CeilVecF64x2:
        o << "f64x2.ceil";
        break;
      case FloorVecF64x2:
        o << "f64x2.floor";
        break;
      case TruncVecF64x2:
        o << "f64x2.trunc";
        break;
      case NearestVecF64x2:
        o << "f64x2.nearest";
        break;
      case TruncSatSVecF32x4ToVecI32x4:
        o << "i32x4.trunc_sat_f32x4_s";
        break;
      case TruncSatUVecF32x4ToVecI32x4:
        o << "i32x4.trunc_sat_f32x4_u";
        break;
      case TruncSatSVecF64x2ToVecI64x2:
        o << "i64x2.trunc_sat_f64x2_s";
        break;
      case TruncSatUVecF64x2ToVecI64x2:
        o << "i64x2.trunc_sat_f64x2_u";
        break;
      case ConvertSVecI32x4ToVecF32x4:
        o << "f32x4.convert_i32x4_s";
        break;
      case ConvertUVecI32x4ToVecF32x4:
        o << "f32x4.convert_i32x4_u";
        break;
      case ConvertSVecI64x2ToVecF64x2:
        o << "f64x2.convert_i64x2_s";
        break;
      case ConvertUVecI64x2ToVecF64x2:
        o << "f64x2.convert_i64x2_u";
        break;
      case WidenLowSVecI8x16ToVecI16x8:
        o << "i16x8.widen_low_i8x16_s";
        break;
      case WidenHighSVecI8x16ToVecI16x8:
        o << "i16x8.widen_high_i8x16_s";
        break;
      case WidenLowUVecI8x16ToVecI16x8:
        o << "i16x8.widen_low_i8x16_u";
        break;
      case WidenHighUVecI8x16ToVecI16x8:
        o << "i16x8.widen_high_i8x16_u";
        break;
      case WidenLowSVecI16x8ToVecI32x4:
        o << "i32x4.widen_low_i16x8_s";
        break;
      case WidenHighSVecI16x8ToVecI32x4:
        o << "i32x4.widen_high_i16x8_s";
        break;
      case WidenLowUVecI16x8ToVecI32x4:
        o << "i32x4.widen_low_i16x8_u";
        break;
      case WidenHighUVecI16x8ToVecI32x4:
        o << "i32x4.widen_high_i16x8_u";
        break;
      case InvalidUnary:
        WASM_UNREACHABLE("unvalid unary operator");
    }
  }
  void visitBinary(Binary* curr) {
    prepareColor(o);
    switch (curr->op) {
      case AddInt32:
        o << "i32.add";
        break;
      case SubInt32:
        o << "i32.sub";
        break;
      case MulInt32:
        o << "i32.mul";
        break;
      case DivSInt32:
        o << "i32.div_s";
        break;
      case DivUInt32:
        o << "i32.div_u";
        break;
      case RemSInt32:
        o << "i32.rem_s";
        break;
      case RemUInt32:
        o << "i32.rem_u";
        break;
      case AndInt32:
        o << "i32.and";
        break;
      case OrInt32:
        o << "i32.or";
        break;
      case XorInt32:
        o << "i32.xor";
        break;
      case ShlInt32:
        o << "i32.shl";
        break;
      case ShrUInt32:
        o << "i32.shr_u";
        break;
      case ShrSInt32:
        o << "i32.shr_s";
        break;
      case RotLInt32:
        o << "i32.rotl";
        break;
      case RotRInt32:
        o << "i32.rotr";
        break;
      case EqInt32:
        o << "i32.eq";
        break;
      case NeInt32:
        o << "i32.ne";
        break;
      case LtSInt32:
        o << "i32.lt_s";
        break;
      case LtUInt32:
        o << "i32.lt_u";
        break;
      case LeSInt32:
        o << "i32.le_s";
        break;
      case LeUInt32:
        o << "i32.le_u";
        break;
      case GtSInt32:
        o << "i32.gt_s";
        break;
      case GtUInt32:
        o << "i32.gt_u";
        break;
      case GeSInt32:
        o << "i32.ge_s";
        break;
      case GeUInt32:
        o << "i32.ge_u";
        break;

      case AddInt64:
        o << "i64.add";
        break;
      case SubInt64:
        o << "i64.sub";
        break;
      case MulInt64:
        o << "i64.mul";
        break;
      case DivSInt64:
        o << "i64.div_s";
        break;
      case DivUInt64:
        o << "i64.div_u";
        break;
      case RemSInt64:
        o << "i64.rem_s";
        break;
      case RemUInt64:
        o << "i64.rem_u";
        break;
      case AndInt64:
        o << "i64.and";
        break;
      case OrInt64:
        o << "i64.or";
        break;
      case XorInt64:
        o << "i64.xor";
        break;
      case ShlInt64:
        o << "i64.shl";
        break;
      case ShrUInt64:
        o << "i64.shr_u";
        break;
      case ShrSInt64:
        o << "i64.shr_s";
        break;
      case RotLInt64:
        o << "i64.rotl";
        break;
      case RotRInt64:
        o << "i64.rotr";
        break;
      case EqInt64:
        o << "i64.eq";
        break;
      case NeInt64:
        o << "i64.ne";
        break;
      case LtSInt64:
        o << "i64.lt_s";
        break;
      case LtUInt64:
        o << "i64.lt_u";
        break;
      case LeSInt64:
        o << "i64.le_s";
        break;
      case LeUInt64:
        o << "i64.le_u";
        break;
      case GtSInt64:
        o << "i64.gt_s";
        break;
      case GtUInt64:
        o << "i64.gt_u";
        break;
      case GeSInt64:
        o << "i64.ge_s";
        break;
      case GeUInt64:
        o << "i64.ge_u";
        break;

      case AddFloat32:
        o << "f32.add";
        break;
      case SubFloat32:
        o << "f32.sub";
        break;
      case MulFloat32:
        o << "f32.mul";
        break;
      case DivFloat32:
        o << "f32.div";
        break;
      case CopySignFloat32:
        o << "f32.copysign";
        break;
      case MinFloat32:
        o << "f32.min";
        break;
      case MaxFloat32:
        o << "f32.max";
        break;
      case EqFloat32:
        o << "f32.eq";
        break;
      case NeFloat32:
        o << "f32.ne";
        break;
      case LtFloat32:
        o << "f32.lt";
        break;
      case LeFloat32:
        o << "f32.le";
        break;
      case GtFloat32:
        o << "f32.gt";
        break;
      case GeFloat32:
        o << "f32.ge";
        break;

      case AddFloat64:
        o << "f64.add";
        break;
      case SubFloat64:
        o << "f64.sub";
        break;
      case MulFloat64:
        o << "f64.mul";
        break;
      case DivFloat64:
        o << "f64.div";
        break;
      case CopySignFloat64:
        o << "f64.copysign";
        break;
      case MinFloat64:
        o << "f64.min";
        break;
      case MaxFloat64:
        o << "f64.max";
        break;
      case EqFloat64:
        o << "f64.eq";
        break;
      case NeFloat64:
        o << "f64.ne";
        break;
      case LtFloat64:
        o << "f64.lt";
        break;
      case LeFloat64:
        o << "f64.le";
        break;
      case GtFloat64:
        o << "f64.gt";
        break;
      case GeFloat64:
        o << "f64.ge";
        break;

      case EqVecI8x16:
        o << "i8x16.eq";
        break;
      case NeVecI8x16:
        o << "i8x16.ne";
        break;
      case LtSVecI8x16:
        o << "i8x16.lt_s";
        break;
      case LtUVecI8x16:
        o << "i8x16.lt_u";
        break;
      case GtSVecI8x16:
        o << "i8x16.gt_s";
        break;
      case GtUVecI8x16:
        o << "i8x16.gt_u";
        break;
      case LeSVecI8x16:
        o << "i8x16.le_s";
        break;
      case LeUVecI8x16:
        o << "i8x16.le_u";
        break;
      case GeSVecI8x16:
        o << "i8x16.ge_s";
        break;
      case GeUVecI8x16:
        o << "i8x16.ge_u";
        break;
      case EqVecI16x8:
        o << "i16x8.eq";
        break;
      case NeVecI16x8:
        o << "i16x8.ne";
        break;
      case LtSVecI16x8:
        o << "i16x8.lt_s";
        break;
      case LtUVecI16x8:
        o << "i16x8.lt_u";
        break;
      case GtSVecI16x8:
        o << "i16x8.gt_s";
        break;
      case GtUVecI16x8:
        o << "i16x8.gt_u";
        break;
      case LeSVecI16x8:
        o << "i16x8.le_s";
        break;
      case LeUVecI16x8:
        o << "i16x8.le_u";
        break;
      case GeSVecI16x8:
        o << "i16x8.ge_s";
        break;
      case GeUVecI16x8:
        o << "i16x8.ge_u";
        break;
      case EqVecI32x4:
        o << "i32x4.eq";
        break;
      case NeVecI32x4:
        o << "i32x4.ne";
        break;
      case LtSVecI32x4:
        o << "i32x4.lt_s";
        break;
      case LtUVecI32x4:
        o << "i32x4.lt_u";
        break;
      case GtSVecI32x4:
        o << "i32x4.gt_s";
        break;
      case GtUVecI32x4:
        o << "i32x4.gt_u";
        break;
      case LeSVecI32x4:
        o << "i32x4.le_s";
        break;
      case LeUVecI32x4:
        o << "i32x4.le_u";
        break;
      case GeSVecI32x4:
        o << "i32x4.ge_s";
        break;
      case GeUVecI32x4:
        o << "i32x4.ge_u";
        break;
      case EqVecF32x4:
        o << "f32x4.eq";
        break;
      case NeVecF32x4:
        o << "f32x4.ne";
        break;
      case LtVecF32x4:
        o << "f32x4.lt";
        break;
      case GtVecF32x4:
        o << "f32x4.gt";
        break;
      case LeVecF32x4:
        o << "f32x4.le";
        break;
      case GeVecF32x4:
        o << "f32x4.ge";
        break;
      case EqVecF64x2:
        o << "f64x2.eq";
        break;
      case NeVecF64x2:
        o << "f64x2.ne";
        break;
      case LtVecF64x2:
        o << "f64x2.lt";
        break;
      case GtVecF64x2:
        o << "f64x2.gt";
        break;
      case LeVecF64x2:
        o << "f64x2.le";
        break;
      case GeVecF64x2:
        o << "f64x2.ge";
        break;

      case AndVec128:
        o << "v128.and";
        break;
      case OrVec128:
        o << "v128.or";
        break;
      case XorVec128:
        o << "v128.xor";
        break;
      case AndNotVec128:
        o << "v128.andnot";
        break;

      case AddVecI8x16:
        o << "i8x16.add";
        break;
      case AddSatSVecI8x16:
        o << "i8x16.add_saturate_s";
        break;
      case AddSatUVecI8x16:
        o << "i8x16.add_saturate_u";
        break;
      case SubVecI8x16:
        o << "i8x16.sub";
        break;
      case SubSatSVecI8x16:
        o << "i8x16.sub_saturate_s";
        break;
      case SubSatUVecI8x16:
        o << "i8x16.sub_saturate_u";
        break;
      case MulVecI8x16:
        o << "i8x16.mul";
        break;
      case MinSVecI8x16:
        o << "i8x16.min_s";
        break;
      case MinUVecI8x16:
        o << "i8x16.min_u";
        break;
      case MaxSVecI8x16:
        o << "i8x16.max_s";
        break;
      case MaxUVecI8x16:
        o << "i8x16.max_u";
        break;
      case AvgrUVecI8x16:
        o << "i8x16.avgr_u";
        break;
      case AddVecI16x8:
        o << "i16x8.add";
        break;
      case AddSatSVecI16x8:
        o << "i16x8.add_saturate_s";
        break;
      case AddSatUVecI16x8:
        o << "i16x8.add_saturate_u";
        break;
      case SubVecI16x8:
        o << "i16x8.sub";
        break;
      case SubSatSVecI16x8:
        o << "i16x8.sub_saturate_s";
        break;
      case SubSatUVecI16x8:
        o << "i16x8.sub_saturate_u";
        break;
      case MulVecI16x8:
        o << "i16x8.mul";
        break;
      case MinSVecI16x8:
        o << "i16x8.min_s";
        break;
      case MinUVecI16x8:
        o << "i16x8.min_u";
        break;
      case MaxSVecI16x8:
        o << "i16x8.max_s";
        break;
      case MaxUVecI16x8:
        o << "i16x8.max_u";
        break;
      case AvgrUVecI16x8:
        o << "i16x8.avgr_u";
        break;
      case Q15MulrSatSVecI16x8:
        o << "i16x8.q15mulr_sat_s";
        break;
      case ExtMulLowSVecI16x8:
        o << "i16x8.extmul_low_i8x16_s";
        break;
      case ExtMulHighSVecI16x8:
        o << "i16x8.extmul_high_i8x16_s";
        break;
      case ExtMulLowUVecI16x8:
        o << "i16x8.extmul_low_i8x16_u";
        break;
      case ExtMulHighUVecI16x8:
        o << "i16x8.extmul_high_i8x16_u";
        break;

      case AddVecI32x4:
        o << "i32x4.add";
        break;
      case SubVecI32x4:
        o << "i32x4.sub";
        break;
      case MulVecI32x4:
        o << "i32x4.mul";
        break;
      case MinSVecI32x4:
        o << "i32x4.min_s";
        break;
      case MinUVecI32x4:
        o << "i32x4.min_u";
        break;
      case MaxSVecI32x4:
        o << "i32x4.max_s";
        break;
      case MaxUVecI32x4:
        o << "i32x4.max_u";
        break;
      case DotSVecI16x8ToVecI32x4:
        o << "i32x4.dot_i16x8_s";
        break;
      case ExtMulLowSVecI32x4:
        o << "i32x4.extmul_low_i16x8_s";
        break;
      case ExtMulHighSVecI32x4:
        o << "i32x4.extmul_high_i16x8_s";
        break;
      case ExtMulLowUVecI32x4:
        o << "i32x4.extmul_low_i16x8_u";
        break;
      case ExtMulHighUVecI32x4:
        o << "i32x4.extmul_high_i16x8_u";
        break;

      case AddVecI64x2:
        o << "i64x2.add";
        break;
      case SubVecI64x2:
        o << "i64x2.sub";
        break;
      case MulVecI64x2:
        o << "i64x2.mul";
        break;
      case ExtMulLowSVecI64x2:
        o << "i64x2.extmul_low_i32x4_s";
        break;
      case ExtMulHighSVecI64x2:
        o << "i64x2.extmul_high_i32x4_s";
        break;
      case ExtMulLowUVecI64x2:
        o << "i64x2.extmul_low_i32x4_u";
        break;
      case ExtMulHighUVecI64x2:
        o << "i64x2.extmul_high_i32x4_u";
        break;

      case AddVecF32x4:
        o << "f32x4.add";
        break;
      case SubVecF32x4:
        o << "f32x4.sub";
        break;
      case MulVecF32x4:
        o << "f32x4.mul";
        break;
      case DivVecF32x4:
        o << "f32x4.div";
        break;
      case MinVecF32x4:
        o << "f32x4.min";
        break;
      case MaxVecF32x4:
        o << "f32x4.max";
        break;
      case PMinVecF32x4:
        o << "f32x4.pmin";
        break;
      case PMaxVecF32x4:
        o << "f32x4.pmax";
        break;
      case AddVecF64x2:
        o << "f64x2.add";
        break;
      case SubVecF64x2:
        o << "f64x2.sub";
        break;
      case MulVecF64x2:
        o << "f64x2.mul";
        break;
      case DivVecF64x2:
        o << "f64x2.div";
        break;
      case MinVecF64x2:
        o << "f64x2.min";
        break;
      case MaxVecF64x2:
        o << "f64x2.max";
        break;
      case PMinVecF64x2:
        o << "f64x2.pmin";
        break;
      case PMaxVecF64x2:
        o << "f64x2.pmax";
        break;

      case NarrowSVecI16x8ToVecI8x16:
        o << "i8x16.narrow_i16x8_s";
        break;
      case NarrowUVecI16x8ToVecI8x16:
        o << "i8x16.narrow_i16x8_u";
        break;
      case NarrowSVecI32x4ToVecI16x8:
        o << "i16x8.narrow_i32x4_s";
        break;
      case NarrowUVecI32x4ToVecI16x8:
        o << "i16x8.narrow_i32x4_u";
        break;

      case SwizzleVec8x16:
        o << "v8x16.swizzle";
        break;

      case InvalidBinary:
        WASM_UNREACHABLE("unvalid binary operator");
    }
    restoreNormalColor(o);
  }
  void visitSelect(Select* curr) {
    prepareColor(o) << "select";
    if (curr->type.isRef()) {
      o << " (result " << curr->type << ')';
    }
  }
  void visitDrop(Drop* curr) { printMedium(o, "drop"); }
  void visitReturn(Return* curr) { printMedium(o, "return"); }
  void visitMemorySize(MemorySize* curr) { printMedium(o, "memory.size"); }
  void visitMemoryGrow(MemoryGrow* curr) { printMedium(o, "memory.grow"); }
  void visitRefNull(RefNull* curr) {
    printMedium(o, "ref.null ");
    o << curr->type.getHeapType();
  }
  void visitRefIsNull(RefIsNull* curr) { printMedium(o, "ref.is_null"); }
  void visitRefFunc(RefFunc* curr) {
    printMedium(o, "ref.func ");
    printName(curr->func, o);
  }
  void visitRefEq(RefEq* curr) { printMedium(o, "ref.eq"); }
  void visitTry(Try* curr) {
    printMedium(o, "try");
    if (curr->type.isConcrete()) {
      o << ' ' << ResultType(curr->type);
    }
  }
  void visitThrow(Throw* curr) {
    printMedium(o, "throw ");
    printName(curr->event, o);
  }
  void visitRethrow(Rethrow* curr) { printMedium(o, "rethrow"); }
  void visitBrOnExn(BrOnExn* curr) {
    printMedium(o, "br_on_exn ");
    printName(curr->name, o);
    o << " ";
    printName(curr->event, o);
  }
  void visitNop(Nop* curr) { printMinor(o, "nop"); }
  void visitUnreachable(Unreachable* curr) { printMinor(o, "unreachable"); }
  void visitPop(Pop* curr) {
    prepareColor(o) << "pop";
    for (auto type : curr->type) {
      assert(type.isBasic() && "TODO: print and parse compound types");
      o << " " << type;
    }
    restoreNormalColor(o);
  }
  void visitTupleMake(TupleMake* curr) { printMedium(o, "tuple.make"); }
  void visitTupleExtract(TupleExtract* curr) {
    printMedium(o, "tuple.extract ");
    o << curr->index;
  }
  void visitI31New(I31New* curr) { printMedium(o, "i31.new"); }
  void visitI31Get(I31Get* curr) {
    printMedium(o, curr->signed_ ? "i31.get_s" : "i31.get_u");
  }
  void visitCallRef(CallRef* curr) {
    if (curr->isReturn) {
      printMedium(o, "return_call_ref");
    } else {
      printMedium(o, "call_ref");
    }
  }
  void visitRefTest(RefTest* curr) {
    printMedium(o, "ref.test");
    WASM_UNREACHABLE("TODO (gc): ref.test");
  }
  void visitRefCast(RefCast* curr) {
    printMedium(o, "ref.cast");
    WASM_UNREACHABLE("TODO (gc): ref.cast");
  }
  void visitBrOnCast(BrOnCast* curr) {
    printMedium(o, "br_on_cast");
    WASM_UNREACHABLE("TODO (gc): br_on_cast");
  }
  void visitRttCanon(RttCanon* curr) {
    printMedium(o, "rtt.canon");
    WASM_UNREACHABLE("TODO (gc): rtt.canon");
  }
  void visitRttSub(RttSub* curr) {
    printMedium(o, "rtt.sub");
    WASM_UNREACHABLE("TODO (gc): rtt.sub");
  }
  void visitStructNew(StructNew* curr) {
    WASM_UNREACHABLE("TODO (gc): struct.new");
  }
  void visitStructGet(StructGet* curr) {
    // TODO: packed
    printMedium(o, "struct.get ");
    o << TypeName(curr->value->type) << ' ';
    o << curr->index;
  }
  void visitStructSet(StructSet* curr) {
    printMedium(o, "struct.set");
    WASM_UNREACHABLE("TODO (gc): struct.set");
  }
  void visitArrayNew(ArrayNew* curr) {
    WASM_UNREACHABLE("TODO (gc): array.new");
  }
  void visitArrayGet(ArrayGet* curr) {
    WASM_UNREACHABLE("TODO (gc): array.get");
  }
  void visitArraySet(ArraySet* curr) {
    printMedium(o, "array.set");
    WASM_UNREACHABLE("TODO (gc): array.set");
  }
  void visitArrayLen(ArrayLen* curr) {
    printMedium(o, "array.len");
    WASM_UNREACHABLE("TODO (gc): array.len");
  }
};

// Prints an expression in s-expr format, including both the
// internal contents and the nested children.
struct PrintSExpression : public OverriddenVisitor<PrintSExpression> {
  std::ostream& o;
  unsigned indent = 0;

  bool minify;
  const char* maybeSpace;
  const char* maybeNewLine;

  bool full = false; // whether to not elide nodes in output when possible
                     // (like implicit blocks) and to emit types
  bool printStackIR = false; // whether to print stack IR if it is present
                             // (if false, and Stack IR is there, we just
                             // note it exists)

  Module* currModule = nullptr;
  Function* currFunction = nullptr;
  Function::DebugLocation lastPrintedLocation;
  bool debugInfo;

  PrintSExpression(std::ostream& o) : o(o) {
    setMinify(false);
    if (!full) {
      full = isFullForced();
    }
  }

  void printDebugLocation(const Function::DebugLocation& location) {
    if (lastPrintedLocation == location) {
      return;
    }
    lastPrintedLocation = location;
    auto fileName = currModule->debugInfoFileNames[location.fileIndex];
    o << ";;@ " << fileName << ":" << location.lineNumber << ":"
      << location.columnNumber << '\n';
    doIndent(o, indent);
  }

  void printDebugLocation(Expression* curr) {
    if (currFunction) {
      // show an annotation, if there is one
      auto& debugLocations = currFunction->debugLocations;
      auto iter = debugLocations.find(curr);
      if (iter != debugLocations.end()) {
        printDebugLocation(iter->second);
      }
      // show a binary position, if there is one
      if (debugInfo) {
        auto iter = currFunction->expressionLocations.find(curr);
        if (iter != currFunction->expressionLocations.end()) {
          Colors::grey(o);
          o << ";; code offset: 0x" << std::hex << iter->second.start
            << std::dec << '\n';
          restoreNormalColor(o);
          doIndent(o, indent);
        }
      }
    }
  }

  void visit(Expression* curr) {
    printDebugLocation(curr);
    OverriddenVisitor<PrintSExpression>::visit(curr);
  }

  void setMinify(bool minify_) {
    minify = minify_;
    maybeSpace = minify ? "" : " ";
    maybeNewLine = minify ? "" : "\n";
  }

  void setFull(bool full_) { full = full_; }

  void setPrintStackIR(bool printStackIR_) { printStackIR = printStackIR_; }

  void setDebugInfo(bool debugInfo_) { debugInfo = debugInfo_; }

  void incIndent() {
    if (minify) {
      return;
    }
    o << '\n';
    indent++;
  }
  void decIndent() {
    if (!minify) {
      assert(indent > 0);
      indent--;
      doIndent(o, indent);
    }
    o << ')';
  }
  void printFullLine(Expression* expression) {
    if (!minify) {
      doIndent(o, indent);
    }
    if (full) {
      o << "[" << expression->type << "] ";
    }
    visit(expression);
    o << maybeNewLine;
  }

  // loop, if, and try can contain implicit blocks. But they are not needed to
  // be printed in some cases.
  void maybePrintImplicitBlock(Expression* curr, bool allowMultipleInsts) {
    auto block = curr->dynCast<Block>();
    if (!full && block && block->name.isNull() &&
        (allowMultipleInsts || block->list.size() == 1)) {
      for (auto expression : block->list) {
        printFullLine(expression);
      }
    } else {
      printFullLine(curr);
    }
  }

  void visitBlock(Block* curr) {
    // special-case Block, because Block nesting (in their first element) can be
    // incredibly deep
    std::vector<Block*> stack;
    while (1) {
      if (stack.size() > 0) {
        doIndent(o, indent);
        printDebugLocation(curr);
      }
      stack.push_back(curr);
      if (full) {
        o << "[" << curr->type << "] ";
      }
      o << '(';
      PrintExpressionContents(currFunction, o).visit(curr);
      incIndent();
      if (curr->list.size() > 0 && curr->list[0]->is<Block>()) {
        // recurse into the first element
        curr = curr->list[0]->cast<Block>();
        continue;
      } else {
        break; // that's all we can recurse, start to unwind
      }
    }
    auto* top = stack.back();
    while (stack.size() > 0) {
      curr = stack.back();
      stack.pop_back();
      auto& list = curr->list;
      for (size_t i = 0; i < list.size(); i++) {
        if (curr != top && i == 0) {
          // one of the block recursions we already handled
          decIndent();
          if (full) {
            o << " ;; end block";
            auto* child = list[0]->cast<Block>();
            if (child->name.is()) {
              o << ' ' << child->name;
            }
          }
          o << '\n';
          continue;
        }
        printFullLine(list[i]);
      }
    }
    decIndent();
    if (full) {
      o << " ;; end block";
      if (curr->name.is()) {
        o << ' ' << curr->name;
      }
    }
  }
  void visitIf(If* curr) {
    o << '(';
    PrintExpressionContents(currFunction, o).visit(curr);
    incIndent();
    printFullLine(curr->condition);
    maybePrintImplicitBlock(curr->ifTrue, false);
    if (curr->ifFalse) {
      maybePrintImplicitBlock(curr->ifFalse, false);
    }
    decIndent();
    if (full) {
      o << " ;; end if";
    }
  }
  void visitLoop(Loop* curr) {
    o << '(';
    PrintExpressionContents(currFunction, o).visit(curr);
    incIndent();
    maybePrintImplicitBlock(curr->body, true);
    decIndent();
    if (full) {
      o << " ;; end loop";
      if (curr->name.is()) {
        o << ' ' << curr->name;
      }
    }
  }
  void visitBreak(Break* curr) {
    o << '(';
    PrintExpressionContents(currFunction, o).visit(curr);
    if (curr->condition) {
      incIndent();
    } else {
      if (!curr->value || curr->value->is<Nop>()) {
        // avoid a new line just for the parens
        o << ')';
        return;
      }
      incIndent();
    }
    if (curr->value && !curr->value->is<Nop>()) {
      printFullLine(curr->value);
    }
    if (curr->condition) {
      printFullLine(curr->condition);
    }
    decIndent();
  }
  void visitSwitch(Switch* curr) {
    o << '(';
    PrintExpressionContents(currFunction, o).visit(curr);
    incIndent();
    if (curr->value && !curr->value->is<Nop>()) {
      printFullLine(curr->value);
    }
    printFullLine(curr->condition);
    decIndent();
  }

  template<typename CallBase> void printCallOperands(CallBase* curr) {
    if (curr->operands.size() > 0) {
      incIndent();
      for (auto operand : curr->operands) {
        printFullLine(operand);
      }
      decIndent();
    } else {
      o << ')';
    }
  }

  void visitCall(Call* curr) {
    o << '(';
    PrintExpressionContents(currFunction, o).visit(curr);
    printCallOperands(curr);
  }
  void visitCallIndirect(CallIndirect* curr) {
    o << '(';
    PrintExpressionContents(currFunction, o).visit(curr);
    incIndent();
    for (auto operand : curr->operands) {
      printFullLine(operand);
    }
    printFullLine(curr->target);
    decIndent();
  }
  void visitLocalGet(LocalGet* curr) {
    o << '(';
    PrintExpressionContents(currFunction, o).visit(curr);
    o << ')';
  }
  void visitLocalSet(LocalSet* curr) {
    o << '(';
    PrintExpressionContents(currFunction, o).visit(curr);
    incIndent();
    printFullLine(curr->value);
    decIndent();
  }
  void visitGlobalGet(GlobalGet* curr) {
    o << '(';
    PrintExpressionContents(currFunction, o).visit(curr);
    o << ')';
  }
  void visitGlobalSet(GlobalSet* curr) {
    o << '(';
    PrintExpressionContents(currFunction, o).visit(curr);
    incIndent();
    printFullLine(curr->value);
    decIndent();
  }
  void visitLoad(Load* curr) {
    o << '(';
    PrintExpressionContents(currFunction, o).visit(curr);
    incIndent();
    printFullLine(curr->ptr);
    decIndent();
  }
  void visitStore(Store* curr) {
    o << '(';
    PrintExpressionContents(currFunction, o).visit(curr);
    incIndent();
    printFullLine(curr->ptr);
    printFullLine(curr->value);
    decIndent();
  }
  void visitAtomicRMW(AtomicRMW* curr) {
    o << '(';
    PrintExpressionContents(currFunction, o).visit(curr);
    incIndent();
    printFullLine(curr->ptr);
    printFullLine(curr->value);
    decIndent();
  }
  void visitAtomicCmpxchg(AtomicCmpxchg* curr) {
    o << '(';
    PrintExpressionContents(currFunction, o).visit(curr);
    incIndent();
    printFullLine(curr->ptr);
    printFullLine(curr->expected);
    printFullLine(curr->replacement);
    decIndent();
  }
  void visitAtomicWait(AtomicWait* curr) {
    o << '(';
    PrintExpressionContents(currFunction, o).visit(curr);
    restoreNormalColor(o);
    incIndent();
    printFullLine(curr->ptr);
    printFullLine(curr->expected);
    printFullLine(curr->timeout);
    decIndent();
  }
  void visitAtomicNotify(AtomicNotify* curr) {
    o << '(';
    PrintExpressionContents(currFunction, o).visit(curr);
    incIndent();
    printFullLine(curr->ptr);
    printFullLine(curr->notifyCount);
    decIndent();
  }
  void visitAtomicFence(AtomicFence* curr) {
    o << '(';
    PrintExpressionContents(currFunction, o).visit(curr);
    o << ')';
  }
  void visitSIMDExtract(SIMDExtract* curr) {
    o << '(';
    PrintExpressionContents(currFunction, o).visit(curr);
    incIndent();
    printFullLine(curr->vec);
    decIndent();
  }
  void visitSIMDReplace(SIMDReplace* curr) {
    o << '(';
    PrintExpressionContents(currFunction, o).visit(curr);
    incIndent();
    printFullLine(curr->vec);
    printFullLine(curr->value);
    decIndent();
  }
  void visitSIMDShuffle(SIMDShuffle* curr) {
    o << '(';
    PrintExpressionContents(currFunction, o).visit(curr);
    incIndent();
    printFullLine(curr->left);
    printFullLine(curr->right);
    decIndent();
  }
  void visitSIMDTernary(SIMDTernary* curr) {
    o << '(';
    PrintExpressionContents(currFunction, o).visit(curr);
    incIndent();
    printFullLine(curr->a);
    printFullLine(curr->b);
    printFullLine(curr->c);
    decIndent();
  }
  void visitSIMDShift(SIMDShift* curr) {
    o << '(';
    PrintExpressionContents(currFunction, o).visit(curr);
    incIndent();
    printFullLine(curr->vec);
    printFullLine(curr->shift);
    decIndent();
  }
  void visitSIMDLoad(SIMDLoad* curr) {
    o << '(';
    PrintExpressionContents(currFunction, o).visit(curr);
    incIndent();
    printFullLine(curr->ptr);
    decIndent();
  }
  void visitSIMDLoadStoreLane(SIMDLoadStoreLane* curr) {
    o << '(';
    PrintExpressionContents(currFunction, o).visit(curr);
    incIndent();
    printFullLine(curr->ptr);
    printFullLine(curr->vec);
    decIndent();
  }
  void visitMemoryInit(MemoryInit* curr) {
    o << '(';
    PrintExpressionContents(currFunction, o).visit(curr);
    incIndent();
    printFullLine(curr->dest);
    printFullLine(curr->offset);
    printFullLine(curr->size);
    decIndent();
  }
  void visitDataDrop(DataDrop* curr) {
    o << '(';
    PrintExpressionContents(currFunction, o).visit(curr);
    o << ')';
  }
  void visitMemoryCopy(MemoryCopy* curr) {
    o << '(';
    PrintExpressionContents(currFunction, o).visit(curr);
    incIndent();
    printFullLine(curr->dest);
    printFullLine(curr->source);
    printFullLine(curr->size);
    decIndent();
  }
  void visitMemoryFill(MemoryFill* curr) {
    o << '(';
    PrintExpressionContents(currFunction, o).visit(curr);
    incIndent();
    printFullLine(curr->dest);
    printFullLine(curr->value);
    printFullLine(curr->size);
    decIndent();
  }
  void visitConst(Const* curr) {
    o << '(';
    PrintExpressionContents(currFunction, o).visit(curr);
    o << ')';
  }
  void visitUnary(Unary* curr) {
    o << '(';
    PrintExpressionContents(currFunction, o).visit(curr);
    incIndent();
    printFullLine(curr->value);
    decIndent();
  }
  void visitBinary(Binary* curr) {
    o << '(';
    PrintExpressionContents(currFunction, o).visit(curr);
    incIndent();
    printFullLine(curr->left);
    printFullLine(curr->right);
    decIndent();
  }
  void visitSelect(Select* curr) {
    o << '(';
    PrintExpressionContents(currFunction, o).visit(curr);
    incIndent();
    printFullLine(curr->ifTrue);
    printFullLine(curr->ifFalse);
    printFullLine(curr->condition);
    decIndent();
  }
  void visitDrop(Drop* curr) {
    o << '(';
    PrintExpressionContents(currFunction, o).visit(curr);
    incIndent();
    printFullLine(curr->value);
    decIndent();
  }
  void visitReturn(Return* curr) {
    o << '(';
    PrintExpressionContents(currFunction, o).visit(curr);
    if (!curr->value) {
      // avoid a new line just for the parens
      o << ')';
      return;
    }
    incIndent();
    printFullLine(curr->value);
    decIndent();
  }
  void visitMemorySize(MemorySize* curr) {
    o << '(';
    PrintExpressionContents(currFunction, o).visit(curr);
    o << ')';
  }
  void visitMemoryGrow(MemoryGrow* curr) {
    o << '(';
    PrintExpressionContents(currFunction, o).visit(curr);
    incIndent();
    printFullLine(curr->delta);
    decIndent();
  }
  void visitRefNull(RefNull* curr) {
    o << '(';
    PrintExpressionContents(currFunction, o).visit(curr);
    o << ')';
  }
  void visitRefIsNull(RefIsNull* curr) {
    o << '(';
    PrintExpressionContents(currFunction, o).visit(curr);
    incIndent();
    printFullLine(curr->value);
    decIndent();
  }
  void visitRefFunc(RefFunc* curr) {
    o << '(';
    PrintExpressionContents(currFunction, o).visit(curr);
    o << ')';
  }
  void visitRefEq(RefEq* curr) {
    o << '(';
    PrintExpressionContents(currFunction, o).visit(curr);
    incIndent();
    printFullLine(curr->left);
    printFullLine(curr->right);
    decIndent();
  }
  // try-catch-end is written in the folded wat format as
  // (try
  //  (do
  //   ...
  //  )
  //  (catch
  //   ...
  //  )
  // )
  // The parenthesis wrapping 'catch' is just a syntax and does not affect
  // nested depths of instructions within.
  void visitTry(Try* curr) {
    o << '(';
    PrintExpressionContents(currFunction, o).visit(curr);
    incIndent();
    doIndent(o, indent);
    o << "(do";
    incIndent();
    maybePrintImplicitBlock(curr->body, true);
    decIndent();
    o << "\n";
    doIndent(o, indent);
    o << "(catch";
    incIndent();
    maybePrintImplicitBlock(curr->catchBody, true);
    decIndent();
    o << "\n";
    decIndent();
    if (full) {
      o << " ;; end try";
    }
  }
  void visitThrow(Throw* curr) {
    o << '(';
    PrintExpressionContents(currFunction, o).visit(curr);
    incIndent();
    for (auto operand : curr->operands) {
      printFullLine(operand);
    }
    decIndent();
  }
  void visitRethrow(Rethrow* curr) {
    o << '(';
    PrintExpressionContents(currFunction, o).visit(curr);
    incIndent();
    printFullLine(curr->exnref);
    decIndent();
  }
  void visitBrOnExn(BrOnExn* curr) {
    o << '(';
    PrintExpressionContents(currFunction, o).visit(curr);
    incIndent();
    printFullLine(curr->exnref);
    decIndent();
  }
  void visitNop(Nop* curr) {
    o << '(';
    PrintExpressionContents(currFunction, o).visit(curr);
    o << ')';
  }
  void visitUnreachable(Unreachable* curr) {
    o << '(';
    PrintExpressionContents(currFunction, o).visit(curr);
    o << ')';
  }
  void visitPop(Pop* curr) {
    o << '(';
    PrintExpressionContents(currFunction, o).visit(curr);
    o << ')';
  }
  void visitTupleMake(TupleMake* curr) {
    o << '(';
    PrintExpressionContents(currFunction, o).visit(curr);
    incIndent();
    for (auto operand : curr->operands) {
      printFullLine(operand);
    }
    decIndent();
  }
  void visitTupleExtract(TupleExtract* curr) {
    o << '(';
    PrintExpressionContents(currFunction, o).visit(curr);
    incIndent();
    printFullLine(curr->tuple);
    decIndent();
  }
  void visitI31New(I31New* curr) {
    o << '(';
    PrintExpressionContents(currFunction, o).visit(curr);
    incIndent();
    printFullLine(curr->value);
    decIndent();
  }
  void visitI31Get(I31Get* curr) {
    o << '(';
    PrintExpressionContents(currFunction, o).visit(curr);
    incIndent();
    printFullLine(curr->i31);
    decIndent();
  }
  void visitCallRef(CallRef* curr) {
    o << '(';
    PrintExpressionContents(currFunction, o).visit(curr);
    incIndent();
    for (auto operand : curr->operands) {
      printFullLine(operand);
    }
    printFullLine(curr->target);
    decIndent();
  }
  void visitRefTest(RefTest* curr) {
    o << '(';
    PrintExpressionContents(currFunction, o).visit(curr);
    WASM_UNREACHABLE("TODO (gc): ref.test");
  }
  void visitRefCast(RefCast* curr) {
    o << '(';
    PrintExpressionContents(currFunction, o).visit(curr);
    WASM_UNREACHABLE("TODO (gc): ref.cast");
  }
  void visitBrOnCast(BrOnCast* curr) {
    o << '(';
    PrintExpressionContents(currFunction, o).visit(curr);
    WASM_UNREACHABLE("TODO (gc): br_on_cast");
  }
  void visitRttCanon(RttCanon* curr) {
    o << '(';
    PrintExpressionContents(currFunction, o).visit(curr);
    WASM_UNREACHABLE("TODO (gc): rtt.canon");
  }
  void visitRttSub(RttSub* curr) {
    o << '(';
    PrintExpressionContents(currFunction, o).visit(curr);
    WASM_UNREACHABLE("TODO (gc): rtt.sub");
  }
  void visitStructNew(StructNew* curr) {
    o << '(';
    PrintExpressionContents(currFunction, o).visit(curr);
    WASM_UNREACHABLE("TODO (gc): struct.new");
  }
  void visitStructGet(StructGet* curr) {
    o << '(';
    PrintExpressionContents(currFunction, o).visit(curr);
    incIndent();
    printFullLine(curr->value);
    decIndent();
  }
  void visitStructSet(StructSet* curr) {
    o << '(';
    PrintExpressionContents(currFunction, o).visit(curr);
    WASM_UNREACHABLE("TODO (gc): struct.set");
  }
  void visitArrayNew(ArrayNew* curr) {
    o << '(';
    PrintExpressionContents(currFunction, o).visit(curr);
    WASM_UNREACHABLE("TODO (gc): array.new");
  }
  void visitArrayGet(ArrayGet* curr) {
    o << '(';
    PrintExpressionContents(currFunction, o).visit(curr);
    WASM_UNREACHABLE("TODO (gc): array.get");
  }
  void visitArraySet(ArraySet* curr) {
    o << '(';
    PrintExpressionContents(currFunction, o).visit(curr);
    WASM_UNREACHABLE("TODO (gc): array.set");
  }
  void visitArrayLen(ArrayLen* curr) {
    o << '(';
    PrintExpressionContents(currFunction, o).visit(curr);
    WASM_UNREACHABLE("TODO (gc): array.len");
  }
  // Module-level visitors
  void handleSignature(Signature curr, Name name = Name()) {
    o << "(func";
    if (name.is()) {
      o << " $" << name;
    }
    if (curr.params.size() > 0) {
      o << maybeSpace;
      o << "(param ";
      auto sep = "";
      for (auto type : curr.params) {
        o << sep << TypeName(type);
        sep = " ";
      }
      o << ')';
    }
    if (curr.results.size() > 0) {
      o << maybeSpace;
      o << "(result ";
      auto sep = "";
      for (auto type : curr.results) {
        o << sep << TypeName(type);
        sep = " ";
      }
      o << ')';
    }
    o << ")";
  }
  void handleFieldBody(const Field& field) {
    if (field.mutable_) {
      o << "(mut ";
    }
    o << TypeName(field.type);
    if (field.mutable_) {
      o << ')';
    }
  }
  void handleArray(const Array& curr) {
    o << "(array ";
    handleFieldBody(curr.element);
    o << ')';
  }
  void handleStruct(const Struct& curr) {
    o << "(struct ";
    auto sep = "";
    for (auto field : curr.fields) {
      o << sep << "(field ";
      handleFieldBody(field);
      o << ')';
      sep = " ";
    }
    o << ')';
  }
  void handleHeapType(HeapType type) {
    if (type.isSignature()) {
      handleSignature(type.getSignature());
    } else if (type.isArray()) {
      handleArray(type.getArray());
    } else if (type.isStruct()) {
      handleStruct(type.getStruct());
    } else {
      o << type;
    }
  }
  void visitExport(Export* curr) {
    o << '(';
    printMedium(o, "export ");
    printText(o, curr->name.str) << " (";
    switch (curr->kind) {
      case ExternalKind::Function:
        o << "func";
        break;
      case ExternalKind::Table:
        o << "table";
        break;
      case ExternalKind::Memory:
        o << "memory";
        break;
      case ExternalKind::Global:
        o << "global";
        break;
      case ExternalKind::Event:
        o << "event";
        break;
      case ExternalKind::Invalid:
        WASM_UNREACHABLE("invalid ExternalKind");
    }
    o << ' ';
    printName(curr->value, o) << "))";
  }
  void emitImportHeader(Importable* curr) {
    printMedium(o, "import ");
    printText(o, curr->module.str) << ' ';
    printText(o, curr->base.str) << ' ';
  }
  void visitGlobal(Global* curr) {
    if (curr->imported()) {
      visitImportedGlobal(curr);
    } else {
      visitDefinedGlobal(curr);
    }
  }
  void emitGlobalType(Global* curr) {
    if (curr->mutable_) {
      o << "(mut " << SExprType(curr->type) << ')';
    } else {
      o << SExprType(curr->type);
    }
  }
  void visitImportedGlobal(Global* curr) {
    doIndent(o, indent);
    o << '(';
    emitImportHeader(curr);
    o << "(global ";
    printName(curr->name, o) << ' ';
    emitGlobalType(curr);
    o << "))" << maybeNewLine;
  }
  void visitDefinedGlobal(Global* curr) {
    doIndent(o, indent);
    o << '(';
    printMedium(o, "global ");
    printName(curr->name, o) << ' ';
    emitGlobalType(curr);
    o << ' ';
    visit(curr->init);
    o << ')';
    o << maybeNewLine;
  }
  void visitFunction(Function* curr) {
    if (curr->imported()) {
      visitImportedFunction(curr);
    } else {
      visitDefinedFunction(curr);
    }
  }
  void visitImportedFunction(Function* curr) {
    doIndent(o, indent);
    currFunction = curr;
    lastPrintedLocation = {0, 0, 0};
    o << '(';
    emitImportHeader(curr);
    handleSignature(curr->sig, curr->name);
    o << ')';
    o << maybeNewLine;
  }
  void visitDefinedFunction(Function* curr) {
    doIndent(o, indent);
    currFunction = curr;
    lastPrintedLocation = {0, 0, 0};
    if (currFunction->prologLocation.size()) {
      printDebugLocation(*currFunction->prologLocation.begin());
    }
    o << '(';
    printMajor(o, "func ");
    printName(curr->name, o);
    if (!printStackIR && curr->stackIR && !minify) {
      o << " (; has Stack IR ;)";
    }
    if (curr->sig.params.size() > 0) {
      Index i = 0;
      for (const auto& param : curr->sig.params) {
        o << maybeSpace;
        o << '(';
        printMinor(o, "param ");
        printLocal(i, currFunction, o);
        o << ' ' << TypeName(param) << ')';
        ++i;
      }
    }
    if (curr->sig.results != Type::none) {
      o << maybeSpace;
      o << ResultType(curr->sig.results);
    }
    incIndent();
    for (size_t i = curr->getVarIndexBase(); i < curr->getNumLocals(); i++) {
      doIndent(o, indent);
      o << '(';
      printMinor(o, "local ");
      printLocal(i, currFunction, o)
        << ' ' << TypeName(curr->getLocalType(i)) << ')';
      o << maybeNewLine;
    }
    // Print the body.
    if (!printStackIR || !curr->stackIR) {
      // It is ok to emit a block here, as a function can directly contain a
      // list, even if our ast avoids that for simplicity. We can just do that
      // optimization here..
      if (!full && curr->body->is<Block>() &&
          curr->body->cast<Block>()->name.isNull()) {
        Block* block = curr->body->cast<Block>();
        for (auto item : block->list) {
          printFullLine(item);
        }
      } else {
        printFullLine(curr->body);
      }
    } else {
      // Print the stack IR.
      WasmPrinter::printStackIR(curr->stackIR.get(), o, curr);
    }
    if (currFunction->epilogLocation.size() &&
        lastPrintedLocation != *currFunction->epilogLocation.begin()) {
      // Print last debug location: mix of decIndent and printDebugLocation
      // logic.
      doIndent(o, indent);
      if (!minify) {
        indent--;
      }
      printDebugLocation(*currFunction->epilogLocation.begin());
      o << ')';
    } else {
      decIndent();
    }
    o << maybeNewLine;
  }
  void visitEvent(Event* curr) {
    if (curr->imported()) {
      visitImportedEvent(curr);
    } else {
      visitDefinedEvent(curr);
    }
  }
  void visitImportedEvent(Event* curr) {
    doIndent(o, indent);
    o << '(';
    emitImportHeader(curr);
    o << "(event ";
    printName(curr->name, o);
    o << maybeSpace << "(attr " << curr->attribute << ')' << maybeSpace;
    o << ParamType(curr->sig.params);
    o << "))";
    o << maybeNewLine;
  }
  void visitDefinedEvent(Event* curr) {
    doIndent(o, indent);
    o << '(';
    printMedium(o, "event ");
    printName(curr->name, o);
    o << maybeSpace << "(attr " << curr->attribute << ')' << maybeSpace;
    o << ParamType(curr->sig.params);
    o << ")" << maybeNewLine;
  }
  void printTableHeader(Table* curr) {
    o << '(';
    printMedium(o, "table") << ' ';
    printName(curr->name, o) << ' ';
    o << curr->initial;
    if (curr->hasMax()) {
      o << ' ' << curr->max;
    }
    o << " funcref)";
  }
  void visitTable(Table* curr) {
    if (!curr->exists) {
      return;
    }
    if (curr->imported()) {
      doIndent(o, indent);
      o << '(';
      emitImportHeader(curr);
      printTableHeader(&currModule->table);
      o << ')' << maybeNewLine;
    } else {
      doIndent(o, indent);
      printTableHeader(curr);
      o << maybeNewLine;
    }
    for (auto& segment : curr->segments) {
      // Don't print empty segments
      if (segment.data.empty()) {
        continue;
      }
      doIndent(o, indent);
      o << '(';
      printMajor(o, "elem ");
      visit(segment.offset);
      for (auto name : segment.data) {
        o << ' ';
        printName(name, o);
      }
      o << ')' << maybeNewLine;
    }
  }
  void printMemoryHeader(Memory* curr) {
    o << '(';
    printMedium(o, "memory") << ' ';
    printName(curr->name, o) << ' ';
    if (curr->shared) {
      o << '(';
      printMedium(o, "shared ");
    }
    if (curr->is64()) {
      o << "i64 ";
    }
    o << curr->initial;
    if (curr->hasMax()) {
      o << ' ' << curr->max;
    }
    if (curr->shared) {
      o << ")";
    }
    o << ")";
  }
  void visitMemory(Memory* curr) {
    if (!curr->exists) {
      return;
    }
    if (curr->imported()) {
      doIndent(o, indent);
      o << '(';
      emitImportHeader(curr);
      printMemoryHeader(&currModule->memory);
      o << ')' << maybeNewLine;
    } else {
      doIndent(o, indent);
      printMemoryHeader(curr);
      o << '\n';
    }
    for (auto segment : curr->segments) {
      doIndent(o, indent);
      o << '(';
      printMajor(o, "data ");
      if (segment.isPassive) {
        printMedium(o, "passive");
      } else {
        visit(segment.offset);
      }
      o << " \"";
      for (size_t i = 0; i < segment.data.size(); i++) {
        unsigned char c = segment.data[i];
        switch (c) {
          case '\n':
            o << "\\n";
            break;
          case '\r':
            o << "\\0d";
            break;
          case '\t':
            o << "\\t";
            break;
          case '\f':
            o << "\\0c";
            break;
          case '\b':
            o << "\\08";
            break;
          case '\\':
            o << "\\\\";
            break;
          case '"':
            o << "\\\"";
            break;
          case '\'':
            o << "\\'";
            break;
          default: {
            if (c >= 32 && c < 127) {
              o << c;
            } else {
              o << std::hex << '\\' << (c / 16) << (c % 16) << std::dec;
            }
          }
        }
      }
      o << "\")" << maybeNewLine;
    }
  }
  void printDylinkSection(const std::unique_ptr<DylinkSection>& dylinkSection) {
    doIndent(o, indent) << ";; dylink section\n";
    doIndent(o, indent) << ";;   memorysize: " << dylinkSection->memorySize
                        << '\n';
    doIndent(o, indent) << ";;   memoryalignment: "
                        << dylinkSection->memoryAlignment << '\n';
    doIndent(o, indent) << ";;   tablesize: " << dylinkSection->tableSize
                        << '\n';
    doIndent(o, indent) << ";;   tablealignment: "
                        << dylinkSection->tableAlignment << '\n';
    for (auto& neededDynlib : dylinkSection->neededDynlibs) {
      doIndent(o, indent) << ";;   needed dynlib: " << neededDynlib << '\n';
    }
  }
  void visitModule(Module* curr) {
    currModule = curr;
    o << '(';
    printMajor(o, "module");
    if (curr->name.is()) {
      o << ' ';
      printName(curr->name, o);
    }
    incIndent();
    std::vector<HeapType> types;
    std::unordered_map<HeapType, Index> indices;
    ModuleUtils::collectHeapTypes(*curr, types, indices);
    for (auto type : types) {
      doIndent(o, indent);
      o << '(';
      printMedium(o, "type") << ' ';
      o << HeapTypeName(type) << ' ';
      handleHeapType(type);
      o << ")" << maybeNewLine;
    }
    ModuleUtils::iterImportedMemories(
      *curr, [&](Memory* memory) { visitMemory(memory); });
    ModuleUtils::iterImportedTables(*curr,
                                    [&](Table* table) { visitTable(table); });
    ModuleUtils::iterImportedGlobals(
      *curr, [&](Global* global) { visitGlobal(global); });
    ModuleUtils::iterImportedFunctions(
      *curr, [&](Function* func) { visitFunction(func); });
    ModuleUtils::iterImportedEvents(*curr,
                                    [&](Event* event) { visitEvent(event); });
    ModuleUtils::iterDefinedMemories(
      *curr, [&](Memory* memory) { visitMemory(memory); });
    ModuleUtils::iterDefinedTables(*curr,
                                   [&](Table* table) { visitTable(table); });
    ModuleUtils::iterDefinedGlobals(
      *curr, [&](Global* global) { visitGlobal(global); });
    ModuleUtils::iterDefinedEvents(*curr,
                                   [&](Event* event) { visitEvent(event); });
    for (auto& child : curr->exports) {
      doIndent(o, indent);
      visitExport(child.get());
      o << maybeNewLine;
    }
    if (curr->start.is()) {
      doIndent(o, indent);
      o << '(';
      printMedium(o, "start") << ' ';
      printName(curr->start, o) << ')';
      o << maybeNewLine;
    }
    ModuleUtils::iterDefinedFunctions(
      *curr, [&](Function* func) { visitFunction(func); });
    if (curr->dylinkSection) {
      printDylinkSection(curr->dylinkSection);
    }
    for (auto& section : curr->userSections) {
      doIndent(o, indent);
      o << ";; custom section \"" << section.name << "\", size "
        << section.data.size();
      bool isPrintable = true;
      for (auto c : section.data) {
        if (!isprint(static_cast<unsigned char>(c))) {
          isPrintable = false;
          break;
        }
      }
      if (isPrintable) {
        o << ", contents: ";
        // std::quoted is not available in all the supported compilers yet.
        o << '"';
        for (auto c : section.data) {
          if (c == '\\' || c == '"') {
            o << '\\';
          }
          o << c;
        }
        o << '"';
      }
      o << maybeNewLine;
    }
    decIndent();
    o << maybeNewLine;
    currModule = nullptr;
  }
};

// Prints out a module
class Printer : public Pass {
protected:
  std::ostream& o;

public:
  Printer() : o(std::cout) {}
  Printer(std::ostream* o) : o(*o) {}

  bool modifiesBinaryenIR() override { return false; }

  void run(PassRunner* runner, Module* module) override {
    PrintSExpression print(o);
    print.setDebugInfo(runner->options.debugInfo);
    print.visitModule(module);
  }
};

Pass* createPrinterPass() { return new Printer(); }

// Prints out a minified module

class MinifiedPrinter : public Printer {
public:
  MinifiedPrinter() = default;
  MinifiedPrinter(std::ostream* o) : Printer(o) {}

  void run(PassRunner* runner, Module* module) override {
    PrintSExpression print(o);
    print.setMinify(true);
    print.setDebugInfo(runner->options.debugInfo);
    print.visitModule(module);
  }
};

Pass* createMinifiedPrinterPass() { return new MinifiedPrinter(); }

// Prints out a module withough elision, i.e., the full ast

class FullPrinter : public Printer {
public:
  FullPrinter() = default;
  FullPrinter(std::ostream* o) : Printer(o) {}

  void run(PassRunner* runner, Module* module) override {
    PrintSExpression print(o);
    print.setFull(true);
    print.setDebugInfo(runner->options.debugInfo);
    print.visitModule(module);
  }
};

Pass* createFullPrinterPass() { return new FullPrinter(); }

// Print Stack IR (if present)

class PrintStackIR : public Printer {
public:
  PrintStackIR() = default;
  PrintStackIR(std::ostream* o) : Printer(o) {}

  void run(PassRunner* runner, Module* module) override {
    PrintSExpression print(o);
    print.setDebugInfo(runner->options.debugInfo);
    print.setPrintStackIR(true);
    print.visitModule(module);
  }
};

Pass* createPrintStackIRPass() { return new PrintStackIR(); }

// Print individual expressions

std::ostream& WasmPrinter::printModule(Module* module, std::ostream& o) {
  PassRunner runner(module);
  Printer(&o).run(&runner, module);
  return o;
}

std::ostream& WasmPrinter::printModule(Module* module) {
  return printModule(module, std::cout);
}

std::ostream& WasmPrinter::printExpression(Expression* expression,
                                           std::ostream& o,
                                           bool minify,
                                           bool full) {
  if (!expression) {
    o << "(null expression)";
    return o;
  }
  PrintSExpression print(o);
  print.setMinify(minify);
  if (full || isFullForced()) {
    print.setFull(true);
    o << "[" << expression->type << "] ";
  }
  print.visit(expression);
  return o;
}

std::ostream&
WasmPrinter::printStackInst(StackInst* inst, std::ostream& o, Function* func) {
  switch (inst->op) {
    case StackInst::Basic: {
      PrintExpressionContents(func, o).visit(inst->origin);
      break;
    }
    case StackInst::BlockBegin:
    case StackInst::IfBegin:
    case StackInst::LoopBegin:
    case StackInst::TryBegin: {
      o << getExpressionName(inst->origin);
      break;
    }
    case StackInst::BlockEnd:
    case StackInst::IfEnd:
    case StackInst::LoopEnd:
    case StackInst::TryEnd: {
      o << "end (" << inst->type << ')';
      break;
    }
    case StackInst::IfElse: {
      o << "else";
      break;
    }
    case StackInst::Catch: {
      o << "catch";
      break;
    }
    default:
      WASM_UNREACHABLE("unexpeted op");
  }
  return o;
}

std::ostream&
WasmPrinter::printStackIR(StackIR* ir, std::ostream& o, Function* func) {
  size_t indent = func ? 2 : 0;
  auto doIndent = [&indent, &o]() {
    for (size_t j = 0; j < indent; j++) {
      o << ' ';
    }
  };
  for (Index i = 0; i < (*ir).size(); i++) {
    auto* inst = (*ir)[i];
    if (!inst) {
      continue;
    }
    switch (inst->op) {
      case StackInst::Basic: {
        doIndent();
        // Pop is a pseudo instruction and should not be printed in the stack IR
        // format to make it valid wat form.
        if (inst->origin->is<Pop>()) {
          break;
        }
        PrintExpressionContents(func, o).visit(inst->origin);
        break;
      }
      case StackInst::BlockBegin:
      case StackInst::IfBegin:
      case StackInst::LoopBegin:
      case StackInst::TryBegin: {
        doIndent();
        PrintExpressionContents(func, o).visit(inst->origin);
        indent++;
        break;
      }
      case StackInst::BlockEnd:
      case StackInst::IfEnd:
      case StackInst::LoopEnd:
      case StackInst::TryEnd: {
        indent--;
        doIndent();
        o << "end";
        break;
      }
      case StackInst::IfElse: {
        indent--;
        doIndent();
        o << "else";
        indent++;
        break;
      }
      case StackInst::Catch: {
        indent--;
        doIndent();
        o << "catch";
        indent++;
        break;
      }
      default:
        WASM_UNREACHABLE("unexpeted op");
    }
    std::cout << '\n';
  }
  return o;
}

} // namespace wasm<|MERGE_RESOLUTION|>--- conflicted
+++ resolved
@@ -157,13 +157,10 @@
   };
 
   auto type = typeName.type;
-<<<<<<< HEAD
-=======
   if (type.isBasic()) {
     os << type;
     return os;
   }
->>>>>>> b722591c
   os << '$';
   if (type.isSignature()) {
     auto sig = type.getSignature();
@@ -192,11 +189,7 @@
     printType(element.type);
     os << "]";
   } else {
-<<<<<<< HEAD
-    WASM_UNREACHABLE("bad heap type");
-=======
     os << type;
->>>>>>> b722591c
   }
   return os;
 }
