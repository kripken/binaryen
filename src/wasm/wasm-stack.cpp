/*
 * Copyright 2019 WebAssembly Community Group participants
 *
 * Licensed under the Apache License, Version 2.0 (the "License");
 * you may not use this file except in compliance with the License.
 * You may obtain a copy of the License at
 *
 *     http://www.apache.org/licenses/LICENSE-2.0
 *
 * Unless required by applicable law or agreed to in writing, software
 * distributed under the License is distributed on an "AS IS" BASIS,
 * WITHOUT WARRANTIES OR CONDITIONS OF ANY KIND, either express or implied.
 * See the License for the specific language governing permissions and
 * limitations under the License.
 */

#include "wasm-stack.h"
#include "ir/find_all.h"
#include "wasm-debug.h"

namespace wasm {

static Name IMPOSSIBLE_CONTINUE("impossible-continue");

void BinaryInstWriter::emitResultType(Type type) {
  if (type == Type::unreachable) {
    parent.writeType(Type::none);
  } else if (type.isTuple()) {
    o << S32LEB(parent.getTypeIndex(Signature(Type::none, type)));
  } else {
    parent.writeType(type);
  }
}

void BinaryInstWriter::visitBlock(Block* curr) {
  breakStack.push_back(curr->name);
  o << int8_t(BinaryConsts::Block);
  emitResultType(curr->type);
}

void BinaryInstWriter::visitIf(If* curr) {
  // the binary format requires this; we have a block if we need one
  // TODO: optimize this in Stack IR (if child is a block, we may break to this
  // instead)
  breakStack.emplace_back(IMPOSSIBLE_CONTINUE);
  o << int8_t(BinaryConsts::If);
  emitResultType(curr->type);
}

void BinaryInstWriter::emitIfElse(If* curr) {
  if (func && !sourceMap) {
    parent.writeExtraDebugLocation(curr, func, BinaryLocations::Else);
  }
  o << int8_t(BinaryConsts::Else);
}

void BinaryInstWriter::visitLoop(Loop* curr) {
  breakStack.push_back(curr->name);
  o << int8_t(BinaryConsts::Loop);
  emitResultType(curr->type);
}

void BinaryInstWriter::visitBreak(Break* curr) {
  o << int8_t(curr->condition ? BinaryConsts::BrIf : BinaryConsts::Br)
    << U32LEB(getBreakIndex(curr->name));
}

void BinaryInstWriter::visitSwitch(Switch* curr) {
  o << int8_t(BinaryConsts::BrTable) << U32LEB(curr->targets.size());
  for (auto target : curr->targets) {
    o << U32LEB(getBreakIndex(target));
  }
  o << U32LEB(getBreakIndex(curr->default_));
}

void BinaryInstWriter::visitCall(Call* curr) {
  int8_t op =
    curr->isReturn ? BinaryConsts::RetCallFunction : BinaryConsts::CallFunction;
  o << op << U32LEB(parent.getFunctionIndex(curr->target));
}

void BinaryInstWriter::visitCallIndirect(CallIndirect* curr) {
  Index tableIdx = parent.getTableIndex(curr->table);
  int8_t op =
    curr->isReturn ? BinaryConsts::RetCallIndirect : BinaryConsts::CallIndirect;
  o << op << U32LEB(parent.getTypeIndex(curr->heapType)) << U32LEB(tableIdx);
}

void BinaryInstWriter::visitLocalGet(LocalGet* curr) {
  size_t numValues = func->getLocalType(curr->index).size();
  for (Index i = 0; i < numValues; ++i) {
    o << int8_t(BinaryConsts::LocalGet)
      << U32LEB(mappedLocals[std::make_pair(curr->index, i)]);
  }
}

void BinaryInstWriter::visitLocalSet(LocalSet* curr) {
  size_t numValues = func->getLocalType(curr->index).size();
  for (Index i = numValues - 1; i >= 1; --i) {
    o << int8_t(BinaryConsts::LocalSet)
      << U32LEB(mappedLocals[std::make_pair(curr->index, i)]);
  }
  if (!curr->isTee()) {
    o << int8_t(BinaryConsts::LocalSet)
      << U32LEB(mappedLocals[std::make_pair(curr->index, 0)]);
  } else {
    o << int8_t(BinaryConsts::LocalTee)
      << U32LEB(mappedLocals[std::make_pair(curr->index, 0)]);
    for (Index i = 1; i < numValues; ++i) {
      o << int8_t(BinaryConsts::LocalGet)
        << U32LEB(mappedLocals[std::make_pair(curr->index, i)]);
    }
  }
}

void BinaryInstWriter::visitGlobalGet(GlobalGet* curr) {
  // Emit a global.get for each element if this is a tuple global
  Index index = parent.getGlobalIndex(curr->name);
  size_t numValues = curr->type.size();
  for (Index i = 0; i < numValues; ++i) {
    o << int8_t(BinaryConsts::GlobalGet) << U32LEB(index + i);
  }
}

void BinaryInstWriter::visitGlobalSet(GlobalSet* curr) {
  // Emit a global.set for each element if this is a tuple global
  Index index = parent.getGlobalIndex(curr->name);
  size_t numValues = parent.getModule()->getGlobal(curr->name)->type.size();
  for (int i = numValues - 1; i >= 0; --i) {
    o << int8_t(BinaryConsts::GlobalSet) << U32LEB(index + i);
  }
}

void BinaryInstWriter::visitLoad(Load* curr) {
  if (!curr->isAtomic) {
    switch (curr->type.getBasic()) {
      case Type::i32: {
        switch (curr->bytes) {
          case 1:
            o << int8_t(curr->signed_ ? BinaryConsts::I32LoadMem8S
                                      : BinaryConsts::I32LoadMem8U);
            break;
          case 2:
            o << int8_t(curr->signed_ ? BinaryConsts::I32LoadMem16S
                                      : BinaryConsts::I32LoadMem16U);
            break;
          case 4:
            o << int8_t(BinaryConsts::I32LoadMem);
            break;
          default:
            abort();
        }
        break;
      }
      case Type::i64: {
        switch (curr->bytes) {
          case 1:
            o << int8_t(curr->signed_ ? BinaryConsts::I64LoadMem8S
                                      : BinaryConsts::I64LoadMem8U);
            break;
          case 2:
            o << int8_t(curr->signed_ ? BinaryConsts::I64LoadMem16S
                                      : BinaryConsts::I64LoadMem16U);
            break;
          case 4:
            o << int8_t(curr->signed_ ? BinaryConsts::I64LoadMem32S
                                      : BinaryConsts::I64LoadMem32U);
            break;
          case 8:
            o << int8_t(BinaryConsts::I64LoadMem);
            break;
          default:
            abort();
        }
        break;
      }
      case Type::f32:
        o << int8_t(BinaryConsts::F32LoadMem);
        break;
      case Type::f64:
        o << int8_t(BinaryConsts::F64LoadMem);
        break;
      case Type::v128:
        o << int8_t(BinaryConsts::SIMDPrefix) << U32LEB(BinaryConsts::V128Load);
        break;
      case Type::unreachable:
        // the pointer is unreachable, so we are never reached; just don't emit
        // a load
        return;
      case Type::none:
        WASM_UNREACHABLE("unexpected type");
    }
  } else {
    o << int8_t(BinaryConsts::AtomicPrefix);
    switch (curr->type.getBasic()) {
      case Type::i32: {
        switch (curr->bytes) {
          case 1:
            o << int8_t(BinaryConsts::I32AtomicLoad8U);
            break;
          case 2:
            o << int8_t(BinaryConsts::I32AtomicLoad16U);
            break;
          case 4:
            o << int8_t(BinaryConsts::I32AtomicLoad);
            break;
          default:
            WASM_UNREACHABLE("invalid load size");
        }
        break;
      }
      case Type::i64: {
        switch (curr->bytes) {
          case 1:
            o << int8_t(BinaryConsts::I64AtomicLoad8U);
            break;
          case 2:
            o << int8_t(BinaryConsts::I64AtomicLoad16U);
            break;
          case 4:
            o << int8_t(BinaryConsts::I64AtomicLoad32U);
            break;
          case 8:
            o << int8_t(BinaryConsts::I64AtomicLoad);
            break;
          default:
            WASM_UNREACHABLE("invalid load size");
        }
        break;
      }
      case Type::unreachable:
        return;
      default:
        WASM_UNREACHABLE("unexpected type");
    }
  }
  emitMemoryAccess(curr->align, curr->bytes, curr->offset, curr->memory);
}

void BinaryInstWriter::visitStore(Store* curr) {
  if (!curr->isAtomic) {
    switch (curr->valueType.getBasic()) {
      case Type::i32: {
        switch (curr->bytes) {
          case 1:
            o << int8_t(BinaryConsts::I32StoreMem8);
            break;
          case 2:
            o << int8_t(BinaryConsts::I32StoreMem16);
            break;
          case 4:
            o << int8_t(BinaryConsts::I32StoreMem);
            break;
          default:
            abort();
        }
        break;
      }
      case Type::i64: {
        switch (curr->bytes) {
          case 1:
            o << int8_t(BinaryConsts::I64StoreMem8);
            break;
          case 2:
            o << int8_t(BinaryConsts::I64StoreMem16);
            break;
          case 4:
            o << int8_t(BinaryConsts::I64StoreMem32);
            break;
          case 8:
            o << int8_t(BinaryConsts::I64StoreMem);
            break;
          default:
            abort();
        }
        break;
      }
      case Type::f32:
        o << int8_t(BinaryConsts::F32StoreMem);
        break;
      case Type::f64:
        o << int8_t(BinaryConsts::F64StoreMem);
        break;
      case Type::v128:
        o << int8_t(BinaryConsts::SIMDPrefix)
          << U32LEB(BinaryConsts::V128Store);
        break;
      case Type::none:
      case Type::unreachable:
        WASM_UNREACHABLE("unexpected type");
    }
  } else {
    o << int8_t(BinaryConsts::AtomicPrefix);
    switch (curr->valueType.getBasic()) {
      case Type::i32: {
        switch (curr->bytes) {
          case 1:
            o << int8_t(BinaryConsts::I32AtomicStore8);
            break;
          case 2:
            o << int8_t(BinaryConsts::I32AtomicStore16);
            break;
          case 4:
            o << int8_t(BinaryConsts::I32AtomicStore);
            break;
          default:
            WASM_UNREACHABLE("invalid store size");
        }
        break;
      }
      case Type::i64: {
        switch (curr->bytes) {
          case 1:
            o << int8_t(BinaryConsts::I64AtomicStore8);
            break;
          case 2:
            o << int8_t(BinaryConsts::I64AtomicStore16);
            break;
          case 4:
            o << int8_t(BinaryConsts::I64AtomicStore32);
            break;
          case 8:
            o << int8_t(BinaryConsts::I64AtomicStore);
            break;
          default:
            WASM_UNREACHABLE("invalid store size");
        }
        break;
      }
      default:
        WASM_UNREACHABLE("unexpected type");
    }
  }
  emitMemoryAccess(curr->align, curr->bytes, curr->offset, curr->memory);
}

void BinaryInstWriter::visitAtomicRMW(AtomicRMW* curr) {
  o << int8_t(BinaryConsts::AtomicPrefix);

#define CASE_FOR_OP(Op)                                                        \
  case RMW##Op:                                                                \
    switch (curr->type.getBasic()) {                                           \
      case Type::i32:                                                          \
        switch (curr->bytes) {                                                 \
          case 1:                                                              \
            o << int8_t(BinaryConsts::I32AtomicRMW##Op##8U);                   \
            break;                                                             \
          case 2:                                                              \
            o << int8_t(BinaryConsts::I32AtomicRMW##Op##16U);                  \
            break;                                                             \
          case 4:                                                              \
            o << int8_t(BinaryConsts::I32AtomicRMW##Op);                       \
            break;                                                             \
          default:                                                             \
            WASM_UNREACHABLE("invalid rmw size");                              \
        }                                                                      \
        break;                                                                 \
      case Type::i64:                                                          \
        switch (curr->bytes) {                                                 \
          case 1:                                                              \
            o << int8_t(BinaryConsts::I64AtomicRMW##Op##8U);                   \
            break;                                                             \
          case 2:                                                              \
            o << int8_t(BinaryConsts::I64AtomicRMW##Op##16U);                  \
            break;                                                             \
          case 4:                                                              \
            o << int8_t(BinaryConsts::I64AtomicRMW##Op##32U);                  \
            break;                                                             \
          case 8:                                                              \
            o << int8_t(BinaryConsts::I64AtomicRMW##Op);                       \
            break;                                                             \
          default:                                                             \
            WASM_UNREACHABLE("invalid rmw size");                              \
        }                                                                      \
        break;                                                                 \
      default:                                                                 \
        WASM_UNREACHABLE("unexpected type");                                   \
    }                                                                          \
    break

  switch (curr->op) {
    CASE_FOR_OP(Add);
    CASE_FOR_OP(Sub);
    CASE_FOR_OP(And);
    CASE_FOR_OP(Or);
    CASE_FOR_OP(Xor);
    CASE_FOR_OP(Xchg);
    default:
      WASM_UNREACHABLE("unexpected op");
  }
#undef CASE_FOR_OP

  emitMemoryAccess(curr->bytes, curr->bytes, curr->offset, curr->memory);
}

void BinaryInstWriter::visitAtomicCmpxchg(AtomicCmpxchg* curr) {
  o << int8_t(BinaryConsts::AtomicPrefix);
  switch (curr->type.getBasic()) {
    case Type::i32:
      switch (curr->bytes) {
        case 1:
          o << int8_t(BinaryConsts::I32AtomicCmpxchg8U);
          break;
        case 2:
          o << int8_t(BinaryConsts::I32AtomicCmpxchg16U);
          break;
        case 4:
          o << int8_t(BinaryConsts::I32AtomicCmpxchg);
          break;
        default:
          WASM_UNREACHABLE("invalid size");
      }
      break;
    case Type::i64:
      switch (curr->bytes) {
        case 1:
          o << int8_t(BinaryConsts::I64AtomicCmpxchg8U);
          break;
        case 2:
          o << int8_t(BinaryConsts::I64AtomicCmpxchg16U);
          break;
        case 4:
          o << int8_t(BinaryConsts::I64AtomicCmpxchg32U);
          break;
        case 8:
          o << int8_t(BinaryConsts::I64AtomicCmpxchg);
          break;
        default:
          WASM_UNREACHABLE("invalid size");
      }
      break;
    default:
      WASM_UNREACHABLE("unexpected type");
  }
  emitMemoryAccess(curr->bytes, curr->bytes, curr->offset, curr->memory);
}

void BinaryInstWriter::visitAtomicWait(AtomicWait* curr) {
  o << int8_t(BinaryConsts::AtomicPrefix);
  switch (curr->expectedType.getBasic()) {
    case Type::i32: {
      o << int8_t(BinaryConsts::I32AtomicWait);
      emitMemoryAccess(4, 4, curr->offset, curr->memory);
      break;
    }
    case Type::i64: {
      o << int8_t(BinaryConsts::I64AtomicWait);
      emitMemoryAccess(8, 8, curr->offset, curr->memory);
      break;
    }
    default:
      WASM_UNREACHABLE("unexpected type");
  }
}

void BinaryInstWriter::visitAtomicNotify(AtomicNotify* curr) {
  o << int8_t(BinaryConsts::AtomicPrefix) << int8_t(BinaryConsts::AtomicNotify);
  emitMemoryAccess(4, 4, curr->offset, curr->memory);
}

void BinaryInstWriter::visitAtomicFence(AtomicFence* curr) {
  o << int8_t(BinaryConsts::AtomicPrefix) << int8_t(BinaryConsts::AtomicFence)
    << int8_t(curr->order);
}

void BinaryInstWriter::visitSIMDExtract(SIMDExtract* curr) {
  o << int8_t(BinaryConsts::SIMDPrefix);
  switch (curr->op) {
    case ExtractLaneSVecI8x16:
      o << U32LEB(BinaryConsts::I8x16ExtractLaneS);
      break;
    case ExtractLaneUVecI8x16:
      o << U32LEB(BinaryConsts::I8x16ExtractLaneU);
      break;
    case ExtractLaneSVecI16x8:
      o << U32LEB(BinaryConsts::I16x8ExtractLaneS);
      break;
    case ExtractLaneUVecI16x8:
      o << U32LEB(BinaryConsts::I16x8ExtractLaneU);
      break;
    case ExtractLaneVecI32x4:
      o << U32LEB(BinaryConsts::I32x4ExtractLane);
      break;
    case ExtractLaneVecI64x2:
      o << U32LEB(BinaryConsts::I64x2ExtractLane);
      break;
    case ExtractLaneVecF32x4:
      o << U32LEB(BinaryConsts::F32x4ExtractLane);
      break;
    case ExtractLaneVecF64x2:
      o << U32LEB(BinaryConsts::F64x2ExtractLane);
      break;
  }
  o << uint8_t(curr->index);
}

void BinaryInstWriter::visitSIMDReplace(SIMDReplace* curr) {
  o << int8_t(BinaryConsts::SIMDPrefix);
  switch (curr->op) {
    case ReplaceLaneVecI8x16:
      o << U32LEB(BinaryConsts::I8x16ReplaceLane);
      break;
    case ReplaceLaneVecI16x8:
      o << U32LEB(BinaryConsts::I16x8ReplaceLane);
      break;
    case ReplaceLaneVecI32x4:
      o << U32LEB(BinaryConsts::I32x4ReplaceLane);
      break;
    case ReplaceLaneVecI64x2:
      o << U32LEB(BinaryConsts::I64x2ReplaceLane);
      break;
    case ReplaceLaneVecF32x4:
      o << U32LEB(BinaryConsts::F32x4ReplaceLane);
      break;
    case ReplaceLaneVecF64x2:
      o << U32LEB(BinaryConsts::F64x2ReplaceLane);
      break;
  }
  assert(curr->index < 16);
  o << uint8_t(curr->index);
}

void BinaryInstWriter::visitSIMDShuffle(SIMDShuffle* curr) {
  o << int8_t(BinaryConsts::SIMDPrefix) << U32LEB(BinaryConsts::I8x16Shuffle);
  for (uint8_t m : curr->mask) {
    o << m;
  }
}

void BinaryInstWriter::visitSIMDTernary(SIMDTernary* curr) {
  o << int8_t(BinaryConsts::SIMDPrefix);
  switch (curr->op) {
    case Bitselect:
      o << U32LEB(BinaryConsts::V128Bitselect);
      break;
    case LaneselectI8x16:
      o << U32LEB(BinaryConsts::I8x16Laneselect);
      break;
    case LaneselectI16x8:
      o << U32LEB(BinaryConsts::I16x8Laneselect);
      break;
    case LaneselectI32x4:
      o << U32LEB(BinaryConsts::I32x4Laneselect);
      break;
    case LaneselectI64x2:
      o << U32LEB(BinaryConsts::I64x2Laneselect);
      break;
    case RelaxedFmaVecF32x4:
      o << U32LEB(BinaryConsts::F32x4RelaxedFma);
      break;
    case RelaxedFmsVecF32x4:
      o << U32LEB(BinaryConsts::F32x4RelaxedFms);
      break;
    case RelaxedFmaVecF64x2:
      o << U32LEB(BinaryConsts::F64x2RelaxedFma);
      break;
    case RelaxedFmsVecF64x2:
      o << U32LEB(BinaryConsts::F64x2RelaxedFms);
      break;
    case DotI8x16I7x16AddSToVecI32x4:
      o << U32LEB(BinaryConsts::I32x4DotI8x16I7x16AddS);
      break;
  }
}

void BinaryInstWriter::visitSIMDShift(SIMDShift* curr) {
  o << int8_t(BinaryConsts::SIMDPrefix);
  switch (curr->op) {
    case ShlVecI8x16:
      o << U32LEB(BinaryConsts::I8x16Shl);
      break;
    case ShrSVecI8x16:
      o << U32LEB(BinaryConsts::I8x16ShrS);
      break;
    case ShrUVecI8x16:
      o << U32LEB(BinaryConsts::I8x16ShrU);
      break;
    case ShlVecI16x8:
      o << U32LEB(BinaryConsts::I16x8Shl);
      break;
    case ShrSVecI16x8:
      o << U32LEB(BinaryConsts::I16x8ShrS);
      break;
    case ShrUVecI16x8:
      o << U32LEB(BinaryConsts::I16x8ShrU);
      break;
    case ShlVecI32x4:
      o << U32LEB(BinaryConsts::I32x4Shl);
      break;
    case ShrSVecI32x4:
      o << U32LEB(BinaryConsts::I32x4ShrS);
      break;
    case ShrUVecI32x4:
      o << U32LEB(BinaryConsts::I32x4ShrU);
      break;
    case ShlVecI64x2:
      o << U32LEB(BinaryConsts::I64x2Shl);
      break;
    case ShrSVecI64x2:
      o << U32LEB(BinaryConsts::I64x2ShrS);
      break;
    case ShrUVecI64x2:
      o << U32LEB(BinaryConsts::I64x2ShrU);
      break;
  }
}

void BinaryInstWriter::visitSIMDLoad(SIMDLoad* curr) {
  o << int8_t(BinaryConsts::SIMDPrefix);
  switch (curr->op) {
    case Load8SplatVec128:
      o << U32LEB(BinaryConsts::V128Load8Splat);
      break;
    case Load16SplatVec128:
      o << U32LEB(BinaryConsts::V128Load16Splat);
      break;
    case Load32SplatVec128:
      o << U32LEB(BinaryConsts::V128Load32Splat);
      break;
    case Load64SplatVec128:
      o << U32LEB(BinaryConsts::V128Load64Splat);
      break;
    case Load8x8SVec128:
      o << U32LEB(BinaryConsts::V128Load8x8S);
      break;
    case Load8x8UVec128:
      o << U32LEB(BinaryConsts::V128Load8x8U);
      break;
    case Load16x4SVec128:
      o << U32LEB(BinaryConsts::V128Load16x4S);
      break;
    case Load16x4UVec128:
      o << U32LEB(BinaryConsts::V128Load16x4U);
      break;
    case Load32x2SVec128:
      o << U32LEB(BinaryConsts::V128Load32x2S);
      break;
    case Load32x2UVec128:
      o << U32LEB(BinaryConsts::V128Load32x2U);
      break;
    case Load32ZeroVec128:
      o << U32LEB(BinaryConsts::V128Load32Zero);
      break;
    case Load64ZeroVec128:
      o << U32LEB(BinaryConsts::V128Load64Zero);
      break;
  }
  assert(curr->align);
  emitMemoryAccess(
    curr->align, /*(unused) bytes=*/0, curr->offset, curr->memory);
}

void BinaryInstWriter::visitSIMDLoadStoreLane(SIMDLoadStoreLane* curr) {
  o << int8_t(BinaryConsts::SIMDPrefix);
  switch (curr->op) {
    case Load8LaneVec128:
      o << U32LEB(BinaryConsts::V128Load8Lane);
      break;
    case Load16LaneVec128:
      o << U32LEB(BinaryConsts::V128Load16Lane);
      break;
    case Load32LaneVec128:
      o << U32LEB(BinaryConsts::V128Load32Lane);
      break;
    case Load64LaneVec128:
      o << U32LEB(BinaryConsts::V128Load64Lane);
      break;
    case Store8LaneVec128:
      o << U32LEB(BinaryConsts::V128Store8Lane);
      break;
    case Store16LaneVec128:
      o << U32LEB(BinaryConsts::V128Store16Lane);
      break;
    case Store32LaneVec128:
      o << U32LEB(BinaryConsts::V128Store32Lane);
      break;
    case Store64LaneVec128:
      o << U32LEB(BinaryConsts::V128Store64Lane);
      break;
  }
  assert(curr->align);
  emitMemoryAccess(
    curr->align, /*(unused) bytes=*/0, curr->offset, curr->memory);
  o << curr->index;
}

void BinaryInstWriter::visitMemoryInit(MemoryInit* curr) {
  o << int8_t(BinaryConsts::MiscPrefix);
  o << U32LEB(BinaryConsts::MemoryInit);
  o << U32LEB(parent.getDataSegmentIndex(curr->segment));
  o << U32LEB(parent.getMemoryIndex(curr->memory));
}

void BinaryInstWriter::visitDataDrop(DataDrop* curr) {
  o << int8_t(BinaryConsts::MiscPrefix);
  o << U32LEB(BinaryConsts::DataDrop);
  o << U32LEB(parent.getDataSegmentIndex(curr->segment));
}

void BinaryInstWriter::visitMemoryCopy(MemoryCopy* curr) {
  o << int8_t(BinaryConsts::MiscPrefix);
  o << U32LEB(BinaryConsts::MemoryCopy);
  o << U32LEB(parent.getMemoryIndex(curr->destMemory));
  o << U32LEB(parent.getMemoryIndex(curr->sourceMemory));
}

void BinaryInstWriter::visitMemoryFill(MemoryFill* curr) {
  o << int8_t(BinaryConsts::MiscPrefix);
  o << U32LEB(BinaryConsts::MemoryFill);
  o << U32LEB(parent.getMemoryIndex(curr->memory));
}

void BinaryInstWriter::visitConst(Const* curr) {
  switch (curr->type.getBasic()) {
    case Type::i32: {
      o << int8_t(BinaryConsts::I32Const) << S32LEB(curr->value.geti32());
      break;
    }
    case Type::i64: {
      o << int8_t(BinaryConsts::I64Const) << S64LEB(curr->value.geti64());
      break;
    }
    case Type::f32: {
      o << int8_t(BinaryConsts::F32Const) << curr->value.reinterpreti32();
      break;
    }
    case Type::f64: {
      o << int8_t(BinaryConsts::F64Const) << curr->value.reinterpreti64();
      break;
    }
    case Type::v128: {
      o << int8_t(BinaryConsts::SIMDPrefix) << U32LEB(BinaryConsts::V128Const);
      std::array<uint8_t, 16> v = curr->value.getv128();
      for (size_t i = 0; i < 16; ++i) {
        o << uint8_t(v[i]);
      }
      break;
    }
    case Type::none:
    case Type::unreachable:
      WASM_UNREACHABLE("unexpected type");
  }
}

void BinaryInstWriter::visitUnary(Unary* curr) {
  switch (curr->op) {
    case ClzInt32:
      o << int8_t(BinaryConsts::I32Clz);
      break;
    case CtzInt32:
      o << int8_t(BinaryConsts::I32Ctz);
      break;
    case PopcntInt32:
      o << int8_t(BinaryConsts::I32Popcnt);
      break;
    case EqZInt32:
      o << int8_t(BinaryConsts::I32EqZ);
      break;
    case ClzInt64:
      o << int8_t(BinaryConsts::I64Clz);
      break;
    case CtzInt64:
      o << int8_t(BinaryConsts::I64Ctz);
      break;
    case PopcntInt64:
      o << int8_t(BinaryConsts::I64Popcnt);
      break;
    case EqZInt64:
      o << int8_t(BinaryConsts::I64EqZ);
      break;
    case NegFloat32:
      o << int8_t(BinaryConsts::F32Neg);
      break;
    case AbsFloat32:
      o << int8_t(BinaryConsts::F32Abs);
      break;
    case CeilFloat32:
      o << int8_t(BinaryConsts::F32Ceil);
      break;
    case FloorFloat32:
      o << int8_t(BinaryConsts::F32Floor);
      break;
    case TruncFloat32:
      o << int8_t(BinaryConsts::F32Trunc);
      break;
    case NearestFloat32:
      o << int8_t(BinaryConsts::F32NearestInt);
      break;
    case SqrtFloat32:
      o << int8_t(BinaryConsts::F32Sqrt);
      break;
    case NegFloat64:
      o << int8_t(BinaryConsts::F64Neg);
      break;
    case AbsFloat64:
      o << int8_t(BinaryConsts::F64Abs);
      break;
    case CeilFloat64:
      o << int8_t(BinaryConsts::F64Ceil);
      break;
    case FloorFloat64:
      o << int8_t(BinaryConsts::F64Floor);
      break;
    case TruncFloat64:
      o << int8_t(BinaryConsts::F64Trunc);
      break;
    case NearestFloat64:
      o << int8_t(BinaryConsts::F64NearestInt);
      break;
    case SqrtFloat64:
      o << int8_t(BinaryConsts::F64Sqrt);
      break;
    case ExtendSInt32:
      o << int8_t(BinaryConsts::I64SExtendI32);
      break;
    case ExtendUInt32:
      o << int8_t(BinaryConsts::I64UExtendI32);
      break;
    case WrapInt64:
      o << int8_t(BinaryConsts::I32WrapI64);
      break;
    case TruncUFloat32ToInt32:
      o << int8_t(BinaryConsts::I32UTruncF32);
      break;
    case TruncUFloat32ToInt64:
      o << int8_t(BinaryConsts::I64UTruncF32);
      break;
    case TruncSFloat32ToInt32:
      o << int8_t(BinaryConsts::I32STruncF32);
      break;
    case TruncSFloat32ToInt64:
      o << int8_t(BinaryConsts::I64STruncF32);
      break;
    case TruncUFloat64ToInt32:
      o << int8_t(BinaryConsts::I32UTruncF64);
      break;
    case TruncUFloat64ToInt64:
      o << int8_t(BinaryConsts::I64UTruncF64);
      break;
    case TruncSFloat64ToInt32:
      o << int8_t(BinaryConsts::I32STruncF64);
      break;
    case TruncSFloat64ToInt64:
      o << int8_t(BinaryConsts::I64STruncF64);
      break;
    case ConvertUInt32ToFloat32:
      o << int8_t(BinaryConsts::F32UConvertI32);
      break;
    case ConvertUInt32ToFloat64:
      o << int8_t(BinaryConsts::F64UConvertI32);
      break;
    case ConvertSInt32ToFloat32:
      o << int8_t(BinaryConsts::F32SConvertI32);
      break;
    case ConvertSInt32ToFloat64:
      o << int8_t(BinaryConsts::F64SConvertI32);
      break;
    case ConvertUInt64ToFloat32:
      o << int8_t(BinaryConsts::F32UConvertI64);
      break;
    case ConvertUInt64ToFloat64:
      o << int8_t(BinaryConsts::F64UConvertI64);
      break;
    case ConvertSInt64ToFloat32:
      o << int8_t(BinaryConsts::F32SConvertI64);
      break;
    case ConvertSInt64ToFloat64:
      o << int8_t(BinaryConsts::F64SConvertI64);
      break;
    case DemoteFloat64:
      o << int8_t(BinaryConsts::F32DemoteI64);
      break;
    case PromoteFloat32:
      o << int8_t(BinaryConsts::F64PromoteF32);
      break;
    case ReinterpretFloat32:
      o << int8_t(BinaryConsts::I32ReinterpretF32);
      break;
    case ReinterpretFloat64:
      o << int8_t(BinaryConsts::I64ReinterpretF64);
      break;
    case ReinterpretInt32:
      o << int8_t(BinaryConsts::F32ReinterpretI32);
      break;
    case ReinterpretInt64:
      o << int8_t(BinaryConsts::F64ReinterpretI64);
      break;
    case ExtendS8Int32:
      o << int8_t(BinaryConsts::I32ExtendS8);
      break;
    case ExtendS16Int32:
      o << int8_t(BinaryConsts::I32ExtendS16);
      break;
    case ExtendS8Int64:
      o << int8_t(BinaryConsts::I64ExtendS8);
      break;
    case ExtendS16Int64:
      o << int8_t(BinaryConsts::I64ExtendS16);
      break;
    case ExtendS32Int64:
      o << int8_t(BinaryConsts::I64ExtendS32);
      break;
    case TruncSatSFloat32ToInt32:
      o << int8_t(BinaryConsts::MiscPrefix)
        << U32LEB(BinaryConsts::I32STruncSatF32);
      break;
    case TruncSatUFloat32ToInt32:
      o << int8_t(BinaryConsts::MiscPrefix)
        << U32LEB(BinaryConsts::I32UTruncSatF32);
      break;
    case TruncSatSFloat64ToInt32:
      o << int8_t(BinaryConsts::MiscPrefix)
        << U32LEB(BinaryConsts::I32STruncSatF64);
      break;
    case TruncSatUFloat64ToInt32:
      o << int8_t(BinaryConsts::MiscPrefix)
        << U32LEB(BinaryConsts::I32UTruncSatF64);
      break;
    case TruncSatSFloat32ToInt64:
      o << int8_t(BinaryConsts::MiscPrefix)
        << U32LEB(BinaryConsts::I64STruncSatF32);
      break;
    case TruncSatUFloat32ToInt64:
      o << int8_t(BinaryConsts::MiscPrefix)
        << U32LEB(BinaryConsts::I64UTruncSatF32);
      break;
    case TruncSatSFloat64ToInt64:
      o << int8_t(BinaryConsts::MiscPrefix)
        << U32LEB(BinaryConsts::I64STruncSatF64);
      break;
    case TruncSatUFloat64ToInt64:
      o << int8_t(BinaryConsts::MiscPrefix)
        << U32LEB(BinaryConsts::I64UTruncSatF64);
      break;
    case SplatVecI8x16:
      o << int8_t(BinaryConsts::SIMDPrefix) << U32LEB(BinaryConsts::I8x16Splat);
      break;
    case SplatVecI16x8:
      o << int8_t(BinaryConsts::SIMDPrefix) << U32LEB(BinaryConsts::I16x8Splat);
      break;
    case SplatVecI32x4:
      o << int8_t(BinaryConsts::SIMDPrefix) << U32LEB(BinaryConsts::I32x4Splat);
      break;
    case SplatVecI64x2:
      o << int8_t(BinaryConsts::SIMDPrefix) << U32LEB(BinaryConsts::I64x2Splat);
      break;
    case SplatVecF32x4:
      o << int8_t(BinaryConsts::SIMDPrefix) << U32LEB(BinaryConsts::F32x4Splat);
      break;
    case SplatVecF64x2:
      o << int8_t(BinaryConsts::SIMDPrefix) << U32LEB(BinaryConsts::F64x2Splat);
      break;
    case NotVec128:
      o << int8_t(BinaryConsts::SIMDPrefix) << U32LEB(BinaryConsts::V128Not);
      break;
    case AnyTrueVec128:
      o << int8_t(BinaryConsts::SIMDPrefix)
        << U32LEB(BinaryConsts::V128AnyTrue);
      break;
    case AbsVecI8x16:
      o << int8_t(BinaryConsts::SIMDPrefix) << U32LEB(BinaryConsts::I8x16Abs);
      break;
    case NegVecI8x16:
      o << int8_t(BinaryConsts::SIMDPrefix) << U32LEB(BinaryConsts::I8x16Neg);
      break;
    case AllTrueVecI8x16:
      o << int8_t(BinaryConsts::SIMDPrefix)
        << U32LEB(BinaryConsts::I8x16AllTrue);
      break;
    case BitmaskVecI8x16:
      o << int8_t(BinaryConsts::SIMDPrefix)
        << U32LEB(BinaryConsts::I8x16Bitmask);
      break;
    case PopcntVecI8x16:
      o << int8_t(BinaryConsts::SIMDPrefix)
        << U32LEB(BinaryConsts::I8x16Popcnt);
      break;
    case AbsVecI16x8:
      o << int8_t(BinaryConsts::SIMDPrefix) << U32LEB(BinaryConsts::I16x8Abs);
      break;
    case NegVecI16x8:
      o << int8_t(BinaryConsts::SIMDPrefix) << U32LEB(BinaryConsts::I16x8Neg);
      break;
    case AllTrueVecI16x8:
      o << int8_t(BinaryConsts::SIMDPrefix)
        << U32LEB(BinaryConsts::I16x8AllTrue);
      break;
    case BitmaskVecI16x8:
      o << int8_t(BinaryConsts::SIMDPrefix)
        << U32LEB(BinaryConsts::I16x8Bitmask);
      break;
    case AbsVecI32x4:
      o << int8_t(BinaryConsts::SIMDPrefix) << U32LEB(BinaryConsts::I32x4Abs);
      break;
    case NegVecI32x4:
      o << int8_t(BinaryConsts::SIMDPrefix) << U32LEB(BinaryConsts::I32x4Neg);
      break;
    case AllTrueVecI32x4:
      o << int8_t(BinaryConsts::SIMDPrefix)
        << U32LEB(BinaryConsts::I32x4AllTrue);
      break;
    case BitmaskVecI32x4:
      o << int8_t(BinaryConsts::SIMDPrefix)
        << U32LEB(BinaryConsts::I32x4Bitmask);
      break;
    case AbsVecI64x2:
      o << int8_t(BinaryConsts::SIMDPrefix) << U32LEB(BinaryConsts::I64x2Abs);
      break;
    case NegVecI64x2:
      o << int8_t(BinaryConsts::SIMDPrefix) << U32LEB(BinaryConsts::I64x2Neg);
      break;
    case AllTrueVecI64x2:
      o << int8_t(BinaryConsts::SIMDPrefix)
        << U32LEB(BinaryConsts::I64x2AllTrue);
      break;
    case BitmaskVecI64x2:
      o << int8_t(BinaryConsts::SIMDPrefix)
        << U32LEB(BinaryConsts::I64x2Bitmask);
      break;
    case AbsVecF32x4:
      o << int8_t(BinaryConsts::SIMDPrefix) << U32LEB(BinaryConsts::F32x4Abs);
      break;
    case NegVecF32x4:
      o << int8_t(BinaryConsts::SIMDPrefix) << U32LEB(BinaryConsts::F32x4Neg);
      break;
    case SqrtVecF32x4:
      o << int8_t(BinaryConsts::SIMDPrefix) << U32LEB(BinaryConsts::F32x4Sqrt);
      break;
    case CeilVecF32x4:
      o << int8_t(BinaryConsts::SIMDPrefix) << U32LEB(BinaryConsts::F32x4Ceil);
      break;
    case FloorVecF32x4:
      o << int8_t(BinaryConsts::SIMDPrefix) << U32LEB(BinaryConsts::F32x4Floor);
      break;
    case TruncVecF32x4:
      o << int8_t(BinaryConsts::SIMDPrefix) << U32LEB(BinaryConsts::F32x4Trunc);
      break;
    case NearestVecF32x4:
      o << int8_t(BinaryConsts::SIMDPrefix)
        << U32LEB(BinaryConsts::F32x4Nearest);
      break;
    case AbsVecF64x2:
      o << int8_t(BinaryConsts::SIMDPrefix) << U32LEB(BinaryConsts::F64x2Abs);
      break;
    case NegVecF64x2:
      o << int8_t(BinaryConsts::SIMDPrefix) << U32LEB(BinaryConsts::F64x2Neg);
      break;
    case SqrtVecF64x2:
      o << int8_t(BinaryConsts::SIMDPrefix) << U32LEB(BinaryConsts::F64x2Sqrt);
      break;
    case CeilVecF64x2:
      o << int8_t(BinaryConsts::SIMDPrefix) << U32LEB(BinaryConsts::F64x2Ceil);
      break;
    case FloorVecF64x2:
      o << int8_t(BinaryConsts::SIMDPrefix) << U32LEB(BinaryConsts::F64x2Floor);
      break;
    case TruncVecF64x2:
      o << int8_t(BinaryConsts::SIMDPrefix) << U32LEB(BinaryConsts::F64x2Trunc);
      break;
    case NearestVecF64x2:
      o << int8_t(BinaryConsts::SIMDPrefix)
        << U32LEB(BinaryConsts::F64x2Nearest);
      break;
    case ExtAddPairwiseSVecI8x16ToI16x8:
      o << int8_t(BinaryConsts::SIMDPrefix)
        << U32LEB(BinaryConsts::I16x8ExtaddPairwiseI8x16S);
      break;
    case ExtAddPairwiseUVecI8x16ToI16x8:
      o << int8_t(BinaryConsts::SIMDPrefix)
        << U32LEB(BinaryConsts::I16x8ExtaddPairwiseI8x16U);
      break;
    case ExtAddPairwiseSVecI16x8ToI32x4:
      o << int8_t(BinaryConsts::SIMDPrefix)
        << U32LEB(BinaryConsts::I32x4ExtaddPairwiseI16x8S);
      break;
    case ExtAddPairwiseUVecI16x8ToI32x4:
      o << int8_t(BinaryConsts::SIMDPrefix)
        << U32LEB(BinaryConsts::I32x4ExtaddPairwiseI16x8U);
      break;
    case TruncSatSVecF32x4ToVecI32x4:
      o << int8_t(BinaryConsts::SIMDPrefix)
        << U32LEB(BinaryConsts::I32x4TruncSatF32x4S);
      break;
    case TruncSatUVecF32x4ToVecI32x4:
      o << int8_t(BinaryConsts::SIMDPrefix)
        << U32LEB(BinaryConsts::I32x4TruncSatF32x4U);
      break;
    case ConvertSVecI32x4ToVecF32x4:
      o << int8_t(BinaryConsts::SIMDPrefix)
        << U32LEB(BinaryConsts::F32x4ConvertI32x4S);
      break;
    case ConvertUVecI32x4ToVecF32x4:
      o << int8_t(BinaryConsts::SIMDPrefix)
        << U32LEB(BinaryConsts::F32x4ConvertI32x4U);
      break;
    case ExtendLowSVecI8x16ToVecI16x8:
      o << int8_t(BinaryConsts::SIMDPrefix)
        << U32LEB(BinaryConsts::I16x8ExtendLowI8x16S);
      break;
    case ExtendHighSVecI8x16ToVecI16x8:
      o << int8_t(BinaryConsts::SIMDPrefix)
        << U32LEB(BinaryConsts::I16x8ExtendHighI8x16S);
      break;
    case ExtendLowUVecI8x16ToVecI16x8:
      o << int8_t(BinaryConsts::SIMDPrefix)
        << U32LEB(BinaryConsts::I16x8ExtendLowI8x16U);
      break;
    case ExtendHighUVecI8x16ToVecI16x8:
      o << int8_t(BinaryConsts::SIMDPrefix)
        << U32LEB(BinaryConsts::I16x8ExtendHighI8x16U);
      break;
    case ExtendLowSVecI16x8ToVecI32x4:
      o << int8_t(BinaryConsts::SIMDPrefix)
        << U32LEB(BinaryConsts::I32x4ExtendLowI16x8S);
      break;
    case ExtendHighSVecI16x8ToVecI32x4:
      o << int8_t(BinaryConsts::SIMDPrefix)
        << U32LEB(BinaryConsts::I32x4ExtendHighI16x8S);
      break;
    case ExtendLowUVecI16x8ToVecI32x4:
      o << int8_t(BinaryConsts::SIMDPrefix)
        << U32LEB(BinaryConsts::I32x4ExtendLowI16x8U);
      break;
    case ExtendHighUVecI16x8ToVecI32x4:
      o << int8_t(BinaryConsts::SIMDPrefix)
        << U32LEB(BinaryConsts::I32x4ExtendHighI16x8U);
      break;
    case ExtendLowSVecI32x4ToVecI64x2:
      o << int8_t(BinaryConsts::SIMDPrefix)
        << U32LEB(BinaryConsts::I64x2ExtendLowI32x4S);
      break;
    case ExtendHighSVecI32x4ToVecI64x2:
      o << int8_t(BinaryConsts::SIMDPrefix)
        << U32LEB(BinaryConsts::I64x2ExtendHighI32x4S);
      break;
    case ExtendLowUVecI32x4ToVecI64x2:
      o << int8_t(BinaryConsts::SIMDPrefix)
        << U32LEB(BinaryConsts::I64x2ExtendLowI32x4U);
      break;
    case ExtendHighUVecI32x4ToVecI64x2:
      o << int8_t(BinaryConsts::SIMDPrefix)
        << U32LEB(BinaryConsts::I64x2ExtendHighI32x4U);
      break;
    case ConvertLowSVecI32x4ToVecF64x2:
      o << int8_t(BinaryConsts::SIMDPrefix)
        << U32LEB(BinaryConsts::F64x2ConvertLowI32x4S);
      break;
    case ConvertLowUVecI32x4ToVecF64x2:
      o << int8_t(BinaryConsts::SIMDPrefix)
        << U32LEB(BinaryConsts::F64x2ConvertLowI32x4U);
      break;
    case TruncSatZeroSVecF64x2ToVecI32x4:
      o << int8_t(BinaryConsts::SIMDPrefix)
        << U32LEB(BinaryConsts::I32x4TruncSatF64x2SZero);
      break;
    case TruncSatZeroUVecF64x2ToVecI32x4:
      o << int8_t(BinaryConsts::SIMDPrefix)
        << U32LEB(BinaryConsts::I32x4TruncSatF64x2UZero);
      break;
    case DemoteZeroVecF64x2ToVecF32x4:
      o << int8_t(BinaryConsts::SIMDPrefix)
        << U32LEB(BinaryConsts::F32x4DemoteF64x2Zero);
      break;
    case PromoteLowVecF32x4ToVecF64x2:
      o << int8_t(BinaryConsts::SIMDPrefix)
        << U32LEB(BinaryConsts::F64x2PromoteLowF32x4);
      break;
    case RelaxedTruncSVecF32x4ToVecI32x4:
      o << int8_t(BinaryConsts::SIMDPrefix)
        << U32LEB(BinaryConsts::I32x4RelaxedTruncF32x4S);
      break;
    case RelaxedTruncUVecF32x4ToVecI32x4:
      o << int8_t(BinaryConsts::SIMDPrefix)
        << U32LEB(BinaryConsts::I32x4RelaxedTruncF32x4U);
      break;
    case RelaxedTruncZeroSVecF64x2ToVecI32x4:
      o << int8_t(BinaryConsts::SIMDPrefix)
        << U32LEB(BinaryConsts::I32x4RelaxedTruncF64x2SZero);
      break;
    case RelaxedTruncZeroUVecF64x2ToVecI32x4:
      o << int8_t(BinaryConsts::SIMDPrefix)
        << U32LEB(BinaryConsts::I32x4RelaxedTruncF64x2UZero);
      break;
    case InvalidUnary:
      WASM_UNREACHABLE("invalid unary op");
  }
}

void BinaryInstWriter::visitBinary(Binary* curr) {
  switch (curr->op) {
    case AddInt32:
      o << int8_t(BinaryConsts::I32Add);
      break;
    case SubInt32:
      o << int8_t(BinaryConsts::I32Sub);
      break;
    case MulInt32:
      o << int8_t(BinaryConsts::I32Mul);
      break;
    case DivSInt32:
      o << int8_t(BinaryConsts::I32DivS);
      break;
    case DivUInt32:
      o << int8_t(BinaryConsts::I32DivU);
      break;
    case RemSInt32:
      o << int8_t(BinaryConsts::I32RemS);
      break;
    case RemUInt32:
      o << int8_t(BinaryConsts::I32RemU);
      break;
    case AndInt32:
      o << int8_t(BinaryConsts::I32And);
      break;
    case OrInt32:
      o << int8_t(BinaryConsts::I32Or);
      break;
    case XorInt32:
      o << int8_t(BinaryConsts::I32Xor);
      break;
    case ShlInt32:
      o << int8_t(BinaryConsts::I32Shl);
      break;
    case ShrUInt32:
      o << int8_t(BinaryConsts::I32ShrU);
      break;
    case ShrSInt32:
      o << int8_t(BinaryConsts::I32ShrS);
      break;
    case RotLInt32:
      o << int8_t(BinaryConsts::I32RotL);
      break;
    case RotRInt32:
      o << int8_t(BinaryConsts::I32RotR);
      break;
    case EqInt32:
      o << int8_t(BinaryConsts::I32Eq);
      break;
    case NeInt32:
      o << int8_t(BinaryConsts::I32Ne);
      break;
    case LtSInt32:
      o << int8_t(BinaryConsts::I32LtS);
      break;
    case LtUInt32:
      o << int8_t(BinaryConsts::I32LtU);
      break;
    case LeSInt32:
      o << int8_t(BinaryConsts::I32LeS);
      break;
    case LeUInt32:
      o << int8_t(BinaryConsts::I32LeU);
      break;
    case GtSInt32:
      o << int8_t(BinaryConsts::I32GtS);
      break;
    case GtUInt32:
      o << int8_t(BinaryConsts::I32GtU);
      break;
    case GeSInt32:
      o << int8_t(BinaryConsts::I32GeS);
      break;
    case GeUInt32:
      o << int8_t(BinaryConsts::I32GeU);
      break;

    case AddInt64:
      o << int8_t(BinaryConsts::I64Add);
      break;
    case SubInt64:
      o << int8_t(BinaryConsts::I64Sub);
      break;
    case MulInt64:
      o << int8_t(BinaryConsts::I64Mul);
      break;
    case DivSInt64:
      o << int8_t(BinaryConsts::I64DivS);
      break;
    case DivUInt64:
      o << int8_t(BinaryConsts::I64DivU);
      break;
    case RemSInt64:
      o << int8_t(BinaryConsts::I64RemS);
      break;
    case RemUInt64:
      o << int8_t(BinaryConsts::I64RemU);
      break;
    case AndInt64:
      o << int8_t(BinaryConsts::I64And);
      break;
    case OrInt64:
      o << int8_t(BinaryConsts::I64Or);
      break;
    case XorInt64:
      o << int8_t(BinaryConsts::I64Xor);
      break;
    case ShlInt64:
      o << int8_t(BinaryConsts::I64Shl);
      break;
    case ShrUInt64:
      o << int8_t(BinaryConsts::I64ShrU);
      break;
    case ShrSInt64:
      o << int8_t(BinaryConsts::I64ShrS);
      break;
    case RotLInt64:
      o << int8_t(BinaryConsts::I64RotL);
      break;
    case RotRInt64:
      o << int8_t(BinaryConsts::I64RotR);
      break;
    case EqInt64:
      o << int8_t(BinaryConsts::I64Eq);
      break;
    case NeInt64:
      o << int8_t(BinaryConsts::I64Ne);
      break;
    case LtSInt64:
      o << int8_t(BinaryConsts::I64LtS);
      break;
    case LtUInt64:
      o << int8_t(BinaryConsts::I64LtU);
      break;
    case LeSInt64:
      o << int8_t(BinaryConsts::I64LeS);
      break;
    case LeUInt64:
      o << int8_t(BinaryConsts::I64LeU);
      break;
    case GtSInt64:
      o << int8_t(BinaryConsts::I64GtS);
      break;
    case GtUInt64:
      o << int8_t(BinaryConsts::I64GtU);
      break;
    case GeSInt64:
      o << int8_t(BinaryConsts::I64GeS);
      break;
    case GeUInt64:
      o << int8_t(BinaryConsts::I64GeU);
      break;

    case AddFloat32:
      o << int8_t(BinaryConsts::F32Add);
      break;
    case SubFloat32:
      o << int8_t(BinaryConsts::F32Sub);
      break;
    case MulFloat32:
      o << int8_t(BinaryConsts::F32Mul);
      break;
    case DivFloat32:
      o << int8_t(BinaryConsts::F32Div);
      break;
    case CopySignFloat32:
      o << int8_t(BinaryConsts::F32CopySign);
      break;
    case MinFloat32:
      o << int8_t(BinaryConsts::F32Min);
      break;
    case MaxFloat32:
      o << int8_t(BinaryConsts::F32Max);
      break;
    case EqFloat32:
      o << int8_t(BinaryConsts::F32Eq);
      break;
    case NeFloat32:
      o << int8_t(BinaryConsts::F32Ne);
      break;
    case LtFloat32:
      o << int8_t(BinaryConsts::F32Lt);
      break;
    case LeFloat32:
      o << int8_t(BinaryConsts::F32Le);
      break;
    case GtFloat32:
      o << int8_t(BinaryConsts::F32Gt);
      break;
    case GeFloat32:
      o << int8_t(BinaryConsts::F32Ge);
      break;

    case AddFloat64:
      o << int8_t(BinaryConsts::F64Add);
      break;
    case SubFloat64:
      o << int8_t(BinaryConsts::F64Sub);
      break;
    case MulFloat64:
      o << int8_t(BinaryConsts::F64Mul);
      break;
    case DivFloat64:
      o << int8_t(BinaryConsts::F64Div);
      break;
    case CopySignFloat64:
      o << int8_t(BinaryConsts::F64CopySign);
      break;
    case MinFloat64:
      o << int8_t(BinaryConsts::F64Min);
      break;
    case MaxFloat64:
      o << int8_t(BinaryConsts::F64Max);
      break;
    case EqFloat64:
      o << int8_t(BinaryConsts::F64Eq);
      break;
    case NeFloat64:
      o << int8_t(BinaryConsts::F64Ne);
      break;
    case LtFloat64:
      o << int8_t(BinaryConsts::F64Lt);
      break;
    case LeFloat64:
      o << int8_t(BinaryConsts::F64Le);
      break;
    case GtFloat64:
      o << int8_t(BinaryConsts::F64Gt);
      break;
    case GeFloat64:
      o << int8_t(BinaryConsts::F64Ge);
      break;

    case EqVecI8x16:
      o << int8_t(BinaryConsts::SIMDPrefix) << U32LEB(BinaryConsts::I8x16Eq);
      break;
    case NeVecI8x16:
      o << int8_t(BinaryConsts::SIMDPrefix) << U32LEB(BinaryConsts::I8x16Ne);
      break;
    case LtSVecI8x16:
      o << int8_t(BinaryConsts::SIMDPrefix) << U32LEB(BinaryConsts::I8x16LtS);
      break;
    case LtUVecI8x16:
      o << int8_t(BinaryConsts::SIMDPrefix) << U32LEB(BinaryConsts::I8x16LtU);
      break;
    case GtSVecI8x16:
      o << int8_t(BinaryConsts::SIMDPrefix) << U32LEB(BinaryConsts::I8x16GtS);
      break;
    case GtUVecI8x16:
      o << int8_t(BinaryConsts::SIMDPrefix) << U32LEB(BinaryConsts::I8x16GtU);
      break;
    case LeSVecI8x16:
      o << int8_t(BinaryConsts::SIMDPrefix) << U32LEB(BinaryConsts::I8x16LeS);
      break;
    case LeUVecI8x16:
      o << int8_t(BinaryConsts::SIMDPrefix) << U32LEB(BinaryConsts::I8x16LeU);
      break;
    case GeSVecI8x16:
      o << int8_t(BinaryConsts::SIMDPrefix) << U32LEB(BinaryConsts::I8x16GeS);
      break;
    case GeUVecI8x16:
      o << int8_t(BinaryConsts::SIMDPrefix) << U32LEB(BinaryConsts::I8x16GeU);
      break;
    case EqVecI16x8:
      o << int8_t(BinaryConsts::SIMDPrefix) << U32LEB(BinaryConsts::I16x8Eq);
      break;
    case NeVecI16x8:
      o << int8_t(BinaryConsts::SIMDPrefix) << U32LEB(BinaryConsts::I16x8Ne);
      break;
    case LtSVecI16x8:
      o << int8_t(BinaryConsts::SIMDPrefix) << U32LEB(BinaryConsts::I16x8LtS);
      break;
    case LtUVecI16x8:
      o << int8_t(BinaryConsts::SIMDPrefix) << U32LEB(BinaryConsts::I16x8LtU);
      break;
    case GtSVecI16x8:
      o << int8_t(BinaryConsts::SIMDPrefix) << U32LEB(BinaryConsts::I16x8GtS);
      break;
    case GtUVecI16x8:
      o << int8_t(BinaryConsts::SIMDPrefix) << U32LEB(BinaryConsts::I16x8GtU);
      break;
    case LeSVecI16x8:
      o << int8_t(BinaryConsts::SIMDPrefix) << U32LEB(BinaryConsts::I16x8LeS);
      break;
    case LeUVecI16x8:
      o << int8_t(BinaryConsts::SIMDPrefix) << U32LEB(BinaryConsts::I16x8LeU);
      break;
    case GeSVecI16x8:
      o << int8_t(BinaryConsts::SIMDPrefix) << U32LEB(BinaryConsts::I16x8GeS);
      break;
    case GeUVecI16x8:
      o << int8_t(BinaryConsts::SIMDPrefix) << U32LEB(BinaryConsts::I16x8GeU);
      break;
    case EqVecI32x4:
      o << int8_t(BinaryConsts::SIMDPrefix) << U32LEB(BinaryConsts::I32x4Eq);
      break;
    case NeVecI32x4:
      o << int8_t(BinaryConsts::SIMDPrefix) << U32LEB(BinaryConsts::I32x4Ne);
      break;
    case LtSVecI32x4:
      o << int8_t(BinaryConsts::SIMDPrefix) << U32LEB(BinaryConsts::I32x4LtS);
      break;
    case LtUVecI32x4:
      o << int8_t(BinaryConsts::SIMDPrefix) << U32LEB(BinaryConsts::I32x4LtU);
      break;
    case GtSVecI32x4:
      o << int8_t(BinaryConsts::SIMDPrefix) << U32LEB(BinaryConsts::I32x4GtS);
      break;
    case GtUVecI32x4:
      o << int8_t(BinaryConsts::SIMDPrefix) << U32LEB(BinaryConsts::I32x4GtU);
      break;
    case LeSVecI32x4:
      o << int8_t(BinaryConsts::SIMDPrefix) << U32LEB(BinaryConsts::I32x4LeS);
      break;
    case LeUVecI32x4:
      o << int8_t(BinaryConsts::SIMDPrefix) << U32LEB(BinaryConsts::I32x4LeU);
      break;
    case GeSVecI32x4:
      o << int8_t(BinaryConsts::SIMDPrefix) << U32LEB(BinaryConsts::I32x4GeS);
      break;
    case GeUVecI32x4:
      o << int8_t(BinaryConsts::SIMDPrefix) << U32LEB(BinaryConsts::I32x4GeU);
      break;
    case EqVecI64x2:
      o << int8_t(BinaryConsts::SIMDPrefix) << U32LEB(BinaryConsts::I64x2Eq);
      break;
    case NeVecI64x2:
      o << int8_t(BinaryConsts::SIMDPrefix) << U32LEB(BinaryConsts::I64x2Ne);
      break;
    case LtSVecI64x2:
      o << int8_t(BinaryConsts::SIMDPrefix) << U32LEB(BinaryConsts::I64x2LtS);
      break;
    case GtSVecI64x2:
      o << int8_t(BinaryConsts::SIMDPrefix) << U32LEB(BinaryConsts::I64x2GtS);
      break;
    case LeSVecI64x2:
      o << int8_t(BinaryConsts::SIMDPrefix) << U32LEB(BinaryConsts::I64x2LeS);
      break;
    case GeSVecI64x2:
      o << int8_t(BinaryConsts::SIMDPrefix) << U32LEB(BinaryConsts::I64x2GeS);
      break;
    case EqVecF32x4:
      o << int8_t(BinaryConsts::SIMDPrefix) << U32LEB(BinaryConsts::F32x4Eq);
      break;
    case NeVecF32x4:
      o << int8_t(BinaryConsts::SIMDPrefix) << U32LEB(BinaryConsts::F32x4Ne);
      break;
    case LtVecF32x4:
      o << int8_t(BinaryConsts::SIMDPrefix) << U32LEB(BinaryConsts::F32x4Lt);
      break;
    case GtVecF32x4:
      o << int8_t(BinaryConsts::SIMDPrefix) << U32LEB(BinaryConsts::F32x4Gt);
      break;
    case LeVecF32x4:
      o << int8_t(BinaryConsts::SIMDPrefix) << U32LEB(BinaryConsts::F32x4Le);
      break;
    case GeVecF32x4:
      o << int8_t(BinaryConsts::SIMDPrefix) << U32LEB(BinaryConsts::F32x4Ge);
      break;
    case EqVecF64x2:
      o << int8_t(BinaryConsts::SIMDPrefix) << U32LEB(BinaryConsts::F64x2Eq);
      break;
    case NeVecF64x2:
      o << int8_t(BinaryConsts::SIMDPrefix) << U32LEB(BinaryConsts::F64x2Ne);
      break;
    case LtVecF64x2:
      o << int8_t(BinaryConsts::SIMDPrefix) << U32LEB(BinaryConsts::F64x2Lt);
      break;
    case GtVecF64x2:
      o << int8_t(BinaryConsts::SIMDPrefix) << U32LEB(BinaryConsts::F64x2Gt);
      break;
    case LeVecF64x2:
      o << int8_t(BinaryConsts::SIMDPrefix) << U32LEB(BinaryConsts::F64x2Le);
      break;
    case GeVecF64x2:
      o << int8_t(BinaryConsts::SIMDPrefix) << U32LEB(BinaryConsts::F64x2Ge);
      break;
    case AndVec128:
      o << int8_t(BinaryConsts::SIMDPrefix) << U32LEB(BinaryConsts::V128And);
      break;
    case OrVec128:
      o << int8_t(BinaryConsts::SIMDPrefix) << U32LEB(BinaryConsts::V128Or);
      break;
    case XorVec128:
      o << int8_t(BinaryConsts::SIMDPrefix) << U32LEB(BinaryConsts::V128Xor);
      break;
    case AndNotVec128:
      o << int8_t(BinaryConsts::SIMDPrefix) << U32LEB(BinaryConsts::V128Andnot);
      break;
    case AddVecI8x16:
      o << int8_t(BinaryConsts::SIMDPrefix) << U32LEB(BinaryConsts::I8x16Add);
      break;
    case AddSatSVecI8x16:
      o << int8_t(BinaryConsts::SIMDPrefix)
        << U32LEB(BinaryConsts::I8x16AddSatS);
      break;
    case AddSatUVecI8x16:
      o << int8_t(BinaryConsts::SIMDPrefix)
        << U32LEB(BinaryConsts::I8x16AddSatU);
      break;
    case SubVecI8x16:
      o << int8_t(BinaryConsts::SIMDPrefix) << U32LEB(BinaryConsts::I8x16Sub);
      break;
    case SubSatSVecI8x16:
      o << int8_t(BinaryConsts::SIMDPrefix)
        << U32LEB(BinaryConsts::I8x16SubSatS);
      break;
    case SubSatUVecI8x16:
      o << int8_t(BinaryConsts::SIMDPrefix)
        << U32LEB(BinaryConsts::I8x16SubSatU);
      break;
    case MinSVecI8x16:
      o << int8_t(BinaryConsts::SIMDPrefix) << U32LEB(BinaryConsts::I8x16MinS);
      break;
    case MinUVecI8x16:
      o << int8_t(BinaryConsts::SIMDPrefix) << U32LEB(BinaryConsts::I8x16MinU);
      break;
    case MaxSVecI8x16:
      o << int8_t(BinaryConsts::SIMDPrefix) << U32LEB(BinaryConsts::I8x16MaxS);
      break;
    case MaxUVecI8x16:
      o << int8_t(BinaryConsts::SIMDPrefix) << U32LEB(BinaryConsts::I8x16MaxU);
      break;
    case AvgrUVecI8x16:
      o << int8_t(BinaryConsts::SIMDPrefix) << U32LEB(BinaryConsts::I8x16AvgrU);
      break;
    case AddVecI16x8:
      o << int8_t(BinaryConsts::SIMDPrefix) << U32LEB(BinaryConsts::I16x8Add);
      break;
    case AddSatSVecI16x8:
      o << int8_t(BinaryConsts::SIMDPrefix)
        << U32LEB(BinaryConsts::I16x8AddSatS);
      break;
    case AddSatUVecI16x8:
      o << int8_t(BinaryConsts::SIMDPrefix)
        << U32LEB(BinaryConsts::I16x8AddSatU);
      break;
    case SubVecI16x8:
      o << int8_t(BinaryConsts::SIMDPrefix) << U32LEB(BinaryConsts::I16x8Sub);
      break;
    case SubSatSVecI16x8:
      o << int8_t(BinaryConsts::SIMDPrefix)
        << U32LEB(BinaryConsts::I16x8SubSatS);
      break;
    case SubSatUVecI16x8:
      o << int8_t(BinaryConsts::SIMDPrefix)
        << U32LEB(BinaryConsts::I16x8SubSatU);
      break;
    case MulVecI16x8:
      o << int8_t(BinaryConsts::SIMDPrefix) << U32LEB(BinaryConsts::I16x8Mul);
      break;
    case MinSVecI16x8:
      o << int8_t(BinaryConsts::SIMDPrefix) << U32LEB(BinaryConsts::I16x8MinS);
      break;
    case MinUVecI16x8:
      o << int8_t(BinaryConsts::SIMDPrefix) << U32LEB(BinaryConsts::I16x8MinU);
      break;
    case MaxSVecI16x8:
      o << int8_t(BinaryConsts::SIMDPrefix) << U32LEB(BinaryConsts::I16x8MaxS);
      break;
    case MaxUVecI16x8:
      o << int8_t(BinaryConsts::SIMDPrefix) << U32LEB(BinaryConsts::I16x8MaxU);
      break;
    case AvgrUVecI16x8:
      o << int8_t(BinaryConsts::SIMDPrefix) << U32LEB(BinaryConsts::I16x8AvgrU);
      break;
    case Q15MulrSatSVecI16x8:
      o << int8_t(BinaryConsts::SIMDPrefix)
        << U32LEB(BinaryConsts::I16x8Q15MulrSatS);
      break;
    case ExtMulLowSVecI16x8:
      o << int8_t(BinaryConsts::SIMDPrefix)
        << U32LEB(BinaryConsts::I16x8ExtmulLowI8x16S);
      break;
    case ExtMulHighSVecI16x8:
      o << int8_t(BinaryConsts::SIMDPrefix)
        << U32LEB(BinaryConsts::I16x8ExtmulHighI8x16S);
      break;
    case ExtMulLowUVecI16x8:
      o << int8_t(BinaryConsts::SIMDPrefix)
        << U32LEB(BinaryConsts::I16x8ExtmulLowI8x16U);
      break;
    case ExtMulHighUVecI16x8:
      o << int8_t(BinaryConsts::SIMDPrefix)
        << U32LEB(BinaryConsts::I16x8ExtmulHighI8x16U);
      break;
    case AddVecI32x4:
      o << int8_t(BinaryConsts::SIMDPrefix) << U32LEB(BinaryConsts::I32x4Add);
      break;
    case SubVecI32x4:
      o << int8_t(BinaryConsts::SIMDPrefix) << U32LEB(BinaryConsts::I32x4Sub);
      break;
    case MulVecI32x4:
      o << int8_t(BinaryConsts::SIMDPrefix) << U32LEB(BinaryConsts::I32x4Mul);
      break;
    case MinSVecI32x4:
      o << int8_t(BinaryConsts::SIMDPrefix) << U32LEB(BinaryConsts::I32x4MinS);
      break;
    case MinUVecI32x4:
      o << int8_t(BinaryConsts::SIMDPrefix) << U32LEB(BinaryConsts::I32x4MinU);
      break;
    case MaxSVecI32x4:
      o << int8_t(BinaryConsts::SIMDPrefix) << U32LEB(BinaryConsts::I32x4MaxS);
      break;
    case MaxUVecI32x4:
      o << int8_t(BinaryConsts::SIMDPrefix) << U32LEB(BinaryConsts::I32x4MaxU);
      break;
    case DotSVecI16x8ToVecI32x4:
      o << int8_t(BinaryConsts::SIMDPrefix)
        << U32LEB(BinaryConsts::I32x4DotI16x8S);
      break;
    case ExtMulLowSVecI32x4:
      o << int8_t(BinaryConsts::SIMDPrefix)
        << U32LEB(BinaryConsts::I32x4ExtmulLowI16x8S);
      break;
    case ExtMulHighSVecI32x4:
      o << int8_t(BinaryConsts::SIMDPrefix)
        << U32LEB(BinaryConsts::I32x4ExtmulHighI16x8S);
      break;
    case ExtMulLowUVecI32x4:
      o << int8_t(BinaryConsts::SIMDPrefix)
        << U32LEB(BinaryConsts::I32x4ExtmulLowI16x8U);
      break;
    case ExtMulHighUVecI32x4:
      o << int8_t(BinaryConsts::SIMDPrefix)
        << U32LEB(BinaryConsts::I32x4ExtmulHighI16x8U);
      break;
    case AddVecI64x2:
      o << int8_t(BinaryConsts::SIMDPrefix) << U32LEB(BinaryConsts::I64x2Add);
      break;
    case SubVecI64x2:
      o << int8_t(BinaryConsts::SIMDPrefix) << U32LEB(BinaryConsts::I64x2Sub);
      break;
    case MulVecI64x2:
      o << int8_t(BinaryConsts::SIMDPrefix) << U32LEB(BinaryConsts::I64x2Mul);
      break;
    case ExtMulLowSVecI64x2:
      o << int8_t(BinaryConsts::SIMDPrefix)
        << U32LEB(BinaryConsts::I64x2ExtmulLowI32x4S);
      break;
    case ExtMulHighSVecI64x2:
      o << int8_t(BinaryConsts::SIMDPrefix)
        << U32LEB(BinaryConsts::I64x2ExtmulHighI32x4S);
      break;
    case ExtMulLowUVecI64x2:
      o << int8_t(BinaryConsts::SIMDPrefix)
        << U32LEB(BinaryConsts::I64x2ExtmulLowI32x4U);
      break;
    case ExtMulHighUVecI64x2:
      o << int8_t(BinaryConsts::SIMDPrefix)
        << U32LEB(BinaryConsts::I64x2ExtmulHighI32x4U);
      break;

    case AddVecF32x4:
      o << int8_t(BinaryConsts::SIMDPrefix) << U32LEB(BinaryConsts::F32x4Add);
      break;
    case SubVecF32x4:
      o << int8_t(BinaryConsts::SIMDPrefix) << U32LEB(BinaryConsts::F32x4Sub);
      break;
    case MulVecF32x4:
      o << int8_t(BinaryConsts::SIMDPrefix) << U32LEB(BinaryConsts::F32x4Mul);
      break;
    case DivVecF32x4:
      o << int8_t(BinaryConsts::SIMDPrefix) << U32LEB(BinaryConsts::F32x4Div);
      break;
    case MinVecF32x4:
      o << int8_t(BinaryConsts::SIMDPrefix) << U32LEB(BinaryConsts::F32x4Min);
      break;
    case MaxVecF32x4:
      o << int8_t(BinaryConsts::SIMDPrefix) << U32LEB(BinaryConsts::F32x4Max);
      break;
    case PMinVecF32x4:
      o << int8_t(BinaryConsts::SIMDPrefix) << U32LEB(BinaryConsts::F32x4Pmin);
      break;
    case PMaxVecF32x4:
      o << int8_t(BinaryConsts::SIMDPrefix) << U32LEB(BinaryConsts::F32x4Pmax);
      break;
    case AddVecF64x2:
      o << int8_t(BinaryConsts::SIMDPrefix) << U32LEB(BinaryConsts::F64x2Add);
      break;
    case SubVecF64x2:
      o << int8_t(BinaryConsts::SIMDPrefix) << U32LEB(BinaryConsts::F64x2Sub);
      break;
    case MulVecF64x2:
      o << int8_t(BinaryConsts::SIMDPrefix) << U32LEB(BinaryConsts::F64x2Mul);
      break;
    case DivVecF64x2:
      o << int8_t(BinaryConsts::SIMDPrefix) << U32LEB(BinaryConsts::F64x2Div);
      break;
    case MinVecF64x2:
      o << int8_t(BinaryConsts::SIMDPrefix) << U32LEB(BinaryConsts::F64x2Min);
      break;
    case MaxVecF64x2:
      o << int8_t(BinaryConsts::SIMDPrefix) << U32LEB(BinaryConsts::F64x2Max);
      break;
    case PMinVecF64x2:
      o << int8_t(BinaryConsts::SIMDPrefix) << U32LEB(BinaryConsts::F64x2Pmin);
      break;
    case PMaxVecF64x2:
      o << int8_t(BinaryConsts::SIMDPrefix) << U32LEB(BinaryConsts::F64x2Pmax);
      break;

    case NarrowSVecI16x8ToVecI8x16:
      o << int8_t(BinaryConsts::SIMDPrefix)
        << U32LEB(BinaryConsts::I8x16NarrowI16x8S);
      break;
    case NarrowUVecI16x8ToVecI8x16:
      o << int8_t(BinaryConsts::SIMDPrefix)
        << U32LEB(BinaryConsts::I8x16NarrowI16x8U);
      break;
    case NarrowSVecI32x4ToVecI16x8:
      o << int8_t(BinaryConsts::SIMDPrefix)
        << U32LEB(BinaryConsts::I16x8NarrowI32x4S);
      break;
    case NarrowUVecI32x4ToVecI16x8:
      o << int8_t(BinaryConsts::SIMDPrefix)
        << U32LEB(BinaryConsts::I16x8NarrowI32x4U);
      break;

    case SwizzleVecI8x16:
      o << int8_t(BinaryConsts::SIMDPrefix)
        << U32LEB(BinaryConsts::I8x16Swizzle);
      break;

    case RelaxedSwizzleVecI8x16:
      o << int8_t(BinaryConsts::SIMDPrefix)
        << U32LEB(BinaryConsts::I8x16RelaxedSwizzle);
      break;
    case RelaxedMinVecF32x4:
      o << int8_t(BinaryConsts::SIMDPrefix)
        << U32LEB(BinaryConsts::F32x4RelaxedMin);
      break;
    case RelaxedMaxVecF32x4:
      o << int8_t(BinaryConsts::SIMDPrefix)
        << U32LEB(BinaryConsts::F32x4RelaxedMax);
      break;
    case RelaxedMinVecF64x2:
      o << int8_t(BinaryConsts::SIMDPrefix)
        << U32LEB(BinaryConsts::F64x2RelaxedMin);
      break;
    case RelaxedMaxVecF64x2:
      o << int8_t(BinaryConsts::SIMDPrefix)
        << U32LEB(BinaryConsts::F64x2RelaxedMax);
      break;
    case RelaxedQ15MulrSVecI16x8:
      o << int8_t(BinaryConsts::SIMDPrefix)
        << U32LEB(BinaryConsts::I16x8RelaxedQ15MulrS);
      break;
    case DotI8x16I7x16SToVecI16x8:
      o << int8_t(BinaryConsts::SIMDPrefix)
        << U32LEB(BinaryConsts::I16x8DotI8x16I7x16S);
      break;

    case InvalidBinary:
      WASM_UNREACHABLE("invalid binary op");
  }
}

void BinaryInstWriter::visitSelect(Select* curr) {
  if (curr->type.isRef()) {
    o << int8_t(BinaryConsts::SelectWithType) << U32LEB(curr->type.size());
    for (size_t i = 0; i < curr->type.size(); i++) {
      parent.writeType(curr->type != Type::unreachable ? curr->type
                                                       : Type::none);
    }
  } else {
    o << int8_t(BinaryConsts::Select);
  }
}

void BinaryInstWriter::visitReturn(Return* curr) {
  o << int8_t(BinaryConsts::Return);
}

void BinaryInstWriter::visitMemorySize(MemorySize* curr) {
  o << int8_t(BinaryConsts::MemorySize);
  o << U32LEB(parent.getMemoryIndex(curr->memory));
}

void BinaryInstWriter::visitMemoryGrow(MemoryGrow* curr) {
  o << int8_t(BinaryConsts::MemoryGrow);
  o << U32LEB(parent.getMemoryIndex(curr->memory));
}

void BinaryInstWriter::visitRefNull(RefNull* curr) {
  o << int8_t(BinaryConsts::RefNull);
  parent.writeHeapType(curr->type.getHeapType());
}

void BinaryInstWriter::visitRefIsNull(RefIsNull* curr) {
  o << int8_t(BinaryConsts::RefIsNull);
}

void BinaryInstWriter::visitRefFunc(RefFunc* curr) {
  o << int8_t(BinaryConsts::RefFunc)
    << U32LEB(parent.getFunctionIndex(curr->func));
}

void BinaryInstWriter::visitRefEq(RefEq* curr) {
  o << int8_t(BinaryConsts::RefEq);
}

void BinaryInstWriter::visitTableGet(TableGet* curr) {
  o << int8_t(BinaryConsts::TableGet);
  o << U32LEB(parent.getTableIndex(curr->table));
}

void BinaryInstWriter::visitTableSet(TableSet* curr) {
  o << int8_t(BinaryConsts::TableSet);
  o << U32LEB(parent.getTableIndex(curr->table));
}

void BinaryInstWriter::visitTableSize(TableSize* curr) {
  o << int8_t(BinaryConsts::MiscPrefix) << U32LEB(BinaryConsts::TableSize);
  o << U32LEB(parent.getTableIndex(curr->table));
}

void BinaryInstWriter::visitTableGrow(TableGrow* curr) {
  o << int8_t(BinaryConsts::MiscPrefix) << U32LEB(BinaryConsts::TableGrow);
  o << U32LEB(parent.getTableIndex(curr->table));
}

void BinaryInstWriter::visitTry(Try* curr) {
  breakStack.push_back(curr->name);
  o << int8_t(BinaryConsts::Try);
  emitResultType(curr->type);
}

void BinaryInstWriter::emitCatch(Try* curr, Index i) {
  if (func && !sourceMap) {
    parent.writeExtraDebugLocation(curr, func, i);
  }
  o << int8_t(BinaryConsts::Catch)
    << U32LEB(parent.getTagIndex(curr->catchTags[i]));
}

void BinaryInstWriter::emitCatchAll(Try* curr) {
  if (func && !sourceMap) {
    parent.writeExtraDebugLocation(curr, func, curr->catchBodies.size());
  }
  o << int8_t(BinaryConsts::CatchAll);
}

void BinaryInstWriter::emitDelegate(Try* curr) {
  // The delegate ends the scope in effect, and pops the try's name. Note that
  // the getBreakIndex is intentionally after that pop, as the delegate cannot
  // target its own try.
  assert(!breakStack.empty());
  breakStack.pop_back();
  o << int8_t(BinaryConsts::Delegate)
    << U32LEB(getBreakIndex(curr->delegateTarget));
}

void BinaryInstWriter::visitThrow(Throw* curr) {
  o << int8_t(BinaryConsts::Throw) << U32LEB(parent.getTagIndex(curr->tag));
}

void BinaryInstWriter::visitRethrow(Rethrow* curr) {
  o << int8_t(BinaryConsts::Rethrow) << U32LEB(getBreakIndex(curr->target));
}

void BinaryInstWriter::visitNop(Nop* curr) { o << int8_t(BinaryConsts::Nop); }

void BinaryInstWriter::visitUnreachable(Unreachable* curr) {
  o << int8_t(BinaryConsts::Unreachable);
}

void BinaryInstWriter::visitDrop(Drop* curr) {
  size_t numValues = curr->value->type.size();
  for (size_t i = 0; i < numValues; i++) {
    o << int8_t(BinaryConsts::Drop);
  }
}

void BinaryInstWriter::visitPop(Pop* curr) {
  // Turns into nothing in the binary format
}

void BinaryInstWriter::visitTupleMake(TupleMake* curr) {
  // Turns into nothing in the binary format
}

void BinaryInstWriter::visitTupleExtract(TupleExtract* curr) {
  size_t numVals = curr->tuple->type.size();
  // Drop all values after the one we want
  for (size_t i = curr->index + 1; i < numVals; ++i) {
    o << int8_t(BinaryConsts::Drop);
  }
  // If the extracted value is the only one left, we're done
  if (curr->index == 0) {
    return;
  }
  // Otherwise, save it to a scratch local, drop the others, then retrieve it
  assert(scratchLocals.find(curr->type) != scratchLocals.end());
  auto scratch = scratchLocals[curr->type];
  o << int8_t(BinaryConsts::LocalSet) << U32LEB(scratch);
  for (size_t i = 0; i < curr->index; ++i) {
    o << int8_t(BinaryConsts::Drop);
  }
  o << int8_t(BinaryConsts::LocalGet) << U32LEB(scratch);
}

void BinaryInstWriter::visitI31New(I31New* curr) {
  o << int8_t(BinaryConsts::GCPrefix) << U32LEB(BinaryConsts::I31New);
}

void BinaryInstWriter::visitI31Get(I31Get* curr) {
  o << int8_t(BinaryConsts::GCPrefix)
    << U32LEB(curr->signed_ ? BinaryConsts::I31GetS : BinaryConsts::I31GetU);
}

void BinaryInstWriter::visitCallRef(CallRef* curr) {
  assert(curr->target->type != Type::unreachable);
  if (curr->target->type.isNull()) {
    emitUnreachable();
    return;
  }
  o << int8_t(curr->isReturn ? BinaryConsts::RetCallRef
                             : BinaryConsts::CallRef);
  parent.writeIndexedHeapType(curr->target->type.getHeapType());
}

void BinaryInstWriter::visitRefTest(RefTest* curr) {
  o << int8_t(BinaryConsts::GCPrefix);
  if (curr->castType.isNullable()) {
    o << U32LEB(BinaryConsts::RefTestNull);
  } else {
    o << U32LEB(BinaryConsts::RefTest);
  }
  parent.writeHeapType(curr->castType.getHeapType());
}

void BinaryInstWriter::visitRefCast(RefCast* curr) {
  o << int8_t(BinaryConsts::GCPrefix);
  if (curr->safety == RefCast::Unsafe) {
    o << U32LEB(BinaryConsts::RefCastNop);
    parent.writeHeapType(curr->type.getHeapType());
  } else {
    if (curr->type.isNullable()) {
      o << U32LEB(BinaryConsts::RefCastNull);
    } else {
      o << U32LEB(BinaryConsts::RefCast);
    }
    parent.writeHeapType(curr->type.getHeapType());
  }
}

void BinaryInstWriter::visitBrOn(BrOn* curr) {
  switch (curr->op) {
    case BrOnNull:
      o << int8_t(BinaryConsts::BrOnNull);
      o << U32LEB(getBreakIndex(curr->name));
      return;
    case BrOnNonNull:
      o << int8_t(BinaryConsts::BrOnNonNull);
      o << U32LEB(getBreakIndex(curr->name));
      return;
    case BrOnCast:
      o << int8_t(BinaryConsts::GCPrefix);
      if (curr->castType.isNullable()) {
        o << U32LEB(BinaryConsts::BrOnCastNull);
      } else {
        o << U32LEB(BinaryConsts::BrOnCast);
      }
      o << U32LEB(getBreakIndex(curr->name));
      parent.writeHeapType(curr->castType.getHeapType());
      return;
    case BrOnCastFail:
      o << int8_t(BinaryConsts::GCPrefix);
      if (curr->castType.isNullable()) {
        o << U32LEB(BinaryConsts::BrOnCastFailNull);
      } else {
        o << U32LEB(BinaryConsts::BrOnCastFail);
      }
      o << U32LEB(getBreakIndex(curr->name));
      parent.writeHeapType(curr->castType.getHeapType());
      return;
  }
  WASM_UNREACHABLE("invalid br_on_*");
}

void BinaryInstWriter::visitStructNew(StructNew* curr) {
  o << int8_t(BinaryConsts::GCPrefix);
  if (curr->isWithDefault()) {
    o << U32LEB(BinaryConsts::StructNewDefault);
  } else {
    o << U32LEB(BinaryConsts::StructNew);
  }
  parent.writeIndexedHeapType(curr->type.getHeapType());
}

void BinaryInstWriter::visitStructGet(StructGet* curr) {
  if (curr->ref->type.isNull()) {
    emitUnreachable();
    return;
  }
  const auto& heapType = curr->ref->type.getHeapType();
  const auto& field = heapType.getStruct().fields[curr->index];
  int8_t op;
  if (field.type != Type::i32 || field.packedType == Field::not_packed) {
    op = BinaryConsts::StructGet;
  } else if (curr->signed_) {
    op = BinaryConsts::StructGetS;
  } else {
    op = BinaryConsts::StructGetU;
  }
  o << int8_t(BinaryConsts::GCPrefix) << U32LEB(op);
  parent.writeIndexedHeapType(heapType);
  o << U32LEB(curr->index);
}

void BinaryInstWriter::visitStructSet(StructSet* curr) {
  if (curr->ref->type.isNull()) {
    emitUnreachable();
    return;
  }
  o << int8_t(BinaryConsts::GCPrefix) << U32LEB(BinaryConsts::StructSet);
  parent.writeIndexedHeapType(curr->ref->type.getHeapType());
  o << U32LEB(curr->index);
}

void BinaryInstWriter::visitArrayNew(ArrayNew* curr) {
  o << int8_t(BinaryConsts::GCPrefix);
  if (curr->isWithDefault()) {
    o << U32LEB(BinaryConsts::ArrayNewDefault);
  } else {
    o << U32LEB(BinaryConsts::ArrayNew);
  }
  parent.writeIndexedHeapType(curr->type.getHeapType());
}

void BinaryInstWriter::visitArrayNewSegData(ArrayNewSegData* curr) {
  o << int8_t(BinaryConsts::GCPrefix);
<<<<<<< HEAD
  if (curr->dataSegment.is()) {
    o << U32LEB(BinaryConsts::ArrayNewData);
    parent.writeIndexedHeapType(curr->type.getHeapType());
    o << U32LEB(parent.getDataSegmentIndex(curr->dataSegment));
  } else {
    o << U32LEB(BinaryConsts::ArrayNewElem);
    parent.writeIndexedHeapType(curr->type.getHeapType());
    o << U32LEB(parent.getElementSegmentIndex(curr->elemSegment));
  }
=======
  o << U32LEB(BinaryConsts::ArrayNewData);
  parent.writeIndexedHeapType(curr->type.getHeapType());
  o << U32LEB(parent.getDataSegmentIndex(curr->segment));
}

void BinaryInstWriter::visitArrayNewSegElem(ArrayNewSegElem* curr) {
  o << int8_t(BinaryConsts::GCPrefix);
  o << U32LEB(BinaryConsts::ArrayNewElem);
  parent.writeIndexedHeapType(curr->type.getHeapType());
  o << U32LEB(parent.getElementSegmentIndex(curr->segment));
>>>>>>> 49e49c1e
}

void BinaryInstWriter::visitArrayNewFixed(ArrayNewFixed* curr) {
  o << int8_t(BinaryConsts::GCPrefix);
  o << U32LEB(BinaryConsts::ArrayNewFixed);
  parent.writeIndexedHeapType(curr->type.getHeapType());
  o << U32LEB(curr->values.size());
}

void BinaryInstWriter::visitArrayGet(ArrayGet* curr) {
  if (curr->ref->type.isNull()) {
    emitUnreachable();
    return;
  }
  auto heapType = curr->ref->type.getHeapType();
  const auto& field = heapType.getArray().element;
  int8_t op;
  if (field.type != Type::i32 || field.packedType == Field::not_packed) {
    op = BinaryConsts::ArrayGet;
  } else if (curr->signed_) {
    op = BinaryConsts::ArrayGetS;
  } else {
    op = BinaryConsts::ArrayGetU;
  }
  o << int8_t(BinaryConsts::GCPrefix) << U32LEB(op);
  parent.writeIndexedHeapType(heapType);
}

void BinaryInstWriter::visitArraySet(ArraySet* curr) {
  if (curr->ref->type.isNull()) {
    emitUnreachable();
    return;
  }
  o << int8_t(BinaryConsts::GCPrefix) << U32LEB(BinaryConsts::ArraySet);
  parent.writeIndexedHeapType(curr->ref->type.getHeapType());
}

void BinaryInstWriter::visitArrayLen(ArrayLen* curr) {
  o << int8_t(BinaryConsts::GCPrefix) << U32LEB(BinaryConsts::ArrayLen);
}

void BinaryInstWriter::visitArrayCopy(ArrayCopy* curr) {
  if (curr->srcRef->type.isNull() || curr->destRef->type.isNull()) {
    emitUnreachable();
    return;
  }
  o << int8_t(BinaryConsts::GCPrefix) << U32LEB(BinaryConsts::ArrayCopy);
  parent.writeIndexedHeapType(curr->destRef->type.getHeapType());
  parent.writeIndexedHeapType(curr->srcRef->type.getHeapType());
}

void BinaryInstWriter::visitArrayFill(ArrayFill* curr) {
  if (curr->ref->type.isNull()) {
    emitUnreachable();
    return;
  }
  o << int8_t(BinaryConsts::GCPrefix) << U32LEB(BinaryConsts::ArrayFill);
  parent.writeIndexedHeapType(curr->ref->type.getHeapType());
}

void BinaryInstWriter::visitArrayInitData(ArrayInitData* curr) {
  if (curr->ref->type.isNull()) {
    emitUnreachable();
    return;
  }
  o << int8_t(BinaryConsts::GCPrefix);
<<<<<<< HEAD
  if (curr->dataSegment.is()) {
    o << U32LEB(BinaryConsts::ArrayInitData);
    parent.writeIndexedHeapType(curr->ref->type.getHeapType());
    o << U32LEB(parent.getDataSegmentIndex(curr->dataSegment));
  } else {
    o << U32LEB(BinaryConsts::ArrayInitElem);
    parent.writeIndexedHeapType(curr->ref->type.getHeapType());
    o << U32LEB(parent.getElementSegmentIndex(curr->elemSegment));
=======
  o << U32LEB(BinaryConsts::ArrayInitData);
  parent.writeIndexedHeapType(curr->ref->type.getHeapType());
  o << U32LEB(parent.getDataSegmentIndex(curr->segment));
}

void BinaryInstWriter::visitArrayInitElem(ArrayInitElem* curr) {
  if (curr->ref->type.isNull()) {
    emitUnreachable();
    return;
>>>>>>> 49e49c1e
  }
  o << int8_t(BinaryConsts::GCPrefix);
  o << U32LEB(BinaryConsts::ArrayInitElem);
  parent.writeIndexedHeapType(curr->ref->type.getHeapType());
  o << U32LEB(parent.getElementSegmentIndex(curr->segment));
}

void BinaryInstWriter::visitRefAs(RefAs* curr) {
  switch (curr->op) {
    case RefAsNonNull:
      o << int8_t(BinaryConsts::RefAsNonNull);
      break;
    case ExternInternalize:
      o << int8_t(BinaryConsts::GCPrefix)
        << U32LEB(BinaryConsts::ExternInternalize);
      break;
    case ExternExternalize:
      o << int8_t(BinaryConsts::GCPrefix)
        << U32LEB(BinaryConsts::ExternExternalize);
      break;
    default:
      WASM_UNREACHABLE("invalid ref.as_*");
  }
}

void BinaryInstWriter::visitStringNew(StringNew* curr) {
  o << int8_t(BinaryConsts::GCPrefix);
  switch (curr->op) {
    case StringNewUTF8:
      if (!curr->try_) {
        o << U32LEB(BinaryConsts::StringNewWTF8);
      } else {
        o << U32LEB(BinaryConsts::StringNewUTF8Try);
      }
      o << int8_t(0); // Memory index.
      o << U32LEB(BinaryConsts::StringPolicy::UTF8);
      break;
    case StringNewWTF8:
      o << U32LEB(BinaryConsts::StringNewWTF8);
      o << int8_t(0); // Memory index.
      o << U32LEB(BinaryConsts::StringPolicy::WTF8);
      break;
    case StringNewReplace:
      o << U32LEB(BinaryConsts::StringNewWTF8);
      o << int8_t(0); // Memory index.
      o << U32LEB(BinaryConsts::StringPolicy::Replace);
      break;
    case StringNewWTF16:
      o << U32LEB(BinaryConsts::StringNewWTF16);
      o << int8_t(0); // Memory index.
      break;
    case StringNewUTF8Array:
      if (!curr->try_) {
        o << U32LEB(BinaryConsts::StringNewWTF8Array);
      } else {
        o << U32LEB(BinaryConsts::StringNewUTF8ArrayTry);
      }
      o << U32LEB(BinaryConsts::StringPolicy::UTF8);
      break;
    case StringNewWTF8Array:
      o << U32LEB(BinaryConsts::StringNewWTF8Array)
        << U32LEB(BinaryConsts::StringPolicy::WTF8);
      break;
    case StringNewReplaceArray:
      o << U32LEB(BinaryConsts::StringNewWTF8Array)
        << U32LEB(BinaryConsts::StringPolicy::Replace);
      break;
    case StringNewWTF16Array:
      o << U32LEB(BinaryConsts::StringNewWTF16Array);
      break;
    case StringNewFromCodePoint:
      o << U32LEB(BinaryConsts::StringFromCodePoint);
      break;
    default:
      WASM_UNREACHABLE("invalid string.new*");
  }
}

void BinaryInstWriter::visitStringConst(StringConst* curr) {
  o << int8_t(BinaryConsts::GCPrefix) << U32LEB(BinaryConsts::StringConst)
    << U32LEB(parent.getStringIndex(curr->string));
}

void BinaryInstWriter::visitStringMeasure(StringMeasure* curr) {
  o << int8_t(BinaryConsts::GCPrefix);
  switch (curr->op) {
    case StringMeasureUTF8:
      o << U32LEB(BinaryConsts::StringMeasureWTF8)
        << U32LEB(BinaryConsts::StringPolicy::UTF8);
      break;
    case StringMeasureWTF8:
      o << U32LEB(BinaryConsts::StringMeasureWTF8)
        << U32LEB(BinaryConsts::StringPolicy::WTF8);
      break;
    case StringMeasureWTF16:
      o << U32LEB(BinaryConsts::StringMeasureWTF16);
      break;
    case StringMeasureIsUSV:
      o << U32LEB(BinaryConsts::StringIsUSV);
      break;
    case StringMeasureWTF16View:
      o << U32LEB(BinaryConsts::StringViewWTF16Length);
      break;
    case StringMeasureHash:
      o << U32LEB(BinaryConsts::StringHash);
      break;
    default:
      WASM_UNREACHABLE("invalid string.new*");
  }
}

void BinaryInstWriter::visitStringEncode(StringEncode* curr) {
  o << int8_t(BinaryConsts::GCPrefix);
  switch (curr->op) {
    case StringEncodeUTF8:
      o << U32LEB(BinaryConsts::StringEncodeWTF8);
      o << int8_t(0); // Memory index.
      o << U32LEB(BinaryConsts::StringPolicy::UTF8);
      break;
    case StringEncodeWTF8:
      o << U32LEB(BinaryConsts::StringEncodeWTF8);
      o << int8_t(0); // Memory index.
      o << U32LEB(BinaryConsts::StringPolicy::WTF8);
      break;
    case StringEncodeWTF16:
      o << U32LEB(BinaryConsts::StringEncodeWTF16);
      o << int8_t(0); // Memory index.
      break;
    case StringEncodeUTF8Array:
      o << U32LEB(BinaryConsts::StringEncodeWTF8Array);
      o << U32LEB(BinaryConsts::StringPolicy::UTF8);
      break;
    case StringEncodeWTF8Array:
      o << U32LEB(BinaryConsts::StringEncodeWTF8Array)
        << U32LEB(BinaryConsts::StringPolicy::WTF8);
      break;
    case StringEncodeWTF16Array:
      o << U32LEB(BinaryConsts::StringEncodeWTF16Array);
      break;
    default:
      WASM_UNREACHABLE("invalid string.new*");
  }
}

void BinaryInstWriter::visitStringConcat(StringConcat* curr) {
  o << int8_t(BinaryConsts::GCPrefix) << U32LEB(BinaryConsts::StringConcat);
}

void BinaryInstWriter::visitStringEq(StringEq* curr) {
  o << int8_t(BinaryConsts::GCPrefix);
  switch (curr->op) {
    case StringEqEqual:
      o << U32LEB(BinaryConsts::StringEq);
      break;
    case StringEqCompare:
      o << U32LEB(BinaryConsts::StringCompare);
      break;
    default:
      WASM_UNREACHABLE("invalid string.eq*");
  }
}

void BinaryInstWriter::visitStringAs(StringAs* curr) {
  o << int8_t(BinaryConsts::GCPrefix);
  switch (curr->op) {
    case StringAsWTF8:
      o << U32LEB(BinaryConsts::StringAsWTF8);
      break;
    case StringAsWTF16:
      o << U32LEB(BinaryConsts::StringAsWTF16);
      break;
    case StringAsIter:
      o << U32LEB(BinaryConsts::StringAsIter);
      break;
    default:
      WASM_UNREACHABLE("invalid string.as*");
  }
}

void BinaryInstWriter::visitStringWTF8Advance(StringWTF8Advance* curr) {
  o << int8_t(BinaryConsts::GCPrefix)
    << U32LEB(BinaryConsts::StringViewWTF8Advance);
}

void BinaryInstWriter::visitStringWTF16Get(StringWTF16Get* curr) {
  o << int8_t(BinaryConsts::GCPrefix)
    << U32LEB(BinaryConsts::StringViewWTF16GetCodePoint);
}

void BinaryInstWriter::visitStringIterNext(StringIterNext* curr) {
  o << int8_t(BinaryConsts::GCPrefix)
    << U32LEB(BinaryConsts::StringViewIterNext);
}

void BinaryInstWriter::visitStringIterMove(StringIterMove* curr) {
  o << int8_t(BinaryConsts::GCPrefix);
  switch (curr->op) {
    case StringIterMoveAdvance:
      o << U32LEB(BinaryConsts::StringViewIterAdvance);
      break;
    case StringIterMoveRewind:
      o << U32LEB(BinaryConsts::StringViewIterRewind);
      break;
    default:
      WASM_UNREACHABLE("invalid string.move*");
  }
}

void BinaryInstWriter::visitStringSliceWTF(StringSliceWTF* curr) {
  o << int8_t(BinaryConsts::GCPrefix);
  switch (curr->op) {
    case StringSliceWTF8:
      o << U32LEB(BinaryConsts::StringViewWTF8Slice);
      break;
    case StringSliceWTF16:
      o << U32LEB(BinaryConsts::StringViewWTF16Slice);
      break;
    default:
      WASM_UNREACHABLE("invalid string.move*");
  }
}

void BinaryInstWriter::visitStringSliceIter(StringSliceIter* curr) {
  o << int8_t(BinaryConsts::GCPrefix)
    << U32LEB(BinaryConsts::StringViewIterSlice);
}

void BinaryInstWriter::emitScopeEnd(Expression* curr) {
  assert(!breakStack.empty());
  breakStack.pop_back();
  o << int8_t(BinaryConsts::End);
  if (func && !sourceMap) {
    parent.writeDebugLocationEnd(curr, func);
  }
}

void BinaryInstWriter::emitFunctionEnd() { o << int8_t(BinaryConsts::End); }

void BinaryInstWriter::emitUnreachable() {
  o << int8_t(BinaryConsts::Unreachable);
}

void BinaryInstWriter::mapLocalsAndEmitHeader() {
  assert(func && "BinaryInstWriter: function is not set");
  // Map params
  for (Index i = 0; i < func->getNumParams(); i++) {
    mappedLocals[std::make_pair(i, 0)] = i;
  }
  // Normally we map all locals of the same type into a range of adjacent
  // addresses, which is more compact. However, if we need to keep DWARF valid,
  // do not do any reordering at all - instead, do a trivial mapping that
  // keeps everything unmoved.
  if (DWARF) {
    FindAll<TupleExtract> extracts(func->body);
    if (!extracts.list.empty()) {
      Fatal() << "DWARF + multivalue is not yet complete";
    }
    Index varStart = func->getVarIndexBase();
    Index varEnd = varStart + func->getNumVars();
    o << U32LEB(func->getNumVars());
    for (Index i = varStart; i < varEnd; i++) {
      mappedLocals[std::make_pair(i, 0)] = i;
      o << U32LEB(1);
      parent.writeType(func->getLocalType(i));
    }
    return;
  }
  for (auto type : func->vars) {
    for (const auto& t : type) {
      noteLocalType(t);
    }
  }
  countScratchLocals();

  if (parent.getModule()->features.hasReferenceTypes()) {
    // Sort local types in a way that keeps all MVP types together and all
    // reference types together. E.g. it is helpful to avoid a block of i32s in
    // between blocks of different reference types, since clearing out reference
    // types may require different work.
    //
    // See https://github.com/WebAssembly/binaryen/issues/4773
    //
    // In order to decide whether to put MVP types or reference types first,
    // look at the type of the first local. In an optimized binary we will have
    // sorted the locals by frequency of uses, so this way we'll keep the most
    // commonly-used local at the top, which should work well in many cases.
    bool refsFirst = !localTypes.empty() && localTypes[0].isRef();
    std::stable_sort(localTypes.begin(), localTypes.end(), [&](Type a, Type b) {
      if (refsFirst) {
        return a.isRef() && !b.isRef();
      } else {
        return !a.isRef() && b.isRef();
      }
    });
  }

  std::unordered_map<Type, size_t> currLocalsByType;
  for (Index i = func->getVarIndexBase(); i < func->getNumLocals(); i++) {
    Index j = 0;
    for (const auto& type : func->getLocalType(i)) {
      auto fullIndex = std::make_pair(i, j++);
      Index index = func->getVarIndexBase();
      for (auto& localType : localTypes) {
        if (type == localType) {
          mappedLocals[fullIndex] = index + currLocalsByType[localType];
          currLocalsByType[type]++;
          break;
        }
        index += numLocalsByType.at(localType);
      }
    }
  }
  setScratchLocals();
  o << U32LEB(numLocalsByType.size());
  for (auto& localType : localTypes) {
    o << U32LEB(numLocalsByType.at(localType));
    parent.writeType(localType);
  }
}

void BinaryInstWriter::noteLocalType(Type type) {
  if (!numLocalsByType.count(type)) {
    localTypes.push_back(type);
  }
  numLocalsByType[type]++;
}

void BinaryInstWriter::countScratchLocals() {
  // Add a scratch register in `numLocalsByType` for each type of
  // tuple.extract with nonzero index present.
  FindAll<TupleExtract> extracts(func->body);
  for (auto* extract : extracts.list) {
    if (extract->type != Type::unreachable && extract->index != 0) {
      scratchLocals[extract->type] = 0;
    }
  }
  for (auto& [type, _] : scratchLocals) {
    noteLocalType(type);
  }
}

void BinaryInstWriter::setScratchLocals() {
  Index index = func->getVarIndexBase();
  for (auto& localType : localTypes) {
    index += numLocalsByType[localType];
    if (scratchLocals.find(localType) != scratchLocals.end()) {
      scratchLocals[localType] = index - 1;
    }
  }
}

void BinaryInstWriter::emitMemoryAccess(size_t alignment,
                                        size_t bytes,
                                        uint64_t offset,
                                        Name memory) {
  uint32_t alignmentBits = Bits::log2(alignment ? alignment : bytes);
  uint32_t memoryIdx = parent.getMemoryIndex(memory);
  if (memoryIdx > 0) {
    // Set bit 6 in the alignment to indicate a memory index is present per:
    // https://github.com/WebAssembly/multi-memory/blob/main/proposals/multi-memory/Overview.md
    alignmentBits = alignmentBits | 1 << 6;
  }
  o << U32LEB(alignmentBits);
  if (memoryIdx > 0) {
    o << U32LEB(memoryIdx);
  }

  bool memory64 = parent.getModule()->getMemory(memory)->is64();
  if (memory64) {
    o << U64LEB(offset);
  } else {
    o << U32LEB(offset);
  }
}

int32_t BinaryInstWriter::getBreakIndex(Name name) { // -1 if not found
  if (name == DELEGATE_CALLER_TARGET) {
    return breakStack.size();
  }
  for (int i = breakStack.size() - 1; i >= 0; i--) {
    if (breakStack[i] == name) {
      return breakStack.size() - 1 - i;
    }
  }
  WASM_UNREACHABLE("break index not found");
}

void StackIRGenerator::emit(Expression* curr) {
  StackInst* stackInst = nullptr;
  if (curr->is<Block>()) {
    stackInst = makeStackInst(StackInst::BlockBegin, curr);
  } else if (curr->is<If>()) {
    stackInst = makeStackInst(StackInst::IfBegin, curr);
  } else if (curr->is<Loop>()) {
    stackInst = makeStackInst(StackInst::LoopBegin, curr);
  } else if (curr->is<Try>()) {
    stackInst = makeStackInst(StackInst::TryBegin, curr);
  } else {
    stackInst = makeStackInst(curr);
  }
  stackIR.push_back(stackInst);
}

void StackIRGenerator::emitScopeEnd(Expression* curr) {
  StackInst* stackInst = nullptr;
  if (curr->is<Block>()) {
    stackInst = makeStackInst(StackInst::BlockEnd, curr);
  } else if (curr->is<If>()) {
    stackInst = makeStackInst(StackInst::IfEnd, curr);
  } else if (curr->is<Loop>()) {
    stackInst = makeStackInst(StackInst::LoopEnd, curr);
  } else if (curr->is<Try>()) {
    stackInst = makeStackInst(StackInst::TryEnd, curr);
  } else {
    WASM_UNREACHABLE("unexpected expr type");
  }
  stackIR.push_back(stackInst);
}

StackInst* StackIRGenerator::makeStackInst(StackInst::Op op,
                                           Expression* origin) {
  auto* ret = module.allocator.alloc<StackInst>();
  ret->op = op;
  ret->origin = origin;
  auto stackType = origin->type;
  if (origin->is<Block>() || origin->is<Loop>() || origin->is<If>() ||
      origin->is<Try>()) {
    if (stackType == Type::unreachable) {
      // There are no unreachable blocks, loops, or ifs. we emit extra
      // unreachables to fix that up, so that they are valid as having none
      // type.
      stackType = Type::none;
    } else if (op != StackInst::BlockEnd && op != StackInst::IfEnd &&
               op != StackInst::LoopEnd && op != StackInst::TryEnd) {
      // If a concrete type is returned, we mark the end of the construct has
      // having that type (as it is pushed to the value stack at that point),
      // other parts are marked as none).
      stackType = Type::none;
    }
  }
  ret->type = stackType;
  return ret;
}

void StackIRToBinaryWriter::write() {
  writer.mapLocalsAndEmitHeader();
  // Stack to track indices of catches within a try
  SmallVector<Index, 4> catchIndexStack;
  for (auto* inst : *func->stackIR) {
    if (!inst) {
      continue; // a nullptr is just something we can skip
    }
    switch (inst->op) {
      case StackInst::TryBegin:
        catchIndexStack.push_back(0);
        [[fallthrough]];
      case StackInst::Basic:
      case StackInst::BlockBegin:
      case StackInst::IfBegin:
      case StackInst::LoopBegin: {
        writer.visit(inst->origin);
        break;
      }
      case StackInst::TryEnd:
        catchIndexStack.pop_back();
        [[fallthrough]];
      case StackInst::BlockEnd:
      case StackInst::IfEnd:
      case StackInst::LoopEnd: {
        writer.emitScopeEnd(inst->origin);
        break;
      }
      case StackInst::IfElse: {
        writer.emitIfElse(inst->origin->cast<If>());
        break;
      }
      case StackInst::Catch: {
        writer.emitCatch(inst->origin->cast<Try>(), catchIndexStack.back()++);
        break;
      }
      case StackInst::CatchAll: {
        writer.emitCatchAll(inst->origin->cast<Try>());
        break;
      }
      case StackInst::Delegate: {
        writer.emitDelegate(inst->origin->cast<Try>());
        // Delegates end the try, like a TryEnd.
        catchIndexStack.pop_back();
        break;
      }
      default:
        WASM_UNREACHABLE("unexpected op");
    }
  }
  writer.emitFunctionEnd();
}

} // namespace wasm<|MERGE_RESOLUTION|>--- conflicted
+++ resolved
@@ -2120,17 +2120,6 @@
 
 void BinaryInstWriter::visitArrayNewSegData(ArrayNewSegData* curr) {
   o << int8_t(BinaryConsts::GCPrefix);
-<<<<<<< HEAD
-  if (curr->dataSegment.is()) {
-    o << U32LEB(BinaryConsts::ArrayNewData);
-    parent.writeIndexedHeapType(curr->type.getHeapType());
-    o << U32LEB(parent.getDataSegmentIndex(curr->dataSegment));
-  } else {
-    o << U32LEB(BinaryConsts::ArrayNewElem);
-    parent.writeIndexedHeapType(curr->type.getHeapType());
-    o << U32LEB(parent.getElementSegmentIndex(curr->elemSegment));
-  }
-=======
   o << U32LEB(BinaryConsts::ArrayNewData);
   parent.writeIndexedHeapType(curr->type.getHeapType());
   o << U32LEB(parent.getDataSegmentIndex(curr->segment));
@@ -2141,7 +2130,6 @@
   o << U32LEB(BinaryConsts::ArrayNewElem);
   parent.writeIndexedHeapType(curr->type.getHeapType());
   o << U32LEB(parent.getElementSegmentIndex(curr->segment));
->>>>>>> 49e49c1e
 }
 
 void BinaryInstWriter::visitArrayNewFixed(ArrayNewFixed* curr) {
@@ -2208,16 +2196,6 @@
     return;
   }
   o << int8_t(BinaryConsts::GCPrefix);
-<<<<<<< HEAD
-  if (curr->dataSegment.is()) {
-    o << U32LEB(BinaryConsts::ArrayInitData);
-    parent.writeIndexedHeapType(curr->ref->type.getHeapType());
-    o << U32LEB(parent.getDataSegmentIndex(curr->dataSegment));
-  } else {
-    o << U32LEB(BinaryConsts::ArrayInitElem);
-    parent.writeIndexedHeapType(curr->ref->type.getHeapType());
-    o << U32LEB(parent.getElementSegmentIndex(curr->elemSegment));
-=======
   o << U32LEB(BinaryConsts::ArrayInitData);
   parent.writeIndexedHeapType(curr->ref->type.getHeapType());
   o << U32LEB(parent.getDataSegmentIndex(curr->segment));
@@ -2227,7 +2205,6 @@
   if (curr->ref->type.isNull()) {
     emitUnreachable();
     return;
->>>>>>> 49e49c1e
   }
   o << int8_t(BinaryConsts::GCPrefix);
   o << U32LEB(BinaryConsts::ArrayInitElem);
