--- conflicted
+++ resolved
@@ -973,11 +973,7 @@
 }
 
 void WasmBinaryWriter::writeType(Type type) {
-<<<<<<< HEAD
-  if (type.isRef()) {
-=======
   if (type.isRef() && !type.isBasic()) {
->>>>>>> b722591c
     if (type.isNullable()) {
       o << S32LEB(BinaryConsts::EncodedType::nullable);
     } else {
