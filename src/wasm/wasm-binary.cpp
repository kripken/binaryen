/*
 * Copyright 2016 WebAssembly Community Group participants
 *
 * Licensed under the Apache License, Version 2.0 (the "License");
 * you may not use this file except in compliance with the License.
 * You may obtain a copy of the License at
 *
 *     http://www.apache.org/licenses/LICENSE-2.0
 *
 * Unless required by applicable law or agreed to in writing, software
 * distributed under the License is distributed on an "AS IS" BASIS,
 * WITHOUT WARRANTIES OR CONDITIONS OF ANY KIND, either express or implied.
 * See the License for the specific language governing permissions and
 * limitations under the License.
 */

#include <algorithm>
#include <fstream>

#include "ir/eh-utils.h"
#include "ir/module-utils.h"
#include "ir/table-utils.h"
#include "ir/type-updating.h"
#include "support/bits.h"
#include "support/debug.h"
#include "wasm-binary.h"
#include "wasm-debug.h"
#include "wasm-stack.h"

#define DEBUG_TYPE "binary"

namespace wasm {

void WasmBinaryWriter::prepare() {
  // Collect function types and their frequencies. Collect information in each
  // function in parallel, then merge.
  indexedTypes = ModuleUtils::getOptimizedIndexedHeapTypes(*wasm);
  importInfo = std::make_unique<ImportInfo>(*wasm);
}

void WasmBinaryWriter::write() {
  writeHeader();

  writeDylinkSection();

  initializeDebugInfo();
  if (sourceMap) {
    writeSourceMapProlog();
  }

  writeTypes();
  writeImports();
  writeFunctionSignatures();
  writeTableDeclarations();
  writeMemories();
  writeTags();
  if (wasm->features.hasStrings()) {
    writeStrings();
  }
  writeGlobals();
  writeExports();
  writeStart();
  writeElementSegments();
  writeDataCount();
  writeFunctions();
  writeDataSegments();
  if (debugInfo || emitModuleName) {
    writeNames();
  }
  if (sourceMap && !sourceMapUrl.empty()) {
    writeSourceMapUrl();
  }
  if (symbolMap.size() > 0) {
    writeSymbolMap();
  }

  if (sourceMap) {
    writeSourceMapEpilog();
  }

#ifdef BUILD_LLVM_DWARF
  // Update DWARF user sections after writing the data they refer to
  // (function bodies), and before writing the user sections themselves.
  if (Debug::hasDWARFSections(*wasm)) {
    Debug::writeDWARFSections(*wasm, binaryLocations);
  }
#endif

  writeLateCustomSections();
  writeFeaturesSection();
}

void WasmBinaryWriter::writeHeader() {
  BYN_TRACE("== writeHeader\n");
  o << int32_t(BinaryConsts::Magic); // magic number \0asm
  o << int32_t(BinaryConsts::Version);
}

int32_t WasmBinaryWriter::writeU32LEBPlaceholder() {
  int32_t ret = o.size();
  o << int32_t(0);
  o << int8_t(0);
  return ret;
}

void WasmBinaryWriter::writeResizableLimits(
  Address initial, Address maximum, bool hasMaximum, bool shared, bool is64) {
  uint32_t flags = (hasMaximum ? (uint32_t)BinaryConsts::HasMaximum : 0U) |
                   (shared ? (uint32_t)BinaryConsts::IsShared : 0U) |
                   (is64 ? (uint32_t)BinaryConsts::Is64 : 0U);
  o << U32LEB(flags);
  if (is64) {
    o << U64LEB(initial);
    if (hasMaximum) {
      o << U64LEB(maximum);
    }
  } else {
    o << U32LEB(initial);
    if (hasMaximum) {
      o << U32LEB(maximum);
    }
  }
}

template<typename T> int32_t WasmBinaryWriter::startSection(T code) {
  o << uint8_t(code);
  if (sourceMap) {
    sourceMapLocationsSizeAtSectionStart = sourceMapLocations.size();
  }
  binaryLocationsSizeAtSectionStart = binaryLocations.expressions.size();
  return writeU32LEBPlaceholder(); // section size to be filled in later
}

void WasmBinaryWriter::finishSection(int32_t start) {
  // section size does not include the reserved bytes of the size field itself
  int32_t size = o.size() - start - MaxLEB32Bytes;
  auto sizeFieldSize = o.writeAt(start, U32LEB(size));
  // We can move things back if the actual LEB for the size doesn't use the
  // maximum 5 bytes. In that case we need to adjust offsets after we move
  // things backwards.
  auto adjustmentForLEBShrinking = MaxLEB32Bytes - sizeFieldSize;
  if (adjustmentForLEBShrinking) {
    // we can save some room, nice
    assert(sizeFieldSize < MaxLEB32Bytes);
    std::move(&o[start] + MaxLEB32Bytes,
              &o[start] + MaxLEB32Bytes + size,
              &o[start] + sizeFieldSize);
    o.resize(o.size() - adjustmentForLEBShrinking);
    if (sourceMap) {
      for (auto i = sourceMapLocationsSizeAtSectionStart;
           i < sourceMapLocations.size();
           ++i) {
        sourceMapLocations[i].first -= adjustmentForLEBShrinking;
      }
    }
  }

  if (binaryLocationsSizeAtSectionStart != binaryLocations.expressions.size()) {
    // We added the binary locations, adjust them: they must be relative
    // to the code section.
    assert(binaryLocationsSizeAtSectionStart == 0);
    // The section type byte is right before the LEB for the size; we want
    // offsets that are relative to the body, which is after that section type
    // byte and the the size LEB.
    auto body = start + sizeFieldSize;
    // Offsets are relative to the body of the code section: after the
    // section type byte and the size.
    // Everything was moved by the adjustment, track that. After this,
    // we are at the right absolute address.
    // We are relative to the section start.
    auto totalAdjustment = adjustmentForLEBShrinking + body;
    for (auto& [_, locations] : binaryLocations.expressions) {
      locations.start -= totalAdjustment;
      locations.end -= totalAdjustment;
    }
    for (auto& [_, locations] : binaryLocations.functions) {
      locations.start -= totalAdjustment;
      locations.declarations -= totalAdjustment;
      locations.end -= totalAdjustment;
    }
    for (auto& [_, locations] : binaryLocations.delimiters) {
      for (auto& item : locations) {
        item -= totalAdjustment;
      }
    }
  }
}

int32_t WasmBinaryWriter::startSubsection(
  BinaryConsts::CustomSections::Subsection code) {
  return startSection(code);
}

void WasmBinaryWriter::finishSubsection(int32_t start) { finishSection(start); }

void WasmBinaryWriter::writeStart() {
  if (!wasm->start.is()) {
    return;
  }
  BYN_TRACE("== writeStart\n");
  auto start = startSection(BinaryConsts::Section::Start);
  o << U32LEB(getFunctionIndex(wasm->start.str));
  finishSection(start);
}

void WasmBinaryWriter::writeMemories() {
  if (importInfo->getNumDefinedMemories() == 0) {
    return;
  }
  BYN_TRACE("== writeMemories\n");
  auto start = startSection(BinaryConsts::Section::Memory);
  auto num = importInfo->getNumDefinedMemories();
  o << U32LEB(num);
  ModuleUtils::iterDefinedMemories(*wasm, [&](Memory* memory) {
    writeResizableLimits(memory->initial,
                         memory->max,
                         memory->hasMax(),
                         memory->shared,
                         memory->is64());
  });
  finishSection(start);
}

void WasmBinaryWriter::writeTypes() {
  if (indexedTypes.types.size() == 0) {
    return;
  }
  // Count the number of recursion groups, which is the number of elements in
  // the type section. With nominal typing there is always one group and with
  // equirecursive typing there is one group per type.
  size_t numGroups = 0;
  {
    std::optional<RecGroup> lastGroup;
    for (auto type : indexedTypes.types) {
      auto currGroup = type.getRecGroup();
      numGroups += lastGroup != currGroup;
      lastGroup = currGroup;
    }
  }
  BYN_TRACE("== writeTypes\n");
  auto start = startSection(BinaryConsts::Section::Type);
  o << U32LEB(numGroups);
  std::optional<RecGroup> lastGroup = std::nullopt;
  for (Index i = 0; i < indexedTypes.types.size(); ++i) {
    auto type = indexedTypes.types[i];
    // Check whether we need to start a new recursion group. Recursion groups of
    // size 1 are implicit, so only emit a group header for larger groups.
    auto currGroup = type.getRecGroup();
    if (lastGroup != currGroup && currGroup.size() > 1) {
      o << S32LEB(BinaryConsts::EncodedType::Rec) << U32LEB(currGroup.size());
    }
    lastGroup = currGroup;
    // Emit the type definition.
    BYN_TRACE("write " << type << std::endl);
    if (auto super = type.getSuperType()) {
      // Subtype constructor and vector of 1 supertype.
      o << S32LEB(BinaryConsts::EncodedType::Sub) << U32LEB(1);
      writeHeapType(*super);
    }
    if (type.isSignature()) {
      o << S32LEB(BinaryConsts::EncodedType::Func);
      auto sig = type.getSignature();
      for (auto& sigType : {sig.params, sig.results}) {
        o << U32LEB(sigType.size());
        for (const auto& type : sigType) {
          writeType(type);
        }
      }
    } else if (type.isStruct()) {
      o << S32LEB(BinaryConsts::EncodedType::Struct);
      auto fields = type.getStruct().fields;
      o << U32LEB(fields.size());
      for (const auto& field : fields) {
        writeField(field);
      }
    } else if (type.isArray()) {
      o << S32LEB(BinaryConsts::EncodedType::Array);
      writeField(type.getArray().element);
    } else {
      WASM_UNREACHABLE("TODO GC type writing");
    }
  }
  finishSection(start);
}

void WasmBinaryWriter::writeImports() {
  auto num = importInfo->getNumImports();
  if (num == 0) {
    return;
  }
  BYN_TRACE("== writeImports\n");
  auto start = startSection(BinaryConsts::Section::Import);
  o << U32LEB(num);
  auto writeImportHeader = [&](Importable* import) {
    writeInlineString(import->module.str);
    writeInlineString(import->base.str);
  };
  ModuleUtils::iterImportedFunctions(*wasm, [&](Function* func) {
    BYN_TRACE("write one function\n");
    writeImportHeader(func);
    o << U32LEB(int32_t(ExternalKind::Function));
    o << U32LEB(getTypeIndex(func->type));
  });
  ModuleUtils::iterImportedGlobals(*wasm, [&](Global* global) {
    BYN_TRACE("write one global\n");
    writeImportHeader(global);
    o << U32LEB(int32_t(ExternalKind::Global));
    writeType(global->type);
    o << U32LEB(global->mutable_);
  });
  ModuleUtils::iterImportedTags(*wasm, [&](Tag* tag) {
    BYN_TRACE("write one tag\n");
    writeImportHeader(tag);
    o << U32LEB(int32_t(ExternalKind::Tag));
    o << uint8_t(0); // Reserved 'attribute' field. Always 0.
    o << U32LEB(getTypeIndex(tag->sig));
  });
  ModuleUtils::iterImportedMemories(*wasm, [&](Memory* memory) {
    BYN_TRACE("write one memory\n");
    writeImportHeader(memory);
    o << U32LEB(int32_t(ExternalKind::Memory));
    writeResizableLimits(memory->initial,
                         memory->max,
                         memory->hasMax(),
                         memory->shared,
                         memory->is64());
  });
  ModuleUtils::iterImportedTables(*wasm, [&](Table* table) {
    BYN_TRACE("write one table\n");
    writeImportHeader(table);
    o << U32LEB(int32_t(ExternalKind::Table));
    writeType(table->type);
    writeResizableLimits(table->initial,
                         table->max,
                         table->hasMax(),
                         /*shared=*/false,
                         /*is64*/ false);
  });
  finishSection(start);
}

void WasmBinaryWriter::writeFunctionSignatures() {
  if (importInfo->getNumDefinedFunctions() == 0) {
    return;
  }
  BYN_TRACE("== writeFunctionSignatures\n");
  auto start = startSection(BinaryConsts::Section::Function);
  o << U32LEB(importInfo->getNumDefinedFunctions());
  ModuleUtils::iterDefinedFunctions(*wasm, [&](Function* func) {
    BYN_TRACE("write one\n");
    o << U32LEB(getTypeIndex(func->type));
  });
  finishSection(start);
}

void WasmBinaryWriter::writeExpression(Expression* curr) {
  BinaryenIRToBinaryWriter(*this, o).visit(curr);
}

void WasmBinaryWriter::writeFunctions() {
  if (importInfo->getNumDefinedFunctions() == 0) {
    return;
  }
  BYN_TRACE("== writeFunctions\n");
  auto sectionStart = startSection(BinaryConsts::Section::Code);
  o << U32LEB(importInfo->getNumDefinedFunctions());
  bool DWARF = Debug::hasDWARFSections(*getModule());
  ModuleUtils::iterDefinedFunctions(*wasm, [&](Function* func) {
    assert(binaryLocationTrackedExpressionsForFunc.empty());
    size_t sourceMapLocationsSizeAtFunctionStart = sourceMapLocations.size();
    BYN_TRACE("write one at" << o.size() << std::endl);
    size_t sizePos = writeU32LEBPlaceholder();
    size_t start = o.size();
    BYN_TRACE("writing" << func->name << std::endl);
    // Emit Stack IR if present, and if we can
    if (func->stackIR && !sourceMap && !DWARF) {
      BYN_TRACE("write Stack IR\n");
      StackIRToBinaryWriter writer(*this, o, func);
      writer.write();
      if (debugInfo) {
        funcMappedLocals[func->name] = std::move(writer.getMappedLocals());
      }
    } else {
      BYN_TRACE("write Binaryen IR\n");
      BinaryenIRToBinaryWriter writer(*this, o, func, sourceMap, DWARF);
      writer.write();
      if (debugInfo) {
        funcMappedLocals[func->name] = std::move(writer.getMappedLocals());
      }
    }
    size_t size = o.size() - start;
    assert(size <= std::numeric_limits<uint32_t>::max());
    BYN_TRACE("body size: " << size << ", writing at " << sizePos
                            << ", next starts at " << o.size() << "\n");
    auto sizeFieldSize = o.writeAt(sizePos, U32LEB(size));
    // We can move things back if the actual LEB for the size doesn't use the
    // maximum 5 bytes. In that case we need to adjust offsets after we move
    // things backwards.
    auto adjustmentForLEBShrinking = MaxLEB32Bytes - sizeFieldSize;
    if (adjustmentForLEBShrinking) {
      // we can save some room, nice
      assert(sizeFieldSize < MaxLEB32Bytes);
      std::move(&o[start], &o[start] + size, &o[sizePos] + sizeFieldSize);
      o.resize(o.size() - adjustmentForLEBShrinking);
      if (sourceMap) {
        for (auto i = sourceMapLocationsSizeAtFunctionStart;
             i < sourceMapLocations.size();
             ++i) {
          sourceMapLocations[i].first -= adjustmentForLEBShrinking;
        }
      }
      for (auto* curr : binaryLocationTrackedExpressionsForFunc) {
        // We added the binary locations, adjust them: they must be relative
        // to the code section.
        auto& span = binaryLocations.expressions[curr];
        span.start -= adjustmentForLEBShrinking;
        span.end -= adjustmentForLEBShrinking;
        auto iter = binaryLocations.delimiters.find(curr);
        if (iter != binaryLocations.delimiters.end()) {
          for (auto& item : iter->second) {
            item -= adjustmentForLEBShrinking;
          }
        }
      }
    }
    if (!binaryLocationTrackedExpressionsForFunc.empty()) {
      binaryLocations.functions[func] = BinaryLocations::FunctionLocations{
        BinaryLocation(sizePos),
        BinaryLocation(start - adjustmentForLEBShrinking),
        BinaryLocation(o.size())};
    }
    tableOfContents.functionBodies.emplace_back(
      func->name, sizePos + sizeFieldSize, size);
    binaryLocationTrackedExpressionsForFunc.clear();

    if (func->getParams().size() > WebLimitations::MaxFunctionParams) {
      std::cerr << "Some VMs may not accept this binary because it has a large "
                << "number of parameters in function " << func->name << ".\n";
    }
  });
  finishSection(sectionStart);
}

void WasmBinaryWriter::writeStrings() {
  assert(wasm->features.hasStrings());

  // Scan the entire wasm to find the relevant strings.
  // To find all the string literals we must scan all the code.
  using StringSet = std::unordered_set<Name>;

  struct StringWalker : public PostWalker<StringWalker> {
    StringSet& strings;

    StringWalker(StringSet& strings) : strings(strings) {}

    void visitStringConst(StringConst* curr) { strings.insert(curr->string); }
  };

  ModuleUtils::ParallelFunctionAnalysis<StringSet> analysis(
    *wasm, [&](Function* func, StringSet& strings) {
      if (!func->imported()) {
        StringWalker(strings).walk(func->body);
      }
    });

  // Also walk the global module code (for simplicity, also add it to the
  // function map, using a "function" key of nullptr).
  auto& globalStrings = analysis.map[nullptr];
  StringWalker(globalStrings).walkModuleCode(wasm);

  // Generate the indexes from the combined set of necessary strings,
  // which we sort for determinism.
  StringSet allStrings;
  for (auto& [func, strings] : analysis.map) {
    for (auto& string : strings) {
      allStrings.insert(string);
    }
  }
  std::vector<Name> sorted;
  for (auto& string : allStrings) {
    sorted.push_back(string);
  }
  std::sort(sorted.begin(), sorted.end());
  for (Index i = 0; i < sorted.size(); i++) {
    stringIndexes[sorted[i]] = i;
  }

  auto num = sorted.size();
  if (num == 0) {
    return;
  }

  auto start = startSection(BinaryConsts::Section::Strings);

  // Placeholder for future use in the spec.
  o << U32LEB(0);

  // The number of strings and then their contents.
  o << U32LEB(num);
  for (auto& string : sorted) {
    writeInlineString(string.str);
  }

  finishSection(start);
}

void WasmBinaryWriter::writeGlobals() {
  if (importInfo->getNumDefinedGlobals() == 0) {
    return;
  }
  BYN_TRACE("== writeglobals\n");
  auto start = startSection(BinaryConsts::Section::Global);
  // Count and emit the total number of globals after tuple globals have been
  // expanded into their constituent parts.
  Index num = 0;
  ModuleUtils::iterDefinedGlobals(
    *wasm, [&num](Global* global) { num += global->type.size(); });
  o << U32LEB(num);
  ModuleUtils::iterDefinedGlobals(*wasm, [&](Global* global) {
    BYN_TRACE("write one\n");
    size_t i = 0;
    for (const auto& t : global->type) {
      writeType(t);
      o << U32LEB(global->mutable_);
      if (global->type.size() == 1) {
        writeExpression(global->init);
      } else {
        writeExpression(global->init->cast<TupleMake>()->operands[i]);
      }
      o << int8_t(BinaryConsts::End);
      ++i;
    }
  });
  finishSection(start);
}

void WasmBinaryWriter::writeExports() {
  if (wasm->exports.size() == 0) {
    return;
  }
  BYN_TRACE("== writeexports\n");
  auto start = startSection(BinaryConsts::Section::Export);
  o << U32LEB(wasm->exports.size());
  for (auto& curr : wasm->exports) {
    BYN_TRACE("write one\n");
    writeInlineString(curr->name.str);
    o << U32LEB(int32_t(curr->kind));
    switch (curr->kind) {
      case ExternalKind::Function:
        o << U32LEB(getFunctionIndex(curr->value));
        break;
      case ExternalKind::Table:
        o << U32LEB(getTableIndex(curr->value));
        break;
      case ExternalKind::Memory:
        o << U32LEB(getMemoryIndex(curr->value));
        break;
      case ExternalKind::Global:
        o << U32LEB(getGlobalIndex(curr->value));
        break;
      case ExternalKind::Tag:
        o << U32LEB(getTagIndex(curr->value));
        break;
      default:
        WASM_UNREACHABLE("unexpected extern kind");
    }
  }
  finishSection(start);
}

void WasmBinaryWriter::writeDataCount() {
  if (!wasm->features.hasBulkMemory() || !wasm->dataSegments.size()) {
    return;
  }
  auto start = startSection(BinaryConsts::Section::DataCount);
  o << U32LEB(wasm->dataSegments.size());
  finishSection(start);
}

void WasmBinaryWriter::writeDataSegments() {
  if (wasm->dataSegments.size() == 0) {
    return;
  }
  if (wasm->dataSegments.size() > WebLimitations::MaxDataSegments) {
    std::cerr << "Some VMs may not accept this binary because it has a large "
              << "number of data segments. Run the limit-segments pass to "
              << "merge segments.\n";
  }
  auto start = startSection(BinaryConsts::Section::Data);
  o << U32LEB(wasm->dataSegments.size());
  for (auto& segment : wasm->dataSegments) {
    uint32_t flags = 0;
    if (segment->isPassive) {
      flags |= BinaryConsts::IsPassive;
    }
    o << U32LEB(flags);
    if (!segment->isPassive) {
      writeExpression(segment->offset);
      o << int8_t(BinaryConsts::End);
    }
    writeInlineBuffer(segment->data.data(), segment->data.size());
  }
  finishSection(start);
}

uint32_t WasmBinaryWriter::getFunctionIndex(Name name) const {
  auto it = indexes.functionIndexes.find(name);
  assert(it != indexes.functionIndexes.end());
  return it->second;
}

uint32_t WasmBinaryWriter::getTableIndex(Name name) const {
  auto it = indexes.tableIndexes.find(name);
  assert(it != indexes.tableIndexes.end());
  return it->second;
}

uint32_t WasmBinaryWriter::getMemoryIndex(Name name) const {
  auto it = indexes.memoryIndexes.find(name);
  assert(it != indexes.memoryIndexes.end());
  return it->second;
}

uint32_t WasmBinaryWriter::getGlobalIndex(Name name) const {
  auto it = indexes.globalIndexes.find(name);
  assert(it != indexes.globalIndexes.end());
  return it->second;
}

uint32_t WasmBinaryWriter::getTagIndex(Name name) const {
  auto it = indexes.tagIndexes.find(name);
  assert(it != indexes.tagIndexes.end());
  return it->second;
}

uint32_t WasmBinaryWriter::getDataSegmentIndex(Name name) const {
  auto it = indexes.dataIndexes.find(name);
  assert(it != indexes.dataIndexes.end());
  return it->second;
}

uint32_t WasmBinaryWriter::getElementSegmentIndex(Name name) const {
  auto it = indexes.elemIndexes.find(name);
  assert(it != indexes.elemIndexes.end());
  return it->second;
}

uint32_t WasmBinaryWriter::getTypeIndex(HeapType type) const {
  auto it = indexedTypes.indices.find(type);
#ifndef NDEBUG
  if (it == indexedTypes.indices.end()) {
    std::cout << "Missing type: " << type << '\n';
    assert(0);
  }
#endif
  return it->second;
}

uint32_t WasmBinaryWriter::getStringIndex(Name string) const {
  auto it = stringIndexes.find(string);
  assert(it != stringIndexes.end());
  return it->second;
}

void WasmBinaryWriter::writeTableDeclarations() {
  if (importInfo->getNumDefinedTables() == 0) {
    // std::cerr << std::endl << "(WasmBinaryWriter::writeTableDeclarations) No
    // defined tables found. skipping" << std::endl;
    return;
  }
  BYN_TRACE("== writeTableDeclarations\n");
  auto start = startSection(BinaryConsts::Section::Table);
  auto num = importInfo->getNumDefinedTables();
  o << U32LEB(num);
  ModuleUtils::iterDefinedTables(*wasm, [&](Table* table) {
    writeType(table->type);
    writeResizableLimits(table->initial,
                         table->max,
                         table->hasMax(),
                         /*shared=*/false,
                         /*is64*/ false);
  });
  finishSection(start);
}

void WasmBinaryWriter::writeElementSegments() {
  size_t elemCount = wasm->elementSegments.size();
  auto needingElemDecl = TableUtils::getFunctionsNeedingElemDeclare(*wasm);
  if (!needingElemDecl.empty()) {
    elemCount++;
  }
  if (elemCount == 0) {
    return;
  }

  BYN_TRACE("== writeElementSegments\n");
  auto start = startSection(BinaryConsts::Section::Element);
  o << U32LEB(elemCount);

  Type funcref = Type(HeapType::func, Nullable);
  for (auto& segment : wasm->elementSegments) {
    Index tableIdx = 0;

    bool isPassive = segment->table.isNull();
    // If the segment is MVP, we can use the shorter form.
    bool usesExpressions = TableUtils::usesExpressions(segment.get(), wasm);

    // The table index can and should be elided for active segments of table 0
    // when table 0 has type funcref. This was the only type of segment
    // supported by the MVP, which also did not support table indices in the
    // segment encoding.
    bool hasTableIndex = false;
    if (!isPassive) {
      tableIdx = getTableIndex(segment->table);
      hasTableIndex =
        tableIdx > 0 || wasm->getTable(segment->table)->type != funcref;
    }

    uint32_t flags = 0;
    if (usesExpressions) {
      flags |= BinaryConsts::UsesExpressions;
    }
    if (isPassive) {
      flags |= BinaryConsts::IsPassive;
    } else if (hasTableIndex) {
      flags |= BinaryConsts::HasIndex;
    }

    o << U32LEB(flags);
    if (!isPassive) {
      if (hasTableIndex) {
        o << U32LEB(tableIdx);
      }
      writeExpression(segment->offset);
      o << int8_t(BinaryConsts::End);
    }

    if (isPassive || hasTableIndex) {
      if (usesExpressions) {
        // elemType
        writeType(segment->type);
      } else {
        // MVP elemKind of funcref
        o << U32LEB(0);
      }
    }
    o << U32LEB(segment->data.size());
    if (usesExpressions) {
      for (auto* item : segment->data) {
        writeExpression(item);
        o << int8_t(BinaryConsts::End);
      }
    } else {
      for (auto& item : segment->data) {
        // We've ensured that all items are ref.func.
        auto& name = item->cast<RefFunc>()->func;
        o << U32LEB(getFunctionIndex(name));
      }
    }
  }

  if (!needingElemDecl.empty()) {
    o << U32LEB(BinaryConsts::IsPassive | BinaryConsts::IsDeclarative);
    o << U32LEB(0); // type (indicating funcref)
    o << U32LEB(needingElemDecl.size());
    for (auto name : needingElemDecl) {
      o << U32LEB(indexes.functionIndexes[name]);
    }
  }

  finishSection(start);
}

void WasmBinaryWriter::writeTags() {
  if (importInfo->getNumDefinedTags() == 0) {
    return;
  }
  BYN_TRACE("== writeTags\n");
  auto start = startSection(BinaryConsts::Section::Tag);
  auto num = importInfo->getNumDefinedTags();
  o << U32LEB(num);
  ModuleUtils::iterDefinedTags(*wasm, [&](Tag* tag) {
    BYN_TRACE("write one\n");
    o << uint8_t(0); // Reserved 'attribute' field. Always 0.
    o << U32LEB(getTypeIndex(tag->sig));
  });

  finishSection(start);
}

void WasmBinaryWriter::writeNames() {
  BYN_TRACE("== writeNames\n");
  auto start = startSection(BinaryConsts::Section::Custom);
  writeInlineString(BinaryConsts::CustomSections::Name);

  // module name
  if (emitModuleName && wasm->name.is()) {
    auto substart =
      startSubsection(BinaryConsts::CustomSections::Subsection::NameModule);
    writeEscapedName(wasm->name.str);
    finishSubsection(substart);
  }

  if (!debugInfo) {
    // We were only writing the module name.
    finishSection(start);
    return;
  }

  // function names
  {
    auto substart =
      startSubsection(BinaryConsts::CustomSections::Subsection::NameFunction);
    o << U32LEB(indexes.functionIndexes.size());
    Index emitted = 0;
    auto add = [&](Function* curr) {
      o << U32LEB(emitted);
      writeEscapedName(curr->name.str);
      emitted++;
    };
    ModuleUtils::iterImportedFunctions(*wasm, add);
    ModuleUtils::iterDefinedFunctions(*wasm, add);
    assert(emitted == indexes.functionIndexes.size());
    finishSubsection(substart);
  }

  // local names
  {
    // Find all functions with at least one local name and only emit the
    // subsection if there is at least one.
    std::vector<std::pair<Index, Function*>> functionsWithLocalNames;
    Index checked = 0;
    auto check = [&](Function* curr) {
      auto numLocals = curr->getNumLocals();
      for (Index i = 0; i < numLocals; ++i) {
        if (curr->hasLocalName(i)) {
          functionsWithLocalNames.push_back({checked, curr});
          break;
        }
      }
      checked++;
    };
    ModuleUtils::iterImportedFunctions(*wasm, check);
    ModuleUtils::iterDefinedFunctions(*wasm, check);
    assert(checked == indexes.functionIndexes.size());
    if (functionsWithLocalNames.size() > 0) {
      // Otherwise emit those functions but only include locals with a name.
      auto substart =
        startSubsection(BinaryConsts::CustomSections::Subsection::NameLocal);
      o << U32LEB(functionsWithLocalNames.size());
      Index emitted = 0;
      for (auto& [index, func] : functionsWithLocalNames) {
        // Pairs of (local index in IR, name).
        std::vector<std::pair<Index, Name>> localsWithNames;
        auto numLocals = func->getNumLocals();
        for (Index indexInFunc = 0; indexInFunc < numLocals; ++indexInFunc) {
          if (func->hasLocalName(indexInFunc)) {
            Index indexInBinary;
            auto iter = funcMappedLocals.find(func->name);
            if (iter != funcMappedLocals.end()) {
              // TODO: handle multivalue
              indexInBinary = iter->second[{indexInFunc, 0}];
            } else {
              // No data on funcMappedLocals. That is only possible if we are an
              // imported function, where there are no locals to map, and in
              // that case the index is unchanged anyhow: parameters always have
              // the same index, they are not mapped in any way.
              assert(func->imported());
              indexInBinary = indexInFunc;
            }
            localsWithNames.push_back(
              {indexInBinary, func->getLocalName(indexInFunc)});
          }
        }
        assert(localsWithNames.size());
        std::sort(localsWithNames.begin(), localsWithNames.end());
        o << U32LEB(index);
        o << U32LEB(localsWithNames.size());
        for (auto& [indexInBinary, name] : localsWithNames) {
          o << U32LEB(indexInBinary);
          writeEscapedName(name.str);
        }
        emitted++;
      }
      assert(emitted == functionsWithLocalNames.size());
      finishSubsection(substart);
    }
  }

  // type names
  {
    std::vector<HeapType> namedTypes;
    for (auto type : indexedTypes.types) {
      if (wasm->typeNames.count(type) && wasm->typeNames[type].name.is()) {
        namedTypes.push_back(type);
      }
    }
    if (!namedTypes.empty()) {
      auto substart =
        startSubsection(BinaryConsts::CustomSections::Subsection::NameType);
      o << U32LEB(namedTypes.size());
      for (auto type : namedTypes) {
        o << U32LEB(indexedTypes.indices[type]);
        writeEscapedName(wasm->typeNames[type].name.str);
      }
      finishSubsection(substart);
    }
  }

  // table names
  {
    std::vector<std::pair<Index, Table*>> tablesWithNames;
    Index checked = 0;
    auto check = [&](Table* curr) {
      if (curr->hasExplicitName) {
        tablesWithNames.push_back({checked, curr});
      }
      checked++;
    };
    ModuleUtils::iterImportedTables(*wasm, check);
    ModuleUtils::iterDefinedTables(*wasm, check);
    assert(checked == indexes.tableIndexes.size());

    if (tablesWithNames.size() > 0) {
      auto substart =
        startSubsection(BinaryConsts::CustomSections::Subsection::NameTable);
      o << U32LEB(tablesWithNames.size());

      for (auto& [index, table] : tablesWithNames) {
        o << U32LEB(index);
        writeEscapedName(table->name.str);
      }

      finishSubsection(substart);
    }
  }

  // memory names
  {
    std::vector<std::pair<Index, Memory*>> memoriesWithNames;
    Index checked = 0;
    auto check = [&](Memory* curr) {
      if (curr->hasExplicitName) {
        memoriesWithNames.push_back({checked, curr});
      }
      checked++;
    };
    ModuleUtils::iterImportedMemories(*wasm, check);
    ModuleUtils::iterDefinedMemories(*wasm, check);
    assert(checked == indexes.memoryIndexes.size());
    if (memoriesWithNames.size() > 0) {
      auto substart =
        startSubsection(BinaryConsts::CustomSections::Subsection::NameMemory);
      o << U32LEB(memoriesWithNames.size());
      for (auto& [index, memory] : memoriesWithNames) {
        o << U32LEB(index);
        writeEscapedName(memory->name.str);
      }
      finishSubsection(substart);
    }
  }

  // global names
  {
    std::vector<std::pair<Index, Global*>> globalsWithNames;
    Index checked = 0;
    auto check = [&](Global* curr) {
      if (curr->hasExplicitName) {
        globalsWithNames.push_back({checked, curr});
      }
      checked++;
    };
    ModuleUtils::iterImportedGlobals(*wasm, check);
    ModuleUtils::iterDefinedGlobals(*wasm, check);
    assert(checked == indexes.globalIndexes.size());
    if (globalsWithNames.size() > 0) {
      auto substart =
        startSubsection(BinaryConsts::CustomSections::Subsection::NameGlobal);
      o << U32LEB(globalsWithNames.size());
      for (auto& [index, global] : globalsWithNames) {
        o << U32LEB(index);
        writeEscapedName(global->name.str);
      }
      finishSubsection(substart);
    }
  }

  // elem segment names
  {
    std::vector<std::pair<Index, ElementSegment*>> elemsWithNames;
    Index checked = 0;
    for (auto& curr : wasm->elementSegments) {
      if (curr->hasExplicitName) {
        elemsWithNames.push_back({checked, curr.get()});
      }
      checked++;
    }
    assert(checked == indexes.elemIndexes.size());

    if (elemsWithNames.size() > 0) {
      auto substart =
        startSubsection(BinaryConsts::CustomSections::Subsection::NameElem);
      o << U32LEB(elemsWithNames.size());

      for (auto& [index, elem] : elemsWithNames) {
        o << U32LEB(index);
        writeEscapedName(elem->name.str);
      }

      finishSubsection(substart);
    }
  }

  // data segment names
  if (!wasm->memories.empty()) {
    Index count = 0;
    for (auto& seg : wasm->dataSegments) {
      if (seg->hasExplicitName) {
        count++;
      }
    }

    if (count) {
      auto substart =
        startSubsection(BinaryConsts::CustomSections::Subsection::NameData);
      o << U32LEB(count);
      for (Index i = 0; i < wasm->dataSegments.size(); i++) {
        auto& seg = wasm->dataSegments[i];
        if (seg->name.is()) {
          o << U32LEB(i);
          writeEscapedName(seg->name.str);
        }
      }
      finishSubsection(substart);
    }
  }

  // TODO: label, type, and element names
  // see: https://github.com/WebAssembly/extended-name-section

  // GC field names
  if (wasm->features.hasGC()) {
    std::vector<HeapType> relevantTypes;
    for (auto& type : indexedTypes.types) {
      if (type.isStruct() && wasm->typeNames.count(type) &&
          !wasm->typeNames[type].fieldNames.empty()) {
        relevantTypes.push_back(type);
      }
    }
    if (!relevantTypes.empty()) {
      auto substart =
        startSubsection(BinaryConsts::CustomSections::Subsection::NameField);
      o << U32LEB(relevantTypes.size());
      for (Index i = 0; i < relevantTypes.size(); i++) {
        auto type = relevantTypes[i];
        o << U32LEB(indexedTypes.indices[type]);
        std::unordered_map<Index, Name>& fieldNames =
          wasm->typeNames.at(type).fieldNames;
        o << U32LEB(fieldNames.size());
        for (auto& [index, name] : fieldNames) {
          o << U32LEB(index);
          writeEscapedName(name.str);
        }
      }
      finishSubsection(substart);
    }
  }

  // tag names
  if (!wasm->tags.empty()) {
    Index count = 0;
    for (auto& tag : wasm->tags) {
      if (tag->hasExplicitName) {
        count++;
      }
    }

    if (count) {
      auto substart =
        startSubsection(BinaryConsts::CustomSections::Subsection::NameTag);
      o << U32LEB(count);
      for (Index i = 0; i < wasm->tags.size(); i++) {
        auto& tag = wasm->tags[i];
        if (tag->hasExplicitName) {
          o << U32LEB(i);
          writeEscapedName(tag->name.str);
        }
      }
      finishSubsection(substart);
    }
  }

  finishSection(start);
}

void WasmBinaryWriter::writeSourceMapUrl() {
  BYN_TRACE("== writeSourceMapUrl\n");
  auto start = startSection(BinaryConsts::Section::Custom);
  writeInlineString(BinaryConsts::CustomSections::SourceMapUrl);
  writeInlineString(sourceMapUrl.c_str());
  finishSection(start);
}

void WasmBinaryWriter::writeSymbolMap() {
  std::ofstream file(symbolMap);
  auto write = [&](Function* func) {
    file << getFunctionIndex(func->name) << ":" << func->name.str << std::endl;
  };
  ModuleUtils::iterImportedFunctions(*wasm, write);
  ModuleUtils::iterDefinedFunctions(*wasm, write);
  file.close();
}

void WasmBinaryWriter::initializeDebugInfo() {
  lastDebugLocation = {0, /* lineNumber = */ 1, 0};
}

void WasmBinaryWriter::writeSourceMapProlog() {
  *sourceMap << "{\"version\":3,\"sources\":[";
  for (size_t i = 0; i < wasm->debugInfoFileNames.size(); i++) {
    if (i > 0) {
      *sourceMap << ",";
    }
    // TODO respect JSON string encoding, e.g. quotes and control chars.
    *sourceMap << "\"" << wasm->debugInfoFileNames[i] << "\"";
  }
  *sourceMap << "],\"names\":[],\"mappings\":\"";
}

static void writeBase64VLQ(std::ostream& out, int32_t n) {
  uint32_t value = n >= 0 ? n << 1 : ((-n) << 1) | 1;
  while (1) {
    uint32_t digit = value & 0x1F;
    value >>= 5;
    if (!value) {
      // last VLQ digit -- base64 codes 'A'..'Z', 'a'..'f'
      out << char(digit < 26 ? 'A' + digit : 'a' + digit - 26);
      break;
    }
    // more VLG digit will follow -- add continuation bit (0x20),
    // base64 codes 'g'..'z', '0'..'9', '+', '/'
    out << char(digit < 20
                  ? 'g' + digit
                  : digit < 30 ? '0' + digit - 20 : digit == 30 ? '+' : '/');
  }
}

void WasmBinaryWriter::writeSourceMapEpilog() {
  // write source map entries
  size_t lastOffset = 0;
  Function::DebugLocation lastLoc = {0, /* lineNumber = */ 1, 0};
  for (const auto& [offset, loc] : sourceMapLocations) {
    if (lastOffset > 0) {
      *sourceMap << ",";
    }
    writeBase64VLQ(*sourceMap, int32_t(offset - lastOffset));
    writeBase64VLQ(*sourceMap, int32_t(loc->fileIndex - lastLoc.fileIndex));
    writeBase64VLQ(*sourceMap, int32_t(loc->lineNumber - lastLoc.lineNumber));
    writeBase64VLQ(*sourceMap,
                   int32_t(loc->columnNumber - lastLoc.columnNumber));
    lastLoc = *loc;
    lastOffset = offset;
  }
  *sourceMap << "\"}";
}

void WasmBinaryWriter::writeLateCustomSections() {
  for (auto& section : wasm->customSections) {
    if (section.name != BinaryConsts::CustomSections::Dylink) {
      writeCustomSection(section);
    }
  }
}

void WasmBinaryWriter::writeCustomSection(const CustomSection& section) {
  auto start = startSection(BinaryConsts::Custom);
  writeInlineString(section.name.c_str());
  for (size_t i = 0; i < section.data.size(); i++) {
    o << uint8_t(section.data[i]);
  }
  finishSection(start);
}

void WasmBinaryWriter::writeFeaturesSection() {
  if (!wasm->hasFeaturesSection || wasm->features.isMVP()) {
    return;
  }

  // TODO(tlively): unify feature names with rest of toolchain and use
  // FeatureSet::toString()
  auto toString = [](FeatureSet::Feature f) {
    switch (f) {
      case FeatureSet::Atomics:
        return BinaryConsts::CustomSections::AtomicsFeature;
      case FeatureSet::MutableGlobals:
        return BinaryConsts::CustomSections::MutableGlobalsFeature;
      case FeatureSet::TruncSat:
        return BinaryConsts::CustomSections::TruncSatFeature;
      case FeatureSet::SIMD:
        return BinaryConsts::CustomSections::SIMD128Feature;
      case FeatureSet::BulkMemory:
        return BinaryConsts::CustomSections::BulkMemoryFeature;
      case FeatureSet::SignExt:
        return BinaryConsts::CustomSections::SignExtFeature;
      case FeatureSet::ExceptionHandling:
        return BinaryConsts::CustomSections::ExceptionHandlingFeature;
      case FeatureSet::TailCall:
        return BinaryConsts::CustomSections::TailCallFeature;
      case FeatureSet::ReferenceTypes:
        return BinaryConsts::CustomSections::ReferenceTypesFeature;
      case FeatureSet::Multivalue:
        return BinaryConsts::CustomSections::MultivalueFeature;
      case FeatureSet::GC:
        return BinaryConsts::CustomSections::GCFeature;
      case FeatureSet::Memory64:
        return BinaryConsts::CustomSections::Memory64Feature;
      case FeatureSet::RelaxedSIMD:
        return BinaryConsts::CustomSections::RelaxedSIMDFeature;
      case FeatureSet::ExtendedConst:
        return BinaryConsts::CustomSections::ExtendedConstFeature;
      case FeatureSet::Strings:
        return BinaryConsts::CustomSections::StringsFeature;
      case FeatureSet::MultiMemories:
        return BinaryConsts::CustomSections::MultiMemoriesFeature;
      default:
        WASM_UNREACHABLE("unexpected feature flag");
    }
  };

  std::vector<const char*> features;
  wasm->features.iterFeatures(
    [&](FeatureSet::Feature f) { features.push_back(toString(f)); });

  auto start = startSection(BinaryConsts::Custom);
  writeInlineString(BinaryConsts::CustomSections::TargetFeatures);
  o << U32LEB(features.size());
  for (auto& f : features) {
    o << uint8_t(BinaryConsts::FeatureUsed);
    writeInlineString(f);
  }
  finishSection(start);
}

void WasmBinaryWriter::writeLegacyDylinkSection() {
  if (!wasm->dylinkSection) {
    return;
  }

  auto start = startSection(BinaryConsts::Custom);
  writeInlineString(BinaryConsts::CustomSections::Dylink);
  o << U32LEB(wasm->dylinkSection->memorySize);
  o << U32LEB(wasm->dylinkSection->memoryAlignment);
  o << U32LEB(wasm->dylinkSection->tableSize);
  o << U32LEB(wasm->dylinkSection->tableAlignment);
  o << U32LEB(wasm->dylinkSection->neededDynlibs.size());
  for (auto& neededDynlib : wasm->dylinkSection->neededDynlibs) {
    writeInlineString(neededDynlib.str);
  }
  finishSection(start);
}

void WasmBinaryWriter::writeDylinkSection() {
  if (!wasm->dylinkSection) {
    return;
  }

  if (wasm->dylinkSection->isLegacy) {
    writeLegacyDylinkSection();
    return;
  }

  auto start = startSection(BinaryConsts::Custom);
  writeInlineString(BinaryConsts::CustomSections::Dylink0);

  auto substart =
    startSubsection(BinaryConsts::CustomSections::Subsection::DylinkMemInfo);
  o << U32LEB(wasm->dylinkSection->memorySize);
  o << U32LEB(wasm->dylinkSection->memoryAlignment);
  o << U32LEB(wasm->dylinkSection->tableSize);
  o << U32LEB(wasm->dylinkSection->tableAlignment);
  finishSubsection(substart);

  if (wasm->dylinkSection->neededDynlibs.size()) {
    substart =
      startSubsection(BinaryConsts::CustomSections::Subsection::DylinkNeeded);
    o << U32LEB(wasm->dylinkSection->neededDynlibs.size());
    for (auto& neededDynlib : wasm->dylinkSection->neededDynlibs) {
      writeInlineString(neededDynlib.str);
    }
    finishSubsection(substart);
  }

  writeData(wasm->dylinkSection->tail.data(), wasm->dylinkSection->tail.size());
  finishSection(start);
}

void WasmBinaryWriter::writeDebugLocation(const Function::DebugLocation& loc) {
  if (loc == lastDebugLocation) {
    return;
  }
  auto offset = o.size();
  sourceMapLocations.emplace_back(offset, &loc);
  lastDebugLocation = loc;
}

void WasmBinaryWriter::writeDebugLocation(Expression* curr, Function* func) {
  if (sourceMap) {
    auto& debugLocations = func->debugLocations;
    auto iter = debugLocations.find(curr);
    if (iter != debugLocations.end()) {
      writeDebugLocation(iter->second);
    }
  }
  // If this is an instruction in a function, and if the original wasm had
  // binary locations tracked, then track it in the output as well.
  if (func && !func->expressionLocations.empty()) {
    binaryLocations.expressions[curr] =
      BinaryLocations::Span{BinaryLocation(o.size()), 0};
    binaryLocationTrackedExpressionsForFunc.push_back(curr);
  }
}

void WasmBinaryWriter::writeDebugLocationEnd(Expression* curr, Function* func) {
  if (func && !func->expressionLocations.empty()) {
    auto& span = binaryLocations.expressions.at(curr);
    span.end = o.size();
  }
}

void WasmBinaryWriter::writeExtraDebugLocation(Expression* curr,
                                               Function* func,
                                               size_t id) {
  if (func && !func->expressionLocations.empty()) {
    binaryLocations.delimiters[curr][id] = o.size();
  }
}

void WasmBinaryWriter::writeData(const char* data, size_t size) {
  for (size_t i = 0; i < size; i++) {
    o << int8_t(data[i]);
  }
}

void WasmBinaryWriter::writeInlineString(std::string_view name) {
  o << U32LEB(name.size());
  writeData(name.data(), name.size());
}

static bool isHexDigit(char ch) {
  return (ch >= '0' && ch <= '9') || (ch >= 'a' && ch <= 'f') ||
         (ch >= 'A' && ch <= 'F');
}

static int decodeHexNibble(char ch) {
  return ch <= '9' ? ch & 15 : (ch & 15) + 9;
}

void WasmBinaryWriter::writeEscapedName(std::string_view name) {
  if (name.find('\\') == std::string_view::npos) {
    writeInlineString(name);
    return;
  }
  // decode escaped by escapeName (see below) function names
  std::string unescaped;
  for (size_t i = 0; i < name.size();) {
    char ch = name[i++];
    // support only `\xx` escapes; ignore invalid or unsupported escapes
    if (ch != '\\' || i + 1 >= name.size() || !isHexDigit(name[i]) ||
        !isHexDigit(name[i + 1])) {
      unescaped.push_back(ch);
      continue;
    }
    unescaped.push_back(
      char((decodeHexNibble(name[i]) << 4) | decodeHexNibble(name[i + 1])));
    i += 2;
  }
  writeInlineString({unescaped.data(), unescaped.size()});
}

void WasmBinaryWriter::writeInlineBuffer(const char* data, size_t size) {
  o << U32LEB(size);
  writeData(data, size);
}

void WasmBinaryWriter::writeType(Type type) {
  if (type.isRef()) {
    auto heapType = type.getHeapType();
    if (heapType.isBasic() && type.isNullable()) {
      switch (heapType.getBasic()) {
        case HeapType::ext:
          o << S32LEB(BinaryConsts::EncodedType::externref);
          return;
        case HeapType::any:
          o << S32LEB(BinaryConsts::EncodedType::anyref);
          return;
        case HeapType::func:
          o << S32LEB(BinaryConsts::EncodedType::funcref);
          return;
        case HeapType::eq:
          o << S32LEB(BinaryConsts::EncodedType::eqref);
          return;
        case HeapType::i31:
          o << S32LEB(BinaryConsts::EncodedType::i31ref);
          return;
        case HeapType::struct_:
          o << S32LEB(BinaryConsts::EncodedType::structref);
          return;
        case HeapType::array:
          o << S32LEB(BinaryConsts::EncodedType::arrayref);
          return;
        case HeapType::string:
          o << S32LEB(BinaryConsts::EncodedType::stringref);
          return;
        case HeapType::stringview_wtf8:
          o << S32LEB(BinaryConsts::EncodedType::stringview_wtf8);
          return;
        case HeapType::stringview_wtf16:
          o << S32LEB(BinaryConsts::EncodedType::stringview_wtf16);
          return;
        case HeapType::stringview_iter:
          o << S32LEB(BinaryConsts::EncodedType::stringview_iter);
          return;
        case HeapType::none:
          o << S32LEB(BinaryConsts::EncodedType::nullref);
          return;
        case HeapType::noext:
          // See comment on writeHeapType.
          if (!wasm->features.hasGC()) {
            o << S32LEB(BinaryConsts::EncodedType::externref);
          } else {
            o << S32LEB(BinaryConsts::EncodedType::nullexternref);
          }
          return;
        case HeapType::nofunc:
          // See comment on writeHeapType.
          if (!wasm->features.hasGC()) {
            o << S32LEB(BinaryConsts::EncodedType::funcref);
          } else {
            o << S32LEB(BinaryConsts::EncodedType::nullfuncref);
          }
          return;
      }
    }
    if (type.isNullable()) {
      o << S32LEB(BinaryConsts::EncodedType::nullable);
    } else {
      o << S32LEB(BinaryConsts::EncodedType::nonnullable);
    }
    writeHeapType(type.getHeapType());
    return;
  }
  int ret = 0;
  TODO_SINGLE_COMPOUND(type);
  switch (type.getBasic()) {
    // None only used for block signatures. TODO: Separate out?
    case Type::none:
      ret = BinaryConsts::EncodedType::Empty;
      break;
    case Type::i32:
      ret = BinaryConsts::EncodedType::i32;
      break;
    case Type::i64:
      ret = BinaryConsts::EncodedType::i64;
      break;
    case Type::f32:
      ret = BinaryConsts::EncodedType::f32;
      break;
    case Type::f64:
      ret = BinaryConsts::EncodedType::f64;
      break;
    case Type::v128:
      ret = BinaryConsts::EncodedType::v128;
      break;
    default:
      WASM_UNREACHABLE("unexpected type");
  }
  o << S32LEB(ret);
}

void WasmBinaryWriter::writeHeapType(HeapType type) {
  // ref.null always has a bottom heap type in Binaryen IR, but those types are
  // only actually valid with GC enabled. When GC is not enabled, emit the
  // corresponding valid top types instead.
  if (!wasm->features.hasGC()) {
    if (type == HeapType::nofunc || type.isSignature()) {
      type = HeapType::func;
    } else if (type == HeapType::noext) {
      type = HeapType::ext;
    }
  }

  if (type.isSignature() || type.isStruct() || type.isArray()) {
    o << S64LEB(getTypeIndex(type)); // TODO: Actually s33
    return;
  }
  int ret = 0;
  assert(type.isBasic());
  switch (type.getBasic()) {
    case HeapType::ext:
      ret = BinaryConsts::EncodedHeapType::ext;
      break;
    case HeapType::func:
      ret = BinaryConsts::EncodedHeapType::func;
      break;
    case HeapType::any:
      ret = BinaryConsts::EncodedHeapType::any;
      break;
    case HeapType::eq:
      ret = BinaryConsts::EncodedHeapType::eq;
      break;
    case HeapType::i31:
      ret = BinaryConsts::EncodedHeapType::i31;
      break;
    case HeapType::struct_:
      ret = BinaryConsts::EncodedHeapType::struct_;
      break;
    case HeapType::array:
      ret = BinaryConsts::EncodedHeapType::array;
      break;
    case HeapType::string:
      ret = BinaryConsts::EncodedHeapType::string;
      break;
    case HeapType::stringview_wtf8:
      ret = BinaryConsts::EncodedHeapType::stringview_wtf8_heap;
      break;
    case HeapType::stringview_wtf16:
      ret = BinaryConsts::EncodedHeapType::stringview_wtf16_heap;
      break;
    case HeapType::stringview_iter:
      ret = BinaryConsts::EncodedHeapType::stringview_iter_heap;
      break;
    case HeapType::none:
      ret = BinaryConsts::EncodedHeapType::none;
      break;
    case HeapType::noext:
      ret = BinaryConsts::EncodedHeapType::noext;
      break;
    case HeapType::nofunc:
      ret = BinaryConsts::EncodedHeapType::nofunc;
      break;
  }
  o << S64LEB(ret); // TODO: Actually s33
}

void WasmBinaryWriter::writeIndexedHeapType(HeapType type) {
  o << U32LEB(getTypeIndex(type));
}

void WasmBinaryWriter::writeField(const Field& field) {
  if (field.type == Type::i32 && field.packedType != Field::not_packed) {
    if (field.packedType == Field::i8) {
      o << S32LEB(BinaryConsts::EncodedType::i8);
    } else if (field.packedType == Field::i16) {
      o << S32LEB(BinaryConsts::EncodedType::i16);
    } else {
      WASM_UNREACHABLE("invalid packed type");
    }
  } else {
    writeType(field.type);
  }
  o << U32LEB(field.mutable_);
}

// reader

WasmBinaryBuilder::WasmBinaryBuilder(Module& wasm,
                                     FeatureSet features,
                                     const std::vector<char>& input)
  : wasm(wasm), allocator(wasm.allocator), input(input),
    sourceMap(nullptr), nextDebugLocation{0, 0, {0, 0, 0}}, debugLocation() {
  wasm.features = features;
}

bool WasmBinaryBuilder::hasDWARFSections() {
  assert(pos == 0);
  getInt32(); // magic
  getInt32(); // version
  bool has = false;
  while (more()) {
    uint8_t sectionCode = getInt8();
    uint32_t payloadLen = getU32LEB();
    if (uint64_t(pos) + uint64_t(payloadLen) > input.size()) {
      throwError("Section extends beyond end of input");
    }
    auto oldPos = pos;
    if (sectionCode == BinaryConsts::Section::Custom) {
      auto sectionName = getInlineString();
      if (Debug::isDWARFSection(sectionName)) {
        has = true;
        break;
      }
    }
    pos = oldPos + payloadLen;
  }
  pos = 0;
  return has;
}

void WasmBinaryBuilder::read() {
  if (DWARF) {
    // In order to update dwarf, we must store info about each IR node's
    // binary position. This has noticeable memory overhead, so we don't do it
    // by default: the user must request it by setting "DWARF", and even if so
    // we scan ahead to see that there actually *are* DWARF sections, so that
    // we don't do unnecessary work.
    if (!hasDWARFSections()) {
      DWARF = false;
    }
  }

  readHeader();
  readSourceMapHeader();

  // read sections until the end
  while (more()) {
    uint8_t sectionCode = getInt8();
    uint32_t payloadLen = getU32LEB();
    if (uint64_t(pos) + uint64_t(payloadLen) > input.size()) {
      throwError("Section extends beyond end of input");
    }

    auto oldPos = pos;

    // note the section in the list of seen sections, as almost no sections can
    // appear more than once, and verify those that shouldn't do not.
    if (sectionCode != BinaryConsts::Section::Custom &&
        sectionCode != BinaryConsts::Section::Code) {
      if (!seenSections.insert(BinaryConsts::Section(sectionCode)).second) {
        throwError("section seen more than once: " +
                   std::to_string(sectionCode));
      }
    }

    switch (sectionCode) {
      case BinaryConsts::Section::Start:
        readStart();
        break;
      case BinaryConsts::Section::Memory:
        readMemories();
        break;
      case BinaryConsts::Section::Type:
        readTypes();
        break;
      case BinaryConsts::Section::Import:
        readImports();
        break;
      case BinaryConsts::Section::Function:
        readFunctionSignatures();
        break;
      case BinaryConsts::Section::Code:
        if (DWARF) {
          codeSectionLocation = pos;
        }
        readFunctions();
        break;
      case BinaryConsts::Section::Export:
        readExports();
        break;
      case BinaryConsts::Section::Element:
        readElementSegments();
        break;
      case BinaryConsts::Section::Strings:
        readStrings();
        break;
      case BinaryConsts::Section::Global:
        readGlobals();
        break;
      case BinaryConsts::Section::Data:
        readDataSegments();
        break;
      case BinaryConsts::Section::DataCount:
        readDataSegmentCount();
        break;
      case BinaryConsts::Section::Table:
        readTableDeclarations();
        break;
      case BinaryConsts::Section::Tag:
        readTags();
        break;
      default: {
        readCustomSection(payloadLen);
        if (pos > oldPos + payloadLen) {
          throwError("bad user section size, started at " +
                     std::to_string(oldPos) + " plus payload " +
                     std::to_string(payloadLen) +
                     " not being equal to new position " + std::to_string(pos));
        }
        pos = oldPos + payloadLen;
      }
    }

    // make sure we advanced exactly past this section
    if (pos != oldPos + payloadLen) {
      throwError("bad section size, started at " + std::to_string(oldPos) +
                 " plus payload " + std::to_string(payloadLen) +
                 " not being equal to new position " + std::to_string(pos));
    }
  }

  validateBinary();
  processNames();
}

void WasmBinaryBuilder::readCustomSection(size_t payloadLen) {
  BYN_TRACE("== readCustomSection\n");
  auto oldPos = pos;
  Name sectionName = getInlineString();
  size_t read = pos - oldPos;
  if (read > payloadLen) {
    throwError("bad user section size");
  }
  payloadLen -= read;
  if (sectionName.equals(BinaryConsts::CustomSections::Name)) {
    if (debugInfo) {
      readNames(payloadLen);
    } else {
      pos += payloadLen;
    }
  } else if (sectionName.equals(BinaryConsts::CustomSections::TargetFeatures)) {
    readFeatures(payloadLen);
  } else if (sectionName.equals(BinaryConsts::CustomSections::Dylink)) {
    readDylink(payloadLen);
  } else if (sectionName.equals(BinaryConsts::CustomSections::Dylink0)) {
    readDylink0(payloadLen);
  } else {
    // an unfamiliar custom section
    if (sectionName.equals(BinaryConsts::CustomSections::Linking)) {
      std::cerr
        << "warning: linking section is present, so this is not a standard "
           "wasm file - binaryen cannot handle this properly!\n";
    }
    wasm.customSections.resize(wasm.customSections.size() + 1);
    auto& section = wasm.customSections.back();
    section.name = sectionName.str;
    auto data = getByteView(payloadLen);
    section.data = {data.begin(), data.end()};
  }
}

std::string_view WasmBinaryBuilder::getByteView(size_t size) {
  if (size > input.size() || pos > input.size() - size) {
    throwError("unexpected end of input");
  }
  pos += size;
  return {input.data() + (pos - size), size};
}

uint8_t WasmBinaryBuilder::getInt8() {
  if (!more()) {
    throwError("unexpected end of input");
  }
  BYN_TRACE("getInt8: " << (int)(uint8_t)input[pos] << " (at " << pos << ")\n");
  return input[pos++];
}

uint16_t WasmBinaryBuilder::getInt16() {
  BYN_TRACE("<==\n");
  auto ret = uint16_t(getInt8());
  ret |= uint16_t(getInt8()) << 8;
  BYN_TRACE("getInt16: " << ret << "/0x" << std::hex << ret << std::dec
                         << " ==>\n");
  return ret;
}

uint32_t WasmBinaryBuilder::getInt32() {
  BYN_TRACE("<==\n");
  auto ret = uint32_t(getInt16());
  ret |= uint32_t(getInt16()) << 16;
  BYN_TRACE("getInt32: " << ret << "/0x" << std::hex << ret << std::dec
                         << " ==>\n");
  return ret;
}

uint64_t WasmBinaryBuilder::getInt64() {
  BYN_TRACE("<==\n");
  auto ret = uint64_t(getInt32());
  ret |= uint64_t(getInt32()) << 32;
  BYN_TRACE("getInt64: " << ret << "/0x" << std::hex << ret << std::dec
                         << " ==>\n");
  return ret;
}

uint8_t WasmBinaryBuilder::getLaneIndex(size_t lanes) {
  BYN_TRACE("<==\n");
  auto ret = getInt8();
  if (ret >= lanes) {
    throwError("Illegal lane index");
  }
  BYN_TRACE("getLaneIndex(" << lanes << "): " << ret << " ==>" << std::endl);
  return ret;
}

Literal WasmBinaryBuilder::getFloat32Literal() {
  BYN_TRACE("<==\n");
  auto ret = Literal(getInt32());
  ret = ret.castToF32();
  BYN_TRACE("getFloat32: " << ret << " ==>\n");
  return ret;
}

Literal WasmBinaryBuilder::getFloat64Literal() {
  BYN_TRACE("<==\n");
  auto ret = Literal(getInt64());
  ret = ret.castToF64();
  BYN_TRACE("getFloat64: " << ret << " ==>\n");
  return ret;
}

Literal WasmBinaryBuilder::getVec128Literal() {
  BYN_TRACE("<==\n");
  std::array<uint8_t, 16> bytes;
  for (auto i = 0; i < 16; ++i) {
    bytes[i] = getInt8();
  }
  auto ret = Literal(bytes.data());
  BYN_TRACE("getVec128: " << ret << " ==>\n");
  return ret;
}

uint32_t WasmBinaryBuilder::getU32LEB() {
  BYN_TRACE("<==\n");
  U32LEB ret;
  ret.read([&]() { return getInt8(); });
  BYN_TRACE("getU32LEB: " << ret.value << " ==>\n");
  return ret.value;
}

uint64_t WasmBinaryBuilder::getU64LEB() {
  BYN_TRACE("<==\n");
  U64LEB ret;
  ret.read([&]() { return getInt8(); });
  BYN_TRACE("getU64LEB: " << ret.value << " ==>\n");
  return ret.value;
}

int32_t WasmBinaryBuilder::getS32LEB() {
  BYN_TRACE("<==\n");
  S32LEB ret;
  ret.read([&]() { return (int8_t)getInt8(); });
  BYN_TRACE("getS32LEB: " << ret.value << " ==>\n");
  return ret.value;
}

int64_t WasmBinaryBuilder::getS64LEB() {
  BYN_TRACE("<==\n");
  S64LEB ret;
  ret.read([&]() { return (int8_t)getInt8(); });
  BYN_TRACE("getS64LEB: " << ret.value << " ==>\n");
  return ret.value;
}

bool WasmBinaryBuilder::getBasicType(int32_t code, Type& out) {
  switch (code) {
    case BinaryConsts::EncodedType::i32:
      out = Type::i32;
      return true;
    case BinaryConsts::EncodedType::i64:
      out = Type::i64;
      return true;
    case BinaryConsts::EncodedType::f32:
      out = Type::f32;
      return true;
    case BinaryConsts::EncodedType::f64:
      out = Type::f64;
      return true;
    case BinaryConsts::EncodedType::v128:
      out = Type::v128;
      return true;
    case BinaryConsts::EncodedType::funcref:
      out = Type(HeapType::func, Nullable);
      return true;
    case BinaryConsts::EncodedType::externref:
      out = Type(HeapType::ext, Nullable);
      return true;
    case BinaryConsts::EncodedType::anyref:
      out = Type(HeapType::any, Nullable);
      return true;
    case BinaryConsts::EncodedType::eqref:
      out = Type(HeapType::eq, Nullable);
      return true;
    case BinaryConsts::EncodedType::i31ref:
      out = Type(HeapType::i31, Nullable);
      return true;
    case BinaryConsts::EncodedType::structref:
      out = Type(HeapType::struct_, Nullable);
      return true;
    case BinaryConsts::EncodedType::arrayref:
      out = Type(HeapType::array, Nullable);
      return true;
    case BinaryConsts::EncodedType::stringref:
      out = Type(HeapType::string, Nullable);
      return true;
    case BinaryConsts::EncodedType::stringview_wtf8:
      out = Type(HeapType::stringview_wtf8, Nullable);
      return true;
    case BinaryConsts::EncodedType::stringview_wtf16:
      out = Type(HeapType::stringview_wtf16, Nullable);
      return true;
    case BinaryConsts::EncodedType::stringview_iter:
      out = Type(HeapType::stringview_iter, Nullable);
      return true;
    case BinaryConsts::EncodedType::nullref:
      out = Type(HeapType::none, Nullable);
      return true;
    case BinaryConsts::EncodedType::nullexternref:
      out = Type(HeapType::noext, Nullable);
      return true;
    case BinaryConsts::EncodedType::nullfuncref:
      out = Type(HeapType::nofunc, Nullable);
      return true;
    default:
      return false;
  }
}

bool WasmBinaryBuilder::getBasicHeapType(int64_t code, HeapType& out) {
  switch (code) {
    case BinaryConsts::EncodedHeapType::func:
      out = HeapType::func;
      return true;
    case BinaryConsts::EncodedHeapType::ext:
      out = HeapType::ext;
      return true;
    case BinaryConsts::EncodedHeapType::any:
      out = HeapType::any;
      return true;
    case BinaryConsts::EncodedHeapType::eq:
      out = HeapType::eq;
      return true;
    case BinaryConsts::EncodedHeapType::i31:
      out = HeapType::i31;
      return true;
    case BinaryConsts::EncodedHeapType::struct_:
      out = HeapType::struct_;
      return true;
    case BinaryConsts::EncodedHeapType::array:
      out = HeapType::array;
      return true;
    case BinaryConsts::EncodedHeapType::string:
      out = HeapType::string;
      return true;
    case BinaryConsts::EncodedHeapType::stringview_wtf8_heap:
      out = HeapType::stringview_wtf8;
      return true;
    case BinaryConsts::EncodedHeapType::stringview_wtf16_heap:
      out = HeapType::stringview_wtf16;
      return true;
    case BinaryConsts::EncodedHeapType::stringview_iter_heap:
      out = HeapType::stringview_iter;
      return true;
    case BinaryConsts::EncodedHeapType::none:
      out = HeapType::none;
      return true;
    case BinaryConsts::EncodedHeapType::noext:
      out = HeapType::noext;
      return true;
    case BinaryConsts::EncodedHeapType::nofunc:
      out = HeapType::nofunc;
      return true;
    default:
      return false;
  }
}

Type WasmBinaryBuilder::getType(int initial) {
  // Single value types are negative; signature indices are non-negative
  if (initial >= 0) {
    // TODO: Handle block input types properly.
    return getSignatureByTypeIndex(initial).results;
  }
  Type type;
  if (getBasicType(initial, type)) {
    return type;
  }
  switch (initial) {
    // None only used for block signatures. TODO: Separate out?
    case BinaryConsts::EncodedType::Empty:
      return Type::none;
    case BinaryConsts::EncodedType::nullable:
      return Type(getHeapType(), Nullable);
    case BinaryConsts::EncodedType::nonnullable:
      return Type(getHeapType(), NonNullable);
    default:
      throwError("invalid wasm type: " + std::to_string(initial));
  }
  WASM_UNREACHABLE("unexpected type");
}

Type WasmBinaryBuilder::getType() { return getType(getS32LEB()); }

HeapType WasmBinaryBuilder::getHeapType() {
  auto type = getS64LEB(); // TODO: Actually s33
  // Single heap types are negative; heap type indices are non-negative
  if (type >= 0) {
    if (size_t(type) >= types.size()) {
      throwError("invalid signature index: " + std::to_string(type));
    }
    return types[type];
  }
  HeapType ht;
  if (getBasicHeapType(type, ht)) {
    return ht;
  } else {
    throwError("invalid wasm heap type: " + std::to_string(type));
  }
  WASM_UNREACHABLE("unexpected type");
}

HeapType WasmBinaryBuilder::getIndexedHeapType() {
  auto index = getU32LEB();
  if (index >= types.size()) {
    throwError("invalid heap type index: " + std::to_string(index));
  }
  return types[index];
}

Type WasmBinaryBuilder::getConcreteType() {
  auto type = getType();
  if (!type.isConcrete()) {
    throw ParseException("non-concrete type when one expected");
  }
  return type;
}

Name WasmBinaryBuilder::getInlineString() {
  BYN_TRACE("<==\n");
  auto len = getU32LEB();
  auto data = getByteView(len);

  BYN_TRACE("getInlineString: " << data << " ==>\n");
  return Name(data);
}

void WasmBinaryBuilder::verifyInt8(int8_t x) {
  int8_t y = getInt8();
  if (x != y) {
    throwError("surprising value");
  }
}

void WasmBinaryBuilder::verifyInt16(int16_t x) {
  int16_t y = getInt16();
  if (x != y) {
    throwError("surprising value");
  }
}

void WasmBinaryBuilder::verifyInt32(int32_t x) {
  int32_t y = getInt32();
  if (x != y) {
    throwError("surprising value");
  }
}

void WasmBinaryBuilder::verifyInt64(int64_t x) {
  int64_t y = getInt64();
  if (x != y) {
    throwError("surprising value");
  }
}

void WasmBinaryBuilder::readHeader() {
  BYN_TRACE("== readHeader\n");
  verifyInt32(BinaryConsts::Magic);
  verifyInt32(BinaryConsts::Version);
}

void WasmBinaryBuilder::readStart() {
  BYN_TRACE("== readStart\n");
  startIndex = getU32LEB();
}

void WasmBinaryBuilder::readMemories() {
  BYN_TRACE("== readMemories\n");
  auto num = getU32LEB();
  BYN_TRACE("num: " << num << std::endl);
  for (size_t i = 0; i < num; i++) {
    BYN_TRACE("read one\n");
    auto memory = Builder::makeMemory(Name::fromInt(i));
    getResizableLimits(memory->initial,
                       memory->max,
                       memory->shared,
                       memory->indexType,
                       Memory::kUnlimitedSize);
    wasm.addMemory(std::move(memory));
  }
}

void WasmBinaryBuilder::readTypes() {
  BYN_TRACE("== readTypes\n");
  TypeBuilder builder(getU32LEB());
  BYN_TRACE("num: " << builder.size() << std::endl);

  auto makeType = [&](int32_t typeCode) {
    Type type;
    if (getBasicType(typeCode, type)) {
      return type;
    }

    switch (typeCode) {
      case BinaryConsts::EncodedType::nullable:
      case BinaryConsts::EncodedType::nonnullable: {
        auto nullability = typeCode == BinaryConsts::EncodedType::nullable
                             ? Nullable
                             : NonNullable;
        int64_t htCode = getS64LEB(); // TODO: Actually s33
        HeapType ht;
        if (getBasicHeapType(htCode, ht)) {
          return Type(ht, nullability);
        }
        if (size_t(htCode) >= builder.size()) {
          throwError("invalid type index: " + std::to_string(htCode));
        }
        return builder.getTempRefType(builder[size_t(htCode)], nullability);
      }
      default:
        throwError("unexpected type index: " + std::to_string(typeCode));
    }
    WASM_UNREACHABLE("unexpected type");
  };

  auto readType = [&]() { return makeType(getS32LEB()); };

  auto readSignatureDef = [&]() {
    std::vector<Type> params;
    std::vector<Type> results;
    size_t numParams = getU32LEB();
    BYN_TRACE("num params: " << numParams << std::endl);
    for (size_t j = 0; j < numParams; j++) {
      params.push_back(readType());
    }
    auto numResults = getU32LEB();
    BYN_TRACE("num results: " << numResults << std::endl);
    for (size_t j = 0; j < numResults; j++) {
      results.push_back(readType());
    }
    return Signature(builder.getTempTupleType(params),
                     builder.getTempTupleType(results));
  };

  auto readMutability = [&]() {
    switch (getU32LEB()) {
      case 0:
        return Immutable;
      case 1:
        return Mutable;
      default:
        throw ParseException("Expected 0 or 1 for mutability");
    }
  };

  auto readFieldDef = [&]() {
    // The value may be a general wasm type, or one of the types only possible
    // in a field.
    auto typeCode = getS32LEB();
    if (typeCode == BinaryConsts::EncodedType::i8) {
      auto mutable_ = readMutability();
      return Field(Field::i8, mutable_);
    }
    if (typeCode == BinaryConsts::EncodedType::i16) {
      auto mutable_ = readMutability();
      return Field(Field::i16, mutable_);
    }
    // It's a regular wasm value.
    auto type = makeType(typeCode);
    auto mutable_ = readMutability();
    return Field(type, mutable_);
  };

  auto readStructDef = [&]() {
    FieldList fields;
    size_t numFields = getU32LEB();
    BYN_TRACE("num fields: " << numFields << std::endl);
    for (size_t j = 0; j < numFields; j++) {
      fields.push_back(readFieldDef());
    }
    return Struct(std::move(fields));
  };

  for (size_t i = 0; i < builder.size(); i++) {
    BYN_TRACE("read one\n");
    auto form = getS32LEB();
    if (form == BinaryConsts::EncodedType::Rec) {
      uint32_t groupSize = getU32LEB();
      if (groupSize == 0u) {
        // TODO: Support groups of size zero by shrinking the builder.
        throwError("Recursion groups of size zero not supported");
      }
      // The group counts as one element in the type section, so we have to
      // allocate space for the extra types.
      builder.grow(groupSize - 1);
      builder.createRecGroup(i, groupSize);
      form = getS32LEB();
    }
    std::optional<uint32_t> superIndex;
    if (form == BinaryConsts::EncodedType::Sub) {
      uint32_t supers = getU32LEB();
      if (supers > 0) {
        if (supers != 1) {
          throwError("Invalid type definition with " + std::to_string(supers) +
                     " supertypes");
        }
        superIndex = getU32LEB();
      }
      form = getS32LEB();
    }
    if (form == BinaryConsts::EncodedType::Func ||
        form == BinaryConsts::EncodedType::FuncSubtype) {
      builder[i] = readSignatureDef();
    } else if (form == BinaryConsts::EncodedType::Struct ||
               form == BinaryConsts::EncodedType::StructSubtype) {
      builder[i] = readStructDef();
    } else if (form == BinaryConsts::EncodedType::Array ||
               form == BinaryConsts::EncodedType::ArraySubtype) {
      builder[i] = Array(readFieldDef());
    } else {
      throwError("Bad type form " + std::to_string(form));
    }
    if (form == BinaryConsts::EncodedType::FuncSubtype ||
        form == BinaryConsts::EncodedType::StructSubtype ||
        form == BinaryConsts::EncodedType::ArraySubtype) {
      int64_t super = getS64LEB(); // TODO: Actually s33
      if (super >= 0) {
        superIndex = (uint32_t)super;
      } else {
        // Validate but otherwise ignore trivial supertypes.
        HeapType basicSuper;
        if (!getBasicHeapType(super, basicSuper)) {
          throwError("Unrecognized supertype " + std::to_string(super));
        }
        if (form == BinaryConsts::EncodedType::FuncSubtype) {
          if (basicSuper != HeapType::func) {
            throwError(
              "The only allowed trivial supertype for functions is func");
          }
        } else {
          // Check for "struct" here even if we are parsing an array definition.
          // This is the old nonstandard "struct_subtype" or "array_subtype"
          // form of type definitions that used the old "data" type as the
          // supertype placeholder when there was no nontrivial supertype.
          // "data" no longer exists, but "struct" has the same encoding it used
          // to have.
          if (basicSuper != HeapType::struct_) {
            throwError("The only allowed trivial supertype for structs and "
                       "arrays is data");
          }
        }
      }
    }
    if (superIndex) {
      if (*superIndex > builder.size()) {
        throwError("Out of bounds supertype index " +
                   std::to_string(*superIndex));
      }
      builder[i].subTypeOf(builder[*superIndex]);
    }
  }

  auto result = builder.build();
  if (auto* err = result.getError()) {
    Fatal() << "Invalid type: " << err->reason << " at index " << err->index;
  }
  types = *result;
}

Name WasmBinaryBuilder::getFunctionName(Index index) {
  if (index >= wasm.functions.size()) {
    throwError("invalid function index");
  }
  return wasm.functions[index]->name;
}

Name WasmBinaryBuilder::getTableName(Index index) {
  if (index >= wasm.tables.size()) {
    throwError("invalid table index");
  }
  return wasm.tables[index]->name;
}

Name WasmBinaryBuilder::getMemoryName(Index index) {
  if (index >= wasm.memories.size()) {
    throwError("invalid memory index");
  }
  return wasm.memories[index]->name;
}

Name WasmBinaryBuilder::getGlobalName(Index index) {
  if (index >= wasm.globals.size()) {
    throwError("invalid global index");
  }
  return wasm.globals[index]->name;
}

Name WasmBinaryBuilder::getTagName(Index index) {
  if (index >= wasm.tags.size()) {
    throwError("invalid tag index");
  }
  return wasm.tags[index]->name;
}

Name WasmBinaryBuilder::getDataName(Index index) {
  if (index >= wasm.dataSegments.size()) {
    throwError("invalid data segment index");
  }
  return wasm.dataSegments[index]->name;
}

Name WasmBinaryBuilder::getElemName(Index index) {
  if (index >= wasm.elementSegments.size()) {
    throwError("invalid element segment index");
  }
  return wasm.elementSegments[index]->name;
}

Memory* WasmBinaryBuilder::getMemory(Index index) {
  if (index < wasm.memories.size()) {
    return wasm.memories[index].get();
  }
  throwError("Memory index out of range.");
}

void WasmBinaryBuilder::getResizableLimits(Address& initial,
                                           Address& max,
                                           bool& shared,
                                           Type& indexType,
                                           Address defaultIfNoMax) {
  auto flags = getU32LEB();
  bool hasMax = (flags & BinaryConsts::HasMaximum) != 0;
  bool isShared = (flags & BinaryConsts::IsShared) != 0;
  bool is64 = (flags & BinaryConsts::Is64) != 0;
  initial = is64 ? getU64LEB() : getU32LEB();
  if (isShared && !hasMax) {
    throwError("shared memory must have max size");
  }
  shared = isShared;
  indexType = is64 ? Type::i64 : Type::i32;
  if (hasMax) {
    max = is64 ? getU64LEB() : getU32LEB();
  } else {
    max = defaultIfNoMax;
  }
}

void WasmBinaryBuilder::readImports() {
  BYN_TRACE("== readImports\n");
  size_t num = getU32LEB();
  BYN_TRACE("num: " << num << std::endl);
  Builder builder(wasm);
  size_t tableCounter = 0;
  size_t memoryCounter = 0;
  size_t functionCounter = 0;
  size_t globalCounter = 0;
  size_t tagCounter = 0;
  for (size_t i = 0; i < num; i++) {
    BYN_TRACE("read one\n");
    auto module = getInlineString();
    auto base = getInlineString();
    auto kind = (ExternalKind)getU32LEB();
    // We set a unique prefix for the name based on the kind. This ensures no
    // collisions between them, which can't occur here (due to the index i) but
    // could occur later due to the names section.
    switch (kind) {
      case ExternalKind::Function: {
        Name name(std::string("fimport$") + std::to_string(functionCounter++));
        auto index = getU32LEB();
        functionTypes.push_back(getTypeByIndex(index));
        auto type = getTypeByIndex(index);
        if (!type.isSignature()) {
          throwError(std::string("Imported function ") + module.toString() +
                     '.' + base.toString() +
                     "'s type must be a signature. Given: " + type.toString());
        }
        auto curr = builder.makeFunction(name, type, {});
        curr->module = module;
        curr->base = base;
        wasm.addFunction(std::move(curr));
        break;
      }
      case ExternalKind::Table: {
        Name name(std::string("timport$") + std::to_string(tableCounter++));
        auto table = builder.makeTable(name);
        table->module = module;
        table->base = base;
        table->type = getType();

        bool is_shared;
        Type indexType;
        getResizableLimits(table->initial,
                           table->max,
                           is_shared,
                           indexType,
                           Table::kUnlimitedSize);
        if (is_shared) {
          throwError("Tables may not be shared");
        }
        if (indexType == Type::i64) {
          throwError("Tables may not be 64-bit");
        }

        wasm.addTable(std::move(table));
        break;
      }
      case ExternalKind::Memory: {
        Name name(std::string("mimport$") + std::to_string(memoryCounter++));
        auto memory = builder.makeMemory(name);
        memory->module = module;
        memory->base = base;
        getResizableLimits(memory->initial,
                           memory->max,
                           memory->shared,
                           memory->indexType,
                           Memory::kUnlimitedSize);
        wasm.addMemory(std::move(memory));
        break;
      }
      case ExternalKind::Global: {
        Name name(std::string("gimport$") + std::to_string(globalCounter++));
        auto type = getConcreteType();
        auto mutable_ = getU32LEB();
        auto curr =
          builder.makeGlobal(name,
                             type,
                             nullptr,
                             mutable_ ? Builder::Mutable : Builder::Immutable);
        curr->module = module;
        curr->base = base;
        wasm.addGlobal(std::move(curr));
        break;
      }
      case ExternalKind::Tag: {
        Name name(std::string("eimport$") + std::to_string(tagCounter++));
        getInt8(); // Reserved 'attribute' field
        auto index = getU32LEB();
        auto curr = builder.makeTag(name, getSignatureByTypeIndex(index));
        curr->module = module;
        curr->base = base;
        wasm.addTag(std::move(curr));
        break;
      }
      default: {
        throwError("bad import kind");
      }
    }
  }
}

Name WasmBinaryBuilder::getNextLabel() {
  requireFunctionContext("getting a label");
  return Name("label$" + std::to_string(nextLabel++));
}

void WasmBinaryBuilder::requireFunctionContext(const char* error) {
  if (!currFunction) {
    throwError(std::string("in a non-function context: ") + error);
  }
}

void WasmBinaryBuilder::readFunctionSignatures() {
  BYN_TRACE("== readFunctionSignatures\n");
  size_t num = getU32LEB();
  BYN_TRACE("num: " << num << std::endl);
  for (size_t i = 0; i < num; i++) {
    BYN_TRACE("read one\n");
    auto index = getU32LEB();
    functionTypes.push_back(getTypeByIndex(index));
    // Check that the type is a signature.
    getSignatureByTypeIndex(index);
  }
}

HeapType WasmBinaryBuilder::getTypeByIndex(Index index) {
  if (index >= types.size()) {
    throwError("invalid type index " + std::to_string(index) + " / " +
               std::to_string(types.size()));
  }
  return types[index];
}

HeapType WasmBinaryBuilder::getTypeByFunctionIndex(Index index) {
  if (index >= functionTypes.size()) {
    throwError("invalid function index");
  }
  return functionTypes[index];
}

Signature WasmBinaryBuilder::getSignatureByTypeIndex(Index index) {
  auto heapType = getTypeByIndex(index);
  if (!heapType.isSignature()) {
    throwError("invalid signature type " + heapType.toString());
  }
  return heapType.getSignature();
}

Signature WasmBinaryBuilder::getSignatureByFunctionIndex(Index index) {
  auto heapType = getTypeByFunctionIndex(index);
  if (!heapType.isSignature()) {
    throwError("invalid signature type " + heapType.toString());
  }
  return heapType.getSignature();
}

void WasmBinaryBuilder::readFunctions() {
  BYN_TRACE("== readFunctions\n");
  auto numImports = wasm.functions.size();
  size_t total = getU32LEB();
  if (total != functionTypes.size() - numImports) {
    throwError("invalid function section size, must equal types");
  }
  for (size_t i = 0; i < total; i++) {
    BYN_TRACE("read one at " << pos << std::endl);
    auto sizePos = pos;
    size_t size = getU32LEB();
    if (size == 0) {
      throwError("empty function size");
    }
    endOfFunction = pos + size;

    auto* func = new Function;
    func->name = Name::fromInt(i);
    func->type = getTypeByFunctionIndex(numImports + i);
    currFunction = func;

    if (DWARF) {
      func->funcLocation = BinaryLocations::FunctionLocations{
        BinaryLocation(sizePos - codeSectionLocation),
        BinaryLocation(pos - codeSectionLocation),
        BinaryLocation(pos - codeSectionLocation + size)};
    }

    readNextDebugLocation();

    BYN_TRACE("reading " << i << std::endl);

    readVars();

    std::swap(func->prologLocation, debugLocation);
    {
      // process the function body
      BYN_TRACE("processing function: " << i << std::endl);
      nextLabel = 0;
      debugLocation.clear();
      willBeIgnored = false;
      // process body
      assert(breakStack.empty());
      assert(breakTargetNames.empty());
      assert(exceptionTargetNames.empty());
      assert(expressionStack.empty());
      assert(controlFlowStack.empty());
      assert(depth == 0);
      // Even if we are skipping function bodies we need to not skip the start
      // function. That contains important code for wasm-emscripten-finalize in
      // the form of pthread-related segment initializations. As this is just
      // one function, it doesn't add significant time, so the optimization of
      // skipping bodies is still very useful.
      auto currFunctionIndex = wasm.functions.size();
      bool isStart = startIndex == currFunctionIndex;
      if (!skipFunctionBodies || isStart) {
        func->body = getBlockOrSingleton(func->getResults());
      } else {
        // When skipping the function body we need to put something valid in
        // their place so we validate. An unreachable is always acceptable
        // there.
        func->body = Builder(wasm).makeUnreachable();

        // Skip reading the contents.
        pos = endOfFunction;
      }
      assert(depth == 0);
      assert(breakStack.empty());
      assert(breakTargetNames.empty());
      if (!exceptionTargetNames.empty()) {
        // A delegate index existed that did not end up referring to any valid
        // outer try-catch (we remove valid ones from exceptionTargetNames as we
        // go).
        throwError("exceptionTargetNames not empty - invalid delegate");
      }
      if (!expressionStack.empty()) {
        throwError("stack not empty on function exit");
      }
      assert(controlFlowStack.empty());
      if (pos != endOfFunction) {
        throwError("binary offset at function exit not at expected location");
      }
    }

    if (!wasm.features.hasGCNNLocals()) {
      TypeUpdating::handleNonDefaultableLocals(func, wasm);
    }

    std::swap(func->epilogLocation, debugLocation);
    currFunction = nullptr;
    debugLocation.clear();
    wasm.addFunction(func);
  }
  BYN_TRACE(" end function bodies\n");
}

void WasmBinaryBuilder::readVars() {
  size_t numLocalTypes = getU32LEB();
  for (size_t t = 0; t < numLocalTypes; t++) {
    auto num = getU32LEB();
    auto type = getConcreteType();
    while (num > 0) {
      currFunction->vars.push_back(type);
      num--;
    }
  }
}

void WasmBinaryBuilder::readExports() {
  BYN_TRACE("== readExports\n");
  size_t num = getU32LEB();
  BYN_TRACE("num: " << num << std::endl);
  std::unordered_set<Name> names;
  for (size_t i = 0; i < num; i++) {
    BYN_TRACE("read one\n");
    auto curr = new Export;
    curr->name = getInlineString();
    if (!names.emplace(curr->name).second) {
      throwError("duplicate export name");
    }
    curr->kind = (ExternalKind)getU32LEB();
    auto index = getU32LEB();
    exportIndices[curr] = index;
    exportOrder.push_back(curr);
  }
}

static int32_t readBase64VLQ(std::istream& in) {
  uint32_t value = 0;
  uint32_t shift = 0;
  while (1) {
    auto ch = in.get();
    if (ch == EOF) {
      throw MapParseException("unexpected EOF in the middle of VLQ");
    }
    if ((ch >= 'A' && ch <= 'Z') || (ch >= 'a' && ch < 'g')) {
      // last number digit
      uint32_t digit = ch < 'a' ? ch - 'A' : ch - 'a' + 26;
      value |= digit << shift;
      break;
    }
    if (!(ch >= 'g' && ch <= 'z') && !(ch >= '0' && ch <= '9') && ch != '+' &&
        ch != '/') {
      throw MapParseException("invalid VLQ digit");
    }
    uint32_t digit =
      ch > '9' ? ch - 'g' : (ch >= '0' ? ch - '0' + 20 : (ch == '+' ? 30 : 31));
    value |= digit << shift;
    shift += 5;
  }
  return value & 1 ? -int32_t(value >> 1) : int32_t(value >> 1);
}

void WasmBinaryBuilder::readSourceMapHeader() {
  if (!sourceMap) {
    return;
  }

  auto skipWhitespace = [&]() {
    while (sourceMap->peek() == ' ' || sourceMap->peek() == '\n') {
      sourceMap->get();
    }
  };

  auto maybeReadChar = [&](char expected) {
    if (sourceMap->peek() != expected) {
      return false;
    }
    sourceMap->get();
    return true;
  };

  auto mustReadChar = [&](char expected) {
    char c = sourceMap->get();
    if (c != expected) {
      throw MapParseException(std::string("Unexpected char: expected '") +
                              expected + "' got '" + c + "'");
    }
  };

  auto findField = [&](const char* name) {
    bool matching = false;
    size_t len = strlen(name);
    size_t pos;
    while (1) {
      int ch = sourceMap->get();
      if (ch == EOF) {
        return false;
      }
      if (ch == '\"') {
        if (matching) {
          // we matched a terminating quote.
          if (pos == len) {
            break;
          }
          matching = false;
        } else {
          matching = true;
          pos = 0;
        }
      } else if (matching && name[pos] == ch) {
        ++pos;
      } else if (matching) {
        matching = false;
      }
    }
    skipWhitespace();
    mustReadChar(':');
    skipWhitespace();
    return true;
  };

  auto readString = [&](std::string& str) {
    std::vector<char> vec;
    skipWhitespace();
    mustReadChar('\"');
    if (!maybeReadChar('\"')) {
      while (1) {
        int ch = sourceMap->get();
        if (ch == EOF) {
          throw MapParseException("unexpected EOF in the middle of string");
        }
        if (ch == '\"') {
          break;
        }
        vec.push_back(ch);
      }
    }
    skipWhitespace();
    str = std::string(vec.begin(), vec.end());
  };

  if (!findField("sources")) {
    throw MapParseException("cannot find the 'sources' field in map");
  }

  skipWhitespace();
  mustReadChar('[');
  if (!maybeReadChar(']')) {
    do {
      std::string file;
      readString(file);
      Index index = wasm.debugInfoFileNames.size();
      wasm.debugInfoFileNames.push_back(file);
      debugInfoFileIndices[file] = index;
    } while (maybeReadChar(','));
    mustReadChar(']');
  }

  if (!findField("mappings")) {
    throw MapParseException("cannot find the 'mappings' field in map");
  }

  mustReadChar('\"');
  if (maybeReadChar('\"')) { // empty mappings
    nextDebugLocation.availablePos = 0;
    return;
  }
  // read first debug location
  uint32_t position = readBase64VLQ(*sourceMap);
  uint32_t fileIndex = readBase64VLQ(*sourceMap);
  uint32_t lineNumber =
    readBase64VLQ(*sourceMap) + 1; // adjust zero-based line number
  uint32_t columnNumber = readBase64VLQ(*sourceMap);
  nextDebugLocation = {
    position, position, {fileIndex, lineNumber, columnNumber}};
}

void WasmBinaryBuilder::readNextDebugLocation() {
  if (!sourceMap) {
    return;
  }

  if (nextDebugLocation.availablePos == 0 &&
      nextDebugLocation.previousPos <= pos) {
    // if source map file had already reached the end and cache position also
    // cannot cover the pos clear the debug location
    debugLocation.clear();
    return;
  }

  while (nextDebugLocation.availablePos &&
         nextDebugLocation.availablePos <= pos) {
    debugLocation.clear();
    // use debugLocation only for function expressions
    if (currFunction) {
      debugLocation.insert(nextDebugLocation.next);
    }

    char ch;
    *sourceMap >> ch;
    if (ch == '\"') { // end of records
      nextDebugLocation.availablePos = 0;
      break;
    }
    if (ch != ',') {
      throw MapParseException("Unexpected delimiter");
    }

    int32_t positionDelta = readBase64VLQ(*sourceMap);
    uint32_t position = nextDebugLocation.availablePos + positionDelta;
    int32_t fileIndexDelta = readBase64VLQ(*sourceMap);
    uint32_t fileIndex = nextDebugLocation.next.fileIndex + fileIndexDelta;
    int32_t lineNumberDelta = readBase64VLQ(*sourceMap);
    uint32_t lineNumber = nextDebugLocation.next.lineNumber + lineNumberDelta;
    int32_t columnNumberDelta = readBase64VLQ(*sourceMap);
    uint32_t columnNumber =
      nextDebugLocation.next.columnNumber + columnNumberDelta;

    nextDebugLocation = {position,
                         nextDebugLocation.availablePos,
                         {fileIndex, lineNumber, columnNumber}};
  }
}

Expression* WasmBinaryBuilder::readExpression() {
  assert(depth == 0);
  processExpressions();
  if (expressionStack.size() != 1) {
    throwError("expected to read a single expression");
  }
  auto* ret = popExpression();
  assert(depth == 0);
  return ret;
}

void WasmBinaryBuilder::readStrings() {
  auto reserved = getU32LEB();
  if (reserved != 0) {
    throwError("unexpected reserved value in strings");
  }
  size_t num = getU32LEB();
  for (size_t i = 0; i < num; i++) {
    auto string = getInlineString();
    strings.push_back(string);
  }
}

void WasmBinaryBuilder::readGlobals() {
  BYN_TRACE("== readGlobals\n");
  size_t num = getU32LEB();
  BYN_TRACE("num: " << num << std::endl);
  for (size_t i = 0; i < num; i++) {
    BYN_TRACE("read one\n");
    auto type = getConcreteType();
    auto mutable_ = getU32LEB();
    if (mutable_ & ~1) {
      throwError("Global mutability must be 0 or 1");
    }
    auto* init = readExpression();
    wasm.addGlobal(
      Builder::makeGlobal("global$" + std::to_string(i),
                          type,
                          init,
                          mutable_ ? Builder::Mutable : Builder::Immutable));
  }
}

void WasmBinaryBuilder::processExpressions() {
  BYN_TRACE("== processExpressions\n");
  unreachableInTheWasmSense = false;
  while (1) {
    Expression* curr;
    auto ret = readExpression(curr);
    if (!curr) {
      lastSeparator = ret;
      BYN_TRACE("== processExpressions finished\n");
      return;
    }
    pushExpression(curr);
    if (curr->type == Type::unreachable) {
      // Once we see something unreachable, we don't want to add anything else
      // to the stack, as it could be stacky code that is non-representable in
      // our AST. but we do need to skip it.
      // If there is nothing else here, just stop. Otherwise, go into
      // unreachable mode. peek to see what to do.
      if (pos == endOfFunction) {
        throwError("Reached function end without seeing End opcode");
      }
      if (!more()) {
        throwError("unexpected end of input");
      }
      auto peek = input[pos];
      if (peek == BinaryConsts::End || peek == BinaryConsts::Else ||
          peek == BinaryConsts::Catch || peek == BinaryConsts::CatchAll ||
          peek == BinaryConsts::Delegate) {
        BYN_TRACE("== processExpressions finished with unreachable"
                  << std::endl);
        lastSeparator = BinaryConsts::ASTNodes(peek);
        // Read the byte we peeked at. No new instruction is generated for it.
        Expression* dummy = nullptr;
        readExpression(dummy);
        assert(!dummy);
        return;
      } else {
        skipUnreachableCode();
        return;
      }
    }
  }
}

void WasmBinaryBuilder::skipUnreachableCode() {
  BYN_TRACE("== skipUnreachableCode\n");
  // preserve the stack, and restore it. it contains the instruction that made
  // us unreachable, and we can ignore anything after it. things after it may
  // pop, we want to undo that
  auto savedStack = expressionStack;
  // note we are entering unreachable code, and note what the state as before so
  // we can restore it
  auto before = willBeIgnored;
  willBeIgnored = true;
  // clear the stack. nothing should be popped from there anyhow, just stuff
  // can be pushed and then popped. Popping past the top of the stack will
  // result in uneachables being returned
  expressionStack.clear();
  while (1) {
    // set the unreachableInTheWasmSense flag each time, as sub-blocks may set
    // and unset it
    unreachableInTheWasmSense = true;
    Expression* curr;
    auto ret = readExpression(curr);
    if (!curr) {
      BYN_TRACE("== skipUnreachableCode finished\n");
      lastSeparator = ret;
      unreachableInTheWasmSense = false;
      willBeIgnored = before;
      expressionStack = savedStack;
      return;
    }
    if (curr->type == Type::unreachable) {
      // Nothing before this unreachable should be available to future
      // expressions. They will get `(unreachable)`s if they try to pop past
      // this point.
      expressionStack.clear();
    } else {
      pushExpression(curr);
    }
  }
}

void WasmBinaryBuilder::pushExpression(Expression* curr) {
  auto type = curr->type;
  if (type.isTuple()) {
    // Store tuple to local and push individual extracted values
    Builder builder(wasm);
    // Non-nullable types require special handling as they cannot be stored to
    // a local, so we may need to use a different local type than the original.
    auto localType = type;
    if (!wasm.features.hasGCNNLocals()) {
      std::vector<Type> finalTypes;
      for (auto t : type) {
        if (t.isNonNullable()) {
          t = Type(t.getHeapType(), Nullable);
        }
        finalTypes.push_back(t);
      }
      localType = Type(Tuple(finalTypes));
    }
    requireFunctionContext("pushExpression-tuple");
    Index tuple = builder.addVar(currFunction, localType);
    expressionStack.push_back(builder.makeLocalSet(tuple, curr));
    for (Index i = 0; i < localType.size(); ++i) {
      Expression* value =
        builder.makeTupleExtract(builder.makeLocalGet(tuple, localType), i);
      if (localType[i] != type[i]) {
        // We modified this to be nullable; undo that.
        value = builder.makeRefAs(RefAsNonNull, value);
      }
      expressionStack.push_back(value);
    }
  } else {
    expressionStack.push_back(curr);
  }
}

Expression* WasmBinaryBuilder::popExpression() {
  BYN_TRACE("== popExpression\n");
  if (expressionStack.empty()) {
    if (unreachableInTheWasmSense) {
      // in unreachable code, trying to pop past the polymorphic stack
      // area results in receiving unreachables
      BYN_TRACE("== popping unreachable from polymorphic stack" << std::endl);
      return allocator.alloc<Unreachable>();
    }
    throwError(
      "attempted pop from empty stack / beyond block start boundary at " +
      std::to_string(pos));
  }
  // the stack is not empty, and we would not be going out of the current block
  auto ret = expressionStack.back();
  assert(!ret->type.isTuple());
  expressionStack.pop_back();
  return ret;
}

Expression* WasmBinaryBuilder::popNonVoidExpression() {
  auto* ret = popExpression();
  if (ret->type != Type::none) {
    return ret;
  }
  // we found a void, so this is stacky code that we must handle carefully
  Builder builder(wasm);
  // add elements until we find a non-void
  std::vector<Expression*> expressions;
  expressions.push_back(ret);
  while (1) {
    auto* curr = popExpression();
    expressions.push_back(curr);
    if (curr->type != Type::none) {
      break;
    }
  }
  auto* block = builder.makeBlock();
  while (!expressions.empty()) {
    block->list.push_back(expressions.back());
    expressions.pop_back();
  }
  requireFunctionContext("popping void where we need a new local");
  auto type = block->list[0]->type;
  if (type.isConcrete()) {
    auto local = builder.addVar(currFunction, type);
    block->list[0] = builder.makeLocalSet(local, block->list[0]);
    block->list.push_back(builder.makeLocalGet(local, type));
  } else {
    assert(type == Type::unreachable);
    // nothing to do here - unreachable anyhow
  }
  block->finalize();
  return block;
}

Expression* WasmBinaryBuilder::popTuple(size_t numElems) {
  Builder builder(wasm);
  std::vector<Expression*> elements;
  elements.resize(numElems);
  for (size_t i = 0; i < numElems; i++) {
    auto* elem = popNonVoidExpression();
    if (elem->type == Type::unreachable) {
      // All the previously-popped items cannot be reached, so ignore them. We
      // cannot continue popping because there might not be enough items on the
      // expression stack after an unreachable expression. Any remaining
      // elements can stay unperturbed on the stack and will be explicitly
      // dropped by some parent call to pushBlockElements.
      return elem;
    }
    elements[numElems - i - 1] = elem;
  }
  return Builder(wasm).makeTupleMake(std::move(elements));
}

Expression* WasmBinaryBuilder::popTypedExpression(Type type) {
  if (type.isSingle()) {
    return popNonVoidExpression();
  } else if (type.isTuple()) {
    return popTuple(type.size());
  } else {
    WASM_UNREACHABLE("Invalid popped type");
  }
}

void WasmBinaryBuilder::validateBinary() {
  if (hasDataCount && wasm.dataSegments.size() != dataCount) {
    throwError("Number of segments does not agree with DataCount section");
  }
}

void WasmBinaryBuilder::processNames() {
  // now that we have names, apply things

  if (startIndex != static_cast<Index>(-1)) {
    wasm.start = getFunctionName(startIndex);
  }

  for (auto* curr : exportOrder) {
    auto index = exportIndices[curr];
    switch (curr->kind) {
      case ExternalKind::Function: {
        curr->value = getFunctionName(index);
        break;
      }
      case ExternalKind::Table:
        curr->value = getTableName(index);
        break;
      case ExternalKind::Memory:
        curr->value = getMemoryName(index);
        break;
      case ExternalKind::Global:
        curr->value = getGlobalName(index);
        break;
      case ExternalKind::Tag:
        curr->value = getTagName(index);
        break;
      default:
        throwError("bad export kind");
    }
    wasm.addExport(curr);
  }

  for (auto& [index, refs] : functionRefs) {
    for (auto* ref : refs) {
      *ref = getFunctionName(index);
    }
  }
  for (auto& [index, refs] : tableRefs) {
    for (auto* ref : refs) {
      *ref = getTableName(index);
    }
  }
  for (auto& [index, refs] : memoryRefs) {
    for (auto ref : refs) {
      *ref = getMemoryName(index);
    }
  }
  for (auto& [index, refs] : globalRefs) {
    for (auto* ref : refs) {
      *ref = getGlobalName(index);
    }
  }
  for (auto& [index, refs] : tagRefs) {
    for (auto* ref : refs) {
      *ref = getTagName(index);
    }
  }
  for (auto& [index, refs] : dataRefs) {
    for (auto* ref : refs) {
      *ref = getDataName(index);
    }
  }
  for (auto& [index, refs] : elemRefs) {
    for (auto* ref : refs) {
      *ref = getElemName(index);
    }
  }

  // Everything now has its proper name.

  wasm.updateMaps();
}

void WasmBinaryBuilder::readDataSegmentCount() {
  BYN_TRACE("== readDataSegmentCount\n");
  hasDataCount = true;
  dataCount = getU32LEB();
}

void WasmBinaryBuilder::readDataSegments() {
  BYN_TRACE("== readDataSegments\n");
  auto num = getU32LEB();
  for (size_t i = 0; i < num; i++) {
    auto curr = Builder::makeDataSegment();
    uint32_t flags = getU32LEB();
    if (flags > 2) {
      throwError("bad segment flags, must be 0, 1, or 2, not " +
                 std::to_string(flags));
    }
    curr->setName(Name::fromInt(i), false);
    curr->isPassive = flags & BinaryConsts::IsPassive;
    if (curr->isPassive) {
      curr->memory = Name();
      curr->offset = nullptr;
    } else {
      Index memIdx = 0;
      if (flags & BinaryConsts::HasIndex) {
        memIdx = getU32LEB();
      }
      memoryRefs[memIdx].push_back(&curr->memory);
      curr->offset = readExpression();
    }
    auto size = getU32LEB();
    auto data = getByteView(size);
    curr->data = {data.begin(), data.end()};
    wasm.addDataSegment(std::move(curr));
  }
}

void WasmBinaryBuilder::readTableDeclarations() {
  BYN_TRACE("== readTableDeclarations\n");
  auto numTables = getU32LEB();

  for (size_t i = 0; i < numTables; i++) {
    auto elemType = getType();
    if (!elemType.isRef()) {
      throwError("Table type must be a reference type");
    }
    auto table = Builder::makeTable(Name::fromInt(i), elemType);
    bool is_shared;
    Type indexType;
    getResizableLimits(
      table->initial, table->max, is_shared, indexType, Table::kUnlimitedSize);
    if (is_shared) {
      throwError("Tables may not be shared");
    }
    if (indexType == Type::i64) {
      throwError("Tables may not be 64-bit");
    }

    wasm.addTable(std::move(table));
  }
}

void WasmBinaryBuilder::readElementSegments() {
  BYN_TRACE("== readElementSegments\n");
  auto numSegments = getU32LEB();
  if (numSegments >= Table::kMaxSize) {
    throwError("Too many segments");
  }
  for (size_t i = 0; i < numSegments; i++) {
    auto flags = getU32LEB();
    bool isPassive = (flags & BinaryConsts::IsPassive) != 0;
    bool hasTableIdx = !isPassive && ((flags & BinaryConsts::HasIndex) != 0);
    bool isDeclarative =
      isPassive && ((flags & BinaryConsts::IsDeclarative) != 0);
    bool usesExpressions = (flags & BinaryConsts::UsesExpressions) != 0;

    if (isDeclarative) {
      // Declared segments are needed in wasm text and binary, but not in
      // Binaryen IR; skip over the segment
      [[maybe_unused]] auto type = getU32LEB();
      auto num = getU32LEB();
      for (Index i = 0; i < num; i++) {
        getU32LEB();
      }
      continue;
    }

    auto segment = std::make_unique<ElementSegment>();
    segment->setName(Name::fromInt(i), false);

    if (!isPassive) {
      Index tableIdx = 0;
      if (hasTableIdx) {
        tableIdx = getU32LEB();
      }

      if (tableIdx >= wasm.tables.size()) {
        throwError("Table index out of range.");
      }
      auto* table = wasm.tables[tableIdx].get();
      segment->table = table->name;
      segment->offset = readExpression();
    }

    if (isPassive || hasTableIdx) {
      if (usesExpressions) {
        segment->type = getType();
      } else {
        auto elemKind = getU32LEB();
        if (elemKind != 0x0) {
          throwError("Invalid kind (!= funcref(0)) since !usesExpressions.");
        }
      }
    }

    auto& segmentData = segment->data;
    auto size = getU32LEB();
    if (usesExpressions) {
      for (Index j = 0; j < size; j++) {
        segmentData.push_back(readExpression());
      }
    } else {
      for (Index j = 0; j < size; j++) {
        Index index = getU32LEB();
        auto sig = getTypeByFunctionIndex(index);
        // Use a placeholder name for now
        auto* refFunc = Builder(wasm).makeRefFunc(Name::fromInt(index), sig);
        functionRefs[index].push_back(&refFunc->func);
        segmentData.push_back(refFunc);
      }
    }

    wasm.addElementSegment(std::move(segment));
  }
}

void WasmBinaryBuilder::readTags() {
  BYN_TRACE("== readTags\n");
  size_t numTags = getU32LEB();
  BYN_TRACE("num: " << numTags << std::endl);
  for (size_t i = 0; i < numTags; i++) {
    BYN_TRACE("read one\n");
    getInt8(); // Reserved 'attribute' field
    auto typeIndex = getU32LEB();
    wasm.addTag(Builder::makeTag("tag$" + std::to_string(i),
                                 getSignatureByTypeIndex(typeIndex)));
  }
}

static bool isIdChar(char ch) {
  return (ch >= '0' && ch <= '9') || (ch >= 'A' && ch <= 'Z') ||
         (ch >= 'a' && ch <= 'z') || ch == '!' || ch == '#' || ch == '$' ||
         ch == '%' || ch == '&' || ch == '\'' || ch == '*' || ch == '+' ||
         ch == '-' || ch == '.' || ch == '/' || ch == ':' || ch == '<' ||
         ch == '=' || ch == '>' || ch == '?' || ch == '@' || ch == '^' ||
         ch == '_' || ch == '`' || ch == '|' || ch == '~';
}

static char formatNibble(int nibble) {
  return nibble < 10 ? '0' + nibble : 'a' - 10 + nibble;
}

Name WasmBinaryBuilder::escape(Name name) {
  bool allIdChars = true;
  for (char c : name.str) {
    if (!(allIdChars = isIdChar(c))) {
      break;
    }
  }
  if (allIdChars) {
    return name;
  }
  // encode name, if at least one non-idchar (per WebAssembly spec) was found
  std::string escaped;
  for (char c : name.str) {
    if (isIdChar(c)) {
      escaped.push_back(c);
      continue;
    }
    // replace non-idchar with `\xx` escape
    escaped.push_back('\\');
    escaped.push_back(formatNibble(c >> 4));
    escaped.push_back(formatNibble(c & 15));
  }
  return escaped;
}

namespace {

// Performs necessary processing of names from the name section before using
// them. Specifically it escapes and deduplicates them.
//
// Deduplication is not trivial, since we can't only consider things in the name
// section itself. The issue is that we have already given everything a
// temporary name. Consider if we gave these two temp names:
//
//  $foo$0
//  $foo$1
//
// and imagine that the first appears in the name section, where it is given the
// the name $foo$1, and the second does not appear in the name section. In that
// case, we'd rename the second to the same name as the first. If we left things
// there that would be invalid, so we need to pick another temp name for the
// second item to resolve that.
class NameProcessor {
public:
  // Returns a unique, escaped name. Notes that name for the items to follow to
  // keep them unique as well.
  Name process(Name name) {
    return deduplicate(WasmBinaryBuilder::escape(name));
  }

  // After processing the names section entries, which set explicit names, we
  // also handle the remaining items here, which handles the corner case
  // described above.
  //
  // TODO: This handles vectors of Named objects; we should also do this for
  //       local names and type names etc.
  template<typename T> void deduplicateUnexplicitlyNamed(std::vector<T>& vec) {
    for (auto& x : vec) {
      if (!x->hasExplicitName) {
        x->name = deduplicate(x->name);
      }
    }
  }

private:
  std::unordered_set<Name> usedNames;

  Name deduplicate(Name base) {
    // TODO: Consider using Names::getValidNameGivenExisting but that does give
    //       longer names, and it is very noticeable in this location, so
    //       perhaps optimize that first.
    Name name = base;
    // De-duplicate names by appending .1, .2, etc.
    for (int i = 1; !usedNames.insert(name).second; ++i) {
      name = std::string(base.str) + std::string(".") + std::to_string(i);
    }
    return name;
  }
};

} // anonymous namespace

void WasmBinaryBuilder::readNames(size_t payloadLen) {
  BYN_TRACE("== readNames\n");
  auto sectionPos = pos;
  uint32_t lastType = 0;
  while (pos < sectionPos + payloadLen) {
    auto nameType = getU32LEB();
    if (lastType && nameType <= lastType) {
      std::cerr << "warning: out-of-order name subsection: " << nameType
                << std::endl;
    }
    lastType = nameType;
    auto subsectionSize = getU32LEB();
    auto subsectionPos = pos;
    using Subsection = BinaryConsts::CustomSections::Subsection;
    if (nameType == Subsection::NameModule) {
      wasm.name = getInlineString();
    } else if (nameType == Subsection::NameFunction) {
      auto num = getU32LEB();
      NameProcessor processor;
      for (size_t i = 0; i < num; i++) {
        auto index = getU32LEB();
        auto rawName = getInlineString();
        auto name = processor.process(rawName);
        if (index < wasm.functions.size()) {
          wasm.functions[index]->setExplicitName(name);
        } else {
          std::cerr << "warning: function index out of bounds in name section, "
                       "function subsection: "
                    << std::string(rawName.str) << " at index "
                    << std::to_string(index) << std::endl;
        }
      }
      processor.deduplicateUnexplicitlyNamed(wasm.functions);
    } else if (nameType == Subsection::NameLocal) {
      auto numFuncs = getU32LEB();
      for (size_t i = 0; i < numFuncs; i++) {
        auto funcIndex = getU32LEB();
        Function* func = nullptr;
        if (funcIndex < wasm.functions.size()) {
          func = wasm.functions[funcIndex].get();
        } else {
          std::cerr
            << "warning: function index out of bounds in name section, local "
               "subsection: "
            << std::to_string(funcIndex) << std::endl;
        }
        auto numLocals = getU32LEB();
        NameProcessor processor;
        for (size_t j = 0; j < numLocals; j++) {
          auto localIndex = getU32LEB();
          auto rawLocalName = getInlineString();
          if (!func) {
            continue; // read and discard in case of prior error
          }
          auto localName = processor.process(rawLocalName);
          if (localName.size() == 0) {
            std::cerr << "warning: empty local name at index "
                      << std::to_string(localIndex) << " in function "
                      << std::string(func->name.str) << std::endl;
          } else if (localIndex < func->getNumLocals()) {
            func->localNames[localIndex] = localName;
          } else {
            std::cerr << "warning: local index out of bounds in name "
                         "section, local subsection: "
                      << std::string(rawLocalName.str) << " at index "
                      << std::to_string(localIndex) << " in function "
                      << std::string(func->name.str) << std::endl;
          }
        }
      }
    } else if (nameType == Subsection::NameType) {
      auto num = getU32LEB();
      NameProcessor processor;
      for (size_t i = 0; i < num; i++) {
        auto index = getU32LEB();
        auto rawName = getInlineString();
        auto name = processor.process(rawName);
        if (index < types.size()) {
          wasm.typeNames[types[index]].name = name;
        } else {
          std::cerr << "warning: type index out of bounds in name section, "
                       "type subsection: "
                    << std::string(rawName.str) << " at index "
                    << std::to_string(index) << std::endl;
        }
      }
    } else if (nameType == Subsection::NameTable) {
      auto num = getU32LEB();
      NameProcessor processor;
      for (size_t i = 0; i < num; i++) {
        auto index = getU32LEB();
        auto rawName = getInlineString();
        auto name = processor.process(rawName);

        if (index < wasm.tables.size()) {
          auto* table = wasm.tables[index].get();
          for (auto& segment : wasm.elementSegments) {
            if (segment->table == table->name) {
              segment->table = name;
            }
          }
          table->setExplicitName(name);
        } else {
          std::cerr << "warning: table index out of bounds in name section, "
                       "table subsection: "
                    << std::string(rawName.str) << " at index "
                    << std::to_string(index) << std::endl;
        }
      }
      processor.deduplicateUnexplicitlyNamed(wasm.tables);
    } else if (nameType == Subsection::NameElem) {
      auto num = getU32LEB();
      NameProcessor processor;
      for (size_t i = 0; i < num; i++) {
        auto index = getU32LEB();
        auto rawName = getInlineString();
        auto name = processor.process(rawName);

        if (index < wasm.elementSegments.size()) {
          wasm.elementSegments[index]->setExplicitName(name);
        } else {
          std::cerr << "warning: elem index out of bounds in name section, "
                       "elem subsection: "
                    << std::string(rawName.str) << " at index "
                    << std::to_string(index) << std::endl;
        }
      }
      processor.deduplicateUnexplicitlyNamed(wasm.elementSegments);
    } else if (nameType == Subsection::NameMemory) {
      auto num = getU32LEB();
      NameProcessor processor;
      for (size_t i = 0; i < num; i++) {
        auto index = getU32LEB();
        auto rawName = getInlineString();
        auto name = processor.process(rawName);
        if (index < wasm.memories.size()) {
          wasm.memories[index]->setExplicitName(name);
        } else {
          std::cerr << "warning: memory index out of bounds in name section, "
                       "memory subsection: "
                    << std::string(rawName.str) << " at index "
                    << std::to_string(index) << std::endl;
        }
      }
      processor.deduplicateUnexplicitlyNamed(wasm.memories);
    } else if (nameType == Subsection::NameData) {
      auto num = getU32LEB();
      NameProcessor processor;
      for (size_t i = 0; i < num; i++) {
        auto index = getU32LEB();
        auto rawName = getInlineString();
        auto name = processor.process(rawName);
        if (index < wasm.dataSegments.size()) {
          wasm.dataSegments[i]->setExplicitName(name);
        } else {
          std::cerr << "warning: data index out of bounds in name section, "
                       "data subsection: "
                    << std::string(rawName.str) << " at index "
                    << std::to_string(index) << std::endl;
        }
      }
      processor.deduplicateUnexplicitlyNamed(wasm.dataSegments);
    } else if (nameType == Subsection::NameGlobal) {
      auto num = getU32LEB();
      NameProcessor processor;
      for (size_t i = 0; i < num; i++) {
        auto index = getU32LEB();
        auto rawName = getInlineString();
        auto name = processor.process(rawName);
        if (index < wasm.globals.size()) {
          wasm.globals[index]->setExplicitName(name);
        } else {
          std::cerr << "warning: global index out of bounds in name section, "
                       "global subsection: "
                    << std::string(rawName.str) << " at index "
                    << std::to_string(index) << std::endl;
        }
      }
      processor.deduplicateUnexplicitlyNamed(wasm.globals);
    } else if (nameType == Subsection::NameField) {
      auto numTypes = getU32LEB();
      for (size_t i = 0; i < numTypes; i++) {
        auto typeIndex = getU32LEB();
        bool validType =
          typeIndex < types.size() && types[typeIndex].isStruct();
        if (!validType) {
          std::cerr << "warning: invalid field index in name field section\n";
        }
        auto numFields = getU32LEB();
        NameProcessor processor;
        for (size_t i = 0; i < numFields; i++) {
          auto fieldIndex = getU32LEB();
          auto rawName = getInlineString();
          auto name = processor.process(rawName);
          if (validType) {
            wasm.typeNames[types[typeIndex]].fieldNames[fieldIndex] = name;
          }
        }
      }
    } else if (nameType == Subsection::NameTag) {
      auto num = getU32LEB();
      NameProcessor processor;
      for (size_t i = 0; i < num; i++) {
        auto index = getU32LEB();
        auto rawName = getInlineString();
        auto name = processor.process(rawName);
        if (index < wasm.tags.size()) {
          wasm.tags[index]->setExplicitName(name);
        } else {
          std::cerr << "warning: tag index out of bounds in name section, "
                       "tag subsection: "
                    << std::string(rawName.str) << " at index "
                    << std::to_string(index) << std::endl;
        }
      }
      processor.deduplicateUnexplicitlyNamed(wasm.tags);
    } else {
      std::cerr << "warning: unknown name subsection with id "
                << std::to_string(nameType) << " at " << pos << std::endl;
      pos = subsectionPos + subsectionSize;
    }
    if (pos != subsectionPos + subsectionSize) {
      throwError("bad names subsection position change");
    }
  }
  if (pos != sectionPos + payloadLen) {
    throwError("bad names section position change");
  }
}

void WasmBinaryBuilder::readFeatures(size_t payloadLen) {
  wasm.hasFeaturesSection = true;

  auto sectionPos = pos;
  size_t numFeatures = getU32LEB();
  for (size_t i = 0; i < numFeatures; ++i) {
    uint8_t prefix = getInt8();

    bool disallowed = prefix == BinaryConsts::FeatureDisallowed;
    bool required = prefix == BinaryConsts::FeatureRequired;
    bool used = prefix == BinaryConsts::FeatureUsed;

    if (!disallowed && !required && !used) {
      throwError("Unrecognized feature policy prefix");
    }
    if (required) {
      std::cerr << "warning: required features in feature section are ignored";
    }

    Name name = getInlineString();
    if (pos > sectionPos + payloadLen) {
      throwError("ill-formed string extends beyond section");
    }

    FeatureSet feature;
    if (name == BinaryConsts::CustomSections::AtomicsFeature) {
      feature = FeatureSet::Atomics;
    } else if (name == BinaryConsts::CustomSections::BulkMemoryFeature) {
      feature = FeatureSet::BulkMemory;
    } else if (name == BinaryConsts::CustomSections::ExceptionHandlingFeature) {
      feature = FeatureSet::ExceptionHandling;
    } else if (name == BinaryConsts::CustomSections::MutableGlobalsFeature) {
      feature = FeatureSet::MutableGlobals;
    } else if (name == BinaryConsts::CustomSections::TruncSatFeature) {
      feature = FeatureSet::TruncSat;
    } else if (name == BinaryConsts::CustomSections::SignExtFeature) {
      feature = FeatureSet::SignExt;
    } else if (name == BinaryConsts::CustomSections::SIMD128Feature) {
      feature = FeatureSet::SIMD;
    } else if (name == BinaryConsts::CustomSections::TailCallFeature) {
      feature = FeatureSet::TailCall;
    } else if (name == BinaryConsts::CustomSections::ReferenceTypesFeature) {
      feature = FeatureSet::ReferenceTypes;
    } else if (name == BinaryConsts::CustomSections::MultivalueFeature) {
      feature = FeatureSet::Multivalue;
    } else if (name == BinaryConsts::CustomSections::GCFeature) {
      feature = FeatureSet::GC;
    } else if (name == BinaryConsts::CustomSections::Memory64Feature) {
      feature = FeatureSet::Memory64;
    } else if (name == BinaryConsts::CustomSections::RelaxedSIMDFeature) {
      feature = FeatureSet::RelaxedSIMD;
    } else if (name == BinaryConsts::CustomSections::ExtendedConstFeature) {
      feature = FeatureSet::ExtendedConst;
    } else if (name == BinaryConsts::CustomSections::StringsFeature) {
      feature = FeatureSet::Strings;
    } else if (name == BinaryConsts::CustomSections::MultiMemoriesFeature) {
      feature = FeatureSet::MultiMemories;
    } else {
      // Silently ignore unknown features (this may be and old binaryen running
      // on a new wasm).
    }

    if (disallowed && wasm.features.has(feature)) {
      std::cerr
        << "warning: feature " << feature.toString()
        << " was enabled by the user, but disallowed in the features section.";
    }
    if (required || used) {
      wasm.features.enable(feature);
    }
  }
  if (pos != sectionPos + payloadLen) {
    throwError("bad features section size");
  }
}

void WasmBinaryBuilder::readDylink(size_t payloadLen) {
  wasm.dylinkSection = std::make_unique<DylinkSection>();

  auto sectionPos = pos;

  wasm.dylinkSection->isLegacy = true;
  wasm.dylinkSection->memorySize = getU32LEB();
  wasm.dylinkSection->memoryAlignment = getU32LEB();
  wasm.dylinkSection->tableSize = getU32LEB();
  wasm.dylinkSection->tableAlignment = getU32LEB();

  size_t numNeededDynlibs = getU32LEB();
  for (size_t i = 0; i < numNeededDynlibs; ++i) {
    wasm.dylinkSection->neededDynlibs.push_back(getInlineString());
  }

  if (pos != sectionPos + payloadLen) {
    throwError("bad dylink section size");
  }
}

void WasmBinaryBuilder::readDylink0(size_t payloadLen) {
  BYN_TRACE("== readDylink0\n");
  auto sectionPos = pos;
  uint32_t lastType = 0;

  wasm.dylinkSection = std::make_unique<DylinkSection>();
  while (pos < sectionPos + payloadLen) {
    auto oldPos = pos;
    auto dylinkType = getU32LEB();
    if (lastType && dylinkType <= lastType) {
      std::cerr << "warning: out-of-order dylink.0 subsection: " << dylinkType
                << std::endl;
    }
    lastType = dylinkType;
    auto subsectionSize = getU32LEB();
    auto subsectionPos = pos;
    if (dylinkType == BinaryConsts::CustomSections::Subsection::DylinkMemInfo) {
      wasm.dylinkSection->memorySize = getU32LEB();
      wasm.dylinkSection->memoryAlignment = getU32LEB();
      wasm.dylinkSection->tableSize = getU32LEB();
      wasm.dylinkSection->tableAlignment = getU32LEB();
    } else if (dylinkType ==
               BinaryConsts::CustomSections::Subsection::DylinkNeeded) {
      size_t numNeededDynlibs = getU32LEB();
      for (size_t i = 0; i < numNeededDynlibs; ++i) {
        wasm.dylinkSection->neededDynlibs.push_back(getInlineString());
      }
    } else {
      // Unknown subsection.  Stop parsing now and store the rest of
      // the section verbatim.
      pos = oldPos;
      size_t remaining = (sectionPos + payloadLen) - pos;
      auto tail = getByteView(remaining);
      wasm.dylinkSection->tail = {tail.begin(), tail.end()};
      break;
    }
    if (pos != subsectionPos + subsectionSize) {
      throwError("bad dylink.0 subsection position change");
    }
  }
}

BinaryConsts::ASTNodes WasmBinaryBuilder::readExpression(Expression*& curr) {
  if (pos == endOfFunction) {
    throwError("Reached function end without seeing End opcode");
  }
  BYN_TRACE("zz recurse into " << ++depth << " at " << pos << std::endl);
  readNextDebugLocation();
  std::set<Function::DebugLocation> currDebugLocation;
  if (debugLocation.size()) {
    currDebugLocation.insert(*debugLocation.begin());
  }
  size_t startPos = pos;
  uint8_t code = getInt8();
  BYN_TRACE("readExpression seeing " << (int)code << std::endl);
  switch (code) {
    case BinaryConsts::Block:
      visitBlock((curr = allocator.alloc<Block>())->cast<Block>());
      break;
    case BinaryConsts::If:
      visitIf((curr = allocator.alloc<If>())->cast<If>());
      break;
    case BinaryConsts::Loop:
      visitLoop((curr = allocator.alloc<Loop>())->cast<Loop>());
      break;
    case BinaryConsts::Br:
    case BinaryConsts::BrIf:
      visitBreak((curr = allocator.alloc<Break>())->cast<Break>(), code);
      break; // code distinguishes br from br_if
    case BinaryConsts::BrTable:
      visitSwitch((curr = allocator.alloc<Switch>())->cast<Switch>());
      break;
    case BinaryConsts::CallFunction:
      visitCall((curr = allocator.alloc<Call>())->cast<Call>());
      break;
    case BinaryConsts::CallIndirect:
      visitCallIndirect(
        (curr = allocator.alloc<CallIndirect>())->cast<CallIndirect>());
      break;
    case BinaryConsts::RetCallFunction: {
      auto call = allocator.alloc<Call>();
      call->isReturn = true;
      curr = call;
      visitCall(call);
      break;
    }
    case BinaryConsts::RetCallIndirect: {
      auto call = allocator.alloc<CallIndirect>();
      call->isReturn = true;
      curr = call;
      visitCallIndirect(call);
      break;
    }
    case BinaryConsts::LocalGet:
      visitLocalGet((curr = allocator.alloc<LocalGet>())->cast<LocalGet>());
      break;
    case BinaryConsts::LocalTee:
    case BinaryConsts::LocalSet:
      visitLocalSet((curr = allocator.alloc<LocalSet>())->cast<LocalSet>(),
                    code);
      break;
    case BinaryConsts::GlobalGet:
      visitGlobalGet((curr = allocator.alloc<GlobalGet>())->cast<GlobalGet>());
      break;
    case BinaryConsts::GlobalSet:
      visitGlobalSet((curr = allocator.alloc<GlobalSet>())->cast<GlobalSet>());
      break;
    case BinaryConsts::Select:
    case BinaryConsts::SelectWithType:
      visitSelect((curr = allocator.alloc<Select>())->cast<Select>(), code);
      break;
    case BinaryConsts::Return:
      visitReturn((curr = allocator.alloc<Return>())->cast<Return>());
      break;
    case BinaryConsts::Nop:
      visitNop((curr = allocator.alloc<Nop>())->cast<Nop>());
      break;
    case BinaryConsts::Unreachable:
      visitUnreachable(
        (curr = allocator.alloc<Unreachable>())->cast<Unreachable>());
      break;
    case BinaryConsts::Drop:
      visitDrop((curr = allocator.alloc<Drop>())->cast<Drop>());
      break;
    case BinaryConsts::End:
      curr = nullptr;
      // Pop the current control flow structure off the stack. If there is none
      // then this is the "end" of the function itself, which also emits an
      // "end" byte.
      if (!controlFlowStack.empty()) {
        controlFlowStack.pop_back();
      }
      break;
    case BinaryConsts::Else:
    case BinaryConsts::Catch:
    case BinaryConsts::CatchAll: {
      curr = nullptr;
      if (DWARF && currFunction) {
        assert(!controlFlowStack.empty());
        auto currControlFlow = controlFlowStack.back();
        BinaryLocation delimiterId;
        if (currControlFlow->is<If>()) {
          delimiterId = BinaryLocations::Else;
        } else {
          // Both Catch and CatchAll can simply append to the list as we go, as
          // we visit them in the right order in the binary, and like the binary
          // we store the CatchAll at the end.
          delimiterId =
            currFunction->delimiterLocations[currControlFlow].size();
        }
        currFunction->delimiterLocations[currControlFlow][delimiterId] =
          startPos - codeSectionLocation;
      }
      break;
    }
    case BinaryConsts::Delegate: {
      curr = nullptr;
      if (DWARF && currFunction) {
        assert(!controlFlowStack.empty());
        controlFlowStack.pop_back();
      }
      break;
    }
    case BinaryConsts::RefNull:
      visitRefNull((curr = allocator.alloc<RefNull>())->cast<RefNull>());
      break;
    case BinaryConsts::RefIsNull:
      visitRefIsNull((curr = allocator.alloc<RefIsNull>())->cast<RefIsNull>());
      break;
    case BinaryConsts::RefFunc:
      visitRefFunc((curr = allocator.alloc<RefFunc>())->cast<RefFunc>());
      break;
    case BinaryConsts::RefEq:
      visitRefEq((curr = allocator.alloc<RefEq>())->cast<RefEq>());
      break;
    case BinaryConsts::RefAsNonNull:
      visitRefAs((curr = allocator.alloc<RefAs>())->cast<RefAs>(), code);
      break;
    case BinaryConsts::BrOnNull:
      maybeVisitBrOn(curr, code);
      break;
    case BinaryConsts::BrOnNonNull:
      maybeVisitBrOn(curr, code);
      break;
    case BinaryConsts::TableGet:
      visitTableGet((curr = allocator.alloc<TableGet>())->cast<TableGet>());
      break;
    case BinaryConsts::TableSet:
      visitTableSet((curr = allocator.alloc<TableSet>())->cast<TableSet>());
      break;
    case BinaryConsts::Try:
      visitTryOrTryInBlock(curr);
      break;
    case BinaryConsts::Throw:
      visitThrow((curr = allocator.alloc<Throw>())->cast<Throw>());
      break;
    case BinaryConsts::Rethrow:
      visitRethrow((curr = allocator.alloc<Rethrow>())->cast<Rethrow>());
      break;
    case BinaryConsts::MemorySize: {
      auto size = allocator.alloc<MemorySize>();
      curr = size;
      visitMemorySize(size);
      break;
    }
    case BinaryConsts::MemoryGrow: {
      auto grow = allocator.alloc<MemoryGrow>();
      curr = grow;
      visitMemoryGrow(grow);
      break;
    }
    case BinaryConsts::CallRef:
    case BinaryConsts::RetCallRef: {
      auto call = allocator.alloc<CallRef>();
      call->isReturn = code == BinaryConsts::RetCallRef;
      curr = call;
      visitCallRef(call);
      break;
    }
    case BinaryConsts::AtomicPrefix: {
      code = static_cast<uint8_t>(getU32LEB());
      if (maybeVisitLoad(curr, code, /*isAtomic=*/true)) {
        break;
      }
      if (maybeVisitStore(curr, code, /*isAtomic=*/true)) {
        break;
      }
      if (maybeVisitAtomicRMW(curr, code)) {
        break;
      }
      if (maybeVisitAtomicCmpxchg(curr, code)) {
        break;
      }
      if (maybeVisitAtomicWait(curr, code)) {
        break;
      }
      if (maybeVisitAtomicNotify(curr, code)) {
        break;
      }
      if (maybeVisitAtomicFence(curr, code)) {
        break;
      }
      throwError("invalid code after atomic prefix: " + std::to_string(code));
      break;
    }
    case BinaryConsts::MiscPrefix: {
      auto opcode = getU32LEB();
      if (maybeVisitTruncSat(curr, opcode)) {
        break;
      }
      if (maybeVisitMemoryInit(curr, opcode)) {
        break;
      }
      if (maybeVisitDataDrop(curr, opcode)) {
        break;
      }
      if (maybeVisitMemoryCopy(curr, opcode)) {
        break;
      }
      if (maybeVisitMemoryFill(curr, opcode)) {
        break;
      }
      if (maybeVisitTableSize(curr, opcode)) {
        break;
      }
      if (maybeVisitTableGrow(curr, opcode)) {
        break;
      }
      throwError("invalid code after misc prefix: " + std::to_string(opcode));
      break;
    }
    case BinaryConsts::SIMDPrefix: {
      auto opcode = getU32LEB();
      if (maybeVisitSIMDBinary(curr, opcode)) {
        break;
      }
      if (maybeVisitSIMDUnary(curr, opcode)) {
        break;
      }
      if (maybeVisitSIMDConst(curr, opcode)) {
        break;
      }
      if (maybeVisitSIMDStore(curr, opcode)) {
        break;
      }
      if (maybeVisitSIMDExtract(curr, opcode)) {
        break;
      }
      if (maybeVisitSIMDReplace(curr, opcode)) {
        break;
      }
      if (maybeVisitSIMDShuffle(curr, opcode)) {
        break;
      }
      if (maybeVisitSIMDTernary(curr, opcode)) {
        break;
      }
      if (maybeVisitSIMDShift(curr, opcode)) {
        break;
      }
      if (maybeVisitSIMDLoad(curr, opcode)) {
        break;
      }
      if (maybeVisitSIMDLoadStoreLane(curr, opcode)) {
        break;
      }
      throwError("invalid code after SIMD prefix: " + std::to_string(opcode));
      break;
    }
    case BinaryConsts::GCPrefix: {
      auto opcode = getU32LEB();
      if (maybeVisitI31New(curr, opcode)) {
        break;
      }
      if (maybeVisitI31Get(curr, opcode)) {
        break;
      }
      if (maybeVisitRefTest(curr, opcode)) {
        break;
      }
      if (maybeVisitRefCast(curr, opcode)) {
        break;
      }
      if (maybeVisitBrOn(curr, opcode)) {
        break;
      }
      if (maybeVisitStructNew(curr, opcode)) {
        break;
      }
      if (maybeVisitStructGet(curr, opcode)) {
        break;
      }
      if (maybeVisitStructSet(curr, opcode)) {
        break;
      }
      if (maybeVisitArrayNew(curr, opcode)) {
        break;
      }
      if (maybeVisitArrayNewSeg(curr, opcode)) {
        break;
      }
      if (maybeVisitArrayNewFixed(curr, opcode)) {
        break;
      }
      if (maybeVisitArrayGet(curr, opcode)) {
        break;
      }
      if (maybeVisitArraySet(curr, opcode)) {
        break;
      }
      if (maybeVisitArrayLen(curr, opcode)) {
        break;
      }
      if (maybeVisitArrayCopy(curr, opcode)) {
        break;
      }
      if (maybeVisitArrayFill(curr, opcode)) {
        break;
      }
      if (maybeVisitArrayInit(curr, opcode)) {
        break;
      }
      if (maybeVisitStringNew(curr, opcode)) {
        break;
      }
      if (maybeVisitStringConst(curr, opcode)) {
        break;
      }
      if (maybeVisitStringMeasure(curr, opcode)) {
        break;
      }
      if (maybeVisitStringEncode(curr, opcode)) {
        break;
      }
      if (maybeVisitStringConcat(curr, opcode)) {
        break;
      }
      if (maybeVisitStringEq(curr, opcode)) {
        break;
      }
      if (maybeVisitStringAs(curr, opcode)) {
        break;
      }
      if (maybeVisitStringWTF8Advance(curr, opcode)) {
        break;
      }
      if (maybeVisitStringWTF16Get(curr, opcode)) {
        break;
      }
      if (maybeVisitStringIterNext(curr, opcode)) {
        break;
      }
      if (maybeVisitStringIterMove(curr, opcode)) {
        break;
      }
      if (maybeVisitStringSliceWTF(curr, opcode)) {
        break;
      }
      if (maybeVisitStringSliceIter(curr, opcode)) {
        break;
      }
      if (opcode == BinaryConsts::RefAsFunc ||
          opcode == BinaryConsts::RefAsI31) {
        visitRefAsCast((curr = allocator.alloc<RefCast>())->cast<RefCast>(),
                       opcode);
        break;
      }
      if (opcode == BinaryConsts::ExternInternalize ||
          opcode == BinaryConsts::ExternExternalize) {
        visitRefAs((curr = allocator.alloc<RefAs>())->cast<RefAs>(), opcode);
        break;
      }
      throwError("invalid code after GC prefix: " + std::to_string(opcode));
      break;
    }
    default: {
      // otherwise, the code is a subcode TODO: optimize
      if (maybeVisitBinary(curr, code)) {
        break;
      }
      if (maybeVisitUnary(curr, code)) {
        break;
      }
      if (maybeVisitConst(curr, code)) {
        break;
      }
      if (maybeVisitLoad(curr, code, /*isAtomic=*/false)) {
        break;
      }
      if (maybeVisitStore(curr, code, /*isAtomic=*/false)) {
        break;
      }
      throwError("bad node code " + std::to_string(code));
      break;
    }
  }
  if (curr) {
    if (currDebugLocation.size()) {
      requireFunctionContext("debugLocation");
      currFunction->debugLocations[curr] = *currDebugLocation.begin();
    }
    if (DWARF && currFunction) {
      currFunction->expressionLocations[curr] =
        BinaryLocations::Span{BinaryLocation(startPos - codeSectionLocation),
                              BinaryLocation(pos - codeSectionLocation)};
    }
  }
  BYN_TRACE("zz recurse from " << depth-- << " at " << pos << std::endl);
  return BinaryConsts::ASTNodes(code);
}

void WasmBinaryBuilder::startControlFlow(Expression* curr) {
  if (DWARF && currFunction) {
    controlFlowStack.push_back(curr);
  }
}

void WasmBinaryBuilder::pushBlockElements(Block* curr,
                                          Type type,
                                          size_t start) {
  assert(start <= expressionStack.size());
  // The results of this block are the last values pushed to the expressionStack
  Expression* results = nullptr;
  if (type.isConcrete()) {
    results = popTypedExpression(type);
  }
  if (expressionStack.size() < start) {
    throwError("Block requires more values than are available");
  }
  // Everything else on the stack after `start` is either a none-type expression
  // or a concretely-type expression that is implicitly dropped due to
  // unreachability at the end of the block, like this:
  //
  //  block i32
  //   i32.const 1
  //   i32.const 2
  //   i32.const 3
  //   return
  //  end
  //
  // The first two const elements will be emitted as drops in the block (the
  // optimizer can remove them, of course, but in general we may need dropped
  // items here as they may have side effects).
  //
  for (size_t i = start; i < expressionStack.size(); ++i) {
    auto* item = expressionStack[i];
    if (item->type.isConcrete()) {
      item = Builder(wasm).makeDrop(item);
    }
    curr->list.push_back(item);
  }
  expressionStack.resize(start);
  if (results != nullptr) {
    curr->list.push_back(results);
  }
}

void WasmBinaryBuilder::visitBlock(Block* curr) {
  BYN_TRACE("zz node: Block\n");
  startControlFlow(curr);
  // special-case Block and de-recurse nested blocks in their first position, as
  // that is a common pattern that can be very highly nested.
  std::vector<Block*> stack;
  while (1) {
    curr->type = getType();
    curr->name = getNextLabel();
    breakStack.push_back({curr->name, curr->type});
    stack.push_back(curr);
    if (more() && input[pos] == BinaryConsts::Block) {
      // a recursion
      readNextDebugLocation();
      curr = allocator.alloc<Block>();
      startControlFlow(curr);
      pos++;
      if (debugLocation.size()) {
        requireFunctionContext("block-debugLocation");
        currFunction->debugLocations[curr] = *debugLocation.begin();
      }
      continue;
    } else {
      // end of recursion
      break;
    }
  }
  Block* last = nullptr;
  while (stack.size() > 0) {
    curr = stack.back();
    stack.pop_back();
    // everything after this, that is left when we see the marker, is ours
    size_t start = expressionStack.size();
    if (last) {
      // the previous block is our first-position element
      pushExpression(last);
    }
    last = curr;
    processExpressions();
    size_t end = expressionStack.size();
    if (end < start) {
      throwError("block cannot pop from outside");
    }
    pushBlockElements(curr, curr->type, start);
    curr->finalize(curr->type,
                   breakTargetNames.find(curr->name) != breakTargetNames.end()
                     ? Block::HasBreak
                     : Block::NoBreak);
    breakStack.pop_back();
    breakTargetNames.erase(curr->name);
  }
}

// Gets a block of expressions. If it's just one, return that singleton.
Expression* WasmBinaryBuilder::getBlockOrSingleton(Type type) {
  Name label = getNextLabel();
  breakStack.push_back({label, type});
  auto start = expressionStack.size();

  processExpressions();
  size_t end = expressionStack.size();
  if (end < start) {
    throwError("block cannot pop from outside");
  }
  breakStack.pop_back();
  auto* block = allocator.alloc<Block>();
  pushBlockElements(block, type, start);
  block->name = label;
  block->finalize(type);
  // maybe we don't need a block here?
  if (breakTargetNames.find(block->name) == breakTargetNames.end() &&
      exceptionTargetNames.find(block->name) == exceptionTargetNames.end()) {
    block->name = Name();
    if (block->list.size() == 1) {
      return block->list[0];
    }
  }
  breakTargetNames.erase(block->name);
  return block;
}

void WasmBinaryBuilder::visitIf(If* curr) {
  BYN_TRACE("zz node: If\n");
  startControlFlow(curr);
  curr->type = getType();
  curr->condition = popNonVoidExpression();
  curr->ifTrue = getBlockOrSingleton(curr->type);
  if (lastSeparator == BinaryConsts::Else) {
    curr->ifFalse = getBlockOrSingleton(curr->type);
  }
  curr->finalize(curr->type);
  if (lastSeparator != BinaryConsts::End) {
    throwError("if should end with End");
  }
}

void WasmBinaryBuilder::visitLoop(Loop* curr) {
  BYN_TRACE("zz node: Loop\n");
  startControlFlow(curr);
  curr->type = getType();
  curr->name = getNextLabel();
  breakStack.push_back({curr->name, Type::none});
  // find the expressions in the block, and create the body
  // a loop may have a list of instructions in wasm, much like
  // a block, but it only has a label at the top of the loop,
  // so even if we need a block (if there is more than 1
  // expression) we never need a label on the block.
  auto start = expressionStack.size();
  processExpressions();
  size_t end = expressionStack.size();
  if (start > end) {
    throwError("block cannot pop from outside");
  }
  if (end - start == 1) {
    curr->body = popExpression();
  } else {
    auto* block = allocator.alloc<Block>();
    pushBlockElements(block, curr->type, start);
    block->finalize(curr->type);
    curr->body = block;
  }
  breakStack.pop_back();
  breakTargetNames.erase(curr->name);
  curr->finalize(curr->type);
}

WasmBinaryBuilder::BreakTarget
WasmBinaryBuilder::getBreakTarget(int32_t offset) {
  BYN_TRACE("getBreakTarget " << offset << std::endl);
  if (breakStack.size() < 1 + size_t(offset)) {
    throwError("bad breakindex (low)");
  }
  size_t index = breakStack.size() - 1 - offset;
  if (index >= breakStack.size()) {
    throwError("bad breakindex (high)");
  }
  BYN_TRACE("breaktarget " << breakStack[index].name << " type "
                           << breakStack[index].type << std::endl);
  auto& ret = breakStack[index];
  // if the break is in literally unreachable code, then we will not emit it
  // anyhow, so do not note that the target has breaks to it
  if (!willBeIgnored) {
    breakTargetNames.insert(ret.name);
  }
  return ret;
}

Name WasmBinaryBuilder::getExceptionTargetName(int32_t offset) {
  BYN_TRACE("getExceptionTarget " << offset << std::endl);
  // We always start parsing a function by creating a block label and pushing it
  // in breakStack in getBlockOrSingleton, so if a 'delegate''s target is that
  // block, it does not mean it targets that block; it throws to the caller.
  if (breakStack.size() - 1 == size_t(offset)) {
    return DELEGATE_CALLER_TARGET;
  }
  size_t index = breakStack.size() - 1 - offset;
  if (index > breakStack.size()) {
    throwError("bad try index (high)");
  }
  BYN_TRACE("exception target " << breakStack[index].name << std::endl);
  auto& ret = breakStack[index];
  // if the delegate/rethrow is in literally unreachable code, then we will not
  // emit it anyhow, so do not note that the target has a reference to it
  if (!willBeIgnored) {
    exceptionTargetNames.insert(ret.name);
  }
  return ret.name;
}

void WasmBinaryBuilder::visitBreak(Break* curr, uint8_t code) {
  BYN_TRACE("zz node: Break, code " << int32_t(code) << std::endl);
  BreakTarget target = getBreakTarget(getU32LEB());
  curr->name = target.name;
  if (code == BinaryConsts::BrIf) {
    curr->condition = popNonVoidExpression();
  }
  if (target.type.isConcrete()) {
    curr->value = popTypedExpression(target.type);
  }
  curr->finalize();
}

void WasmBinaryBuilder::visitSwitch(Switch* curr) {
  BYN_TRACE("zz node: Switch\n");
  curr->condition = popNonVoidExpression();
  auto numTargets = getU32LEB();
  BYN_TRACE("targets: " << numTargets << std::endl);
  for (size_t i = 0; i < numTargets; i++) {
    curr->targets.push_back(getBreakTarget(getU32LEB()).name);
  }
  auto defaultTarget = getBreakTarget(getU32LEB());
  curr->default_ = defaultTarget.name;
  BYN_TRACE("default: " << curr->default_ << "\n");
  if (defaultTarget.type.isConcrete()) {
    curr->value = popTypedExpression(defaultTarget.type);
  }
  curr->finalize();
}

void WasmBinaryBuilder::visitCall(Call* curr) {
  BYN_TRACE("zz node: Call\n");
  auto index = getU32LEB();
  auto sig = getSignatureByFunctionIndex(index);
  auto num = sig.params.size();
  curr->operands.resize(num);
  for (size_t i = 0; i < num; i++) {
    curr->operands[num - i - 1] = popNonVoidExpression();
  }
  curr->type = sig.results;
  // We don't know function names yet.
  functionRefs[index].push_back(&curr->target);
  curr->finalize();
}

void WasmBinaryBuilder::visitCallIndirect(CallIndirect* curr) {
  BYN_TRACE("zz node: CallIndirect\n");
  auto index = getU32LEB();
  curr->heapType = getTypeByIndex(index);
  Index tableIdx = getU32LEB();
  // TODO: Handle error cases where `heapType` is not a signature?
  auto num = curr->heapType.getSignature().params.size();
  curr->operands.resize(num);
  curr->target = popNonVoidExpression();
  for (size_t i = 0; i < num; i++) {
    curr->operands[num - i - 1] = popNonVoidExpression();
  }
  // Defer setting the table name for later, when we know it.
  tableRefs[tableIdx].push_back(&curr->table);
  curr->finalize();
}

void WasmBinaryBuilder::visitLocalGet(LocalGet* curr) {
  BYN_TRACE("zz node: LocalGet " << pos << std::endl);
  requireFunctionContext("local.get");
  curr->index = getU32LEB();
  if (curr->index >= currFunction->getNumLocals()) {
    throwError("bad local.get index");
  }
  curr->type = currFunction->getLocalType(curr->index);
  curr->finalize();
}

void WasmBinaryBuilder::visitLocalSet(LocalSet* curr, uint8_t code) {
  BYN_TRACE("zz node: Set|LocalTee\n");
  requireFunctionContext("local.set outside of function");
  curr->index = getU32LEB();
  if (curr->index >= currFunction->getNumLocals()) {
    throwError("bad local.set index");
  }
  curr->value = popNonVoidExpression();
  if (code == BinaryConsts::LocalTee) {
    curr->makeTee(currFunction->getLocalType(curr->index));
  } else {
    curr->makeSet();
  }
  curr->finalize();
}

void WasmBinaryBuilder::visitGlobalGet(GlobalGet* curr) {
  BYN_TRACE("zz node: GlobalGet " << pos << std::endl);
  auto index = getU32LEB();
  if (index >= wasm.globals.size()) {
    throwError("invalid global index");
  }
  auto* global = wasm.globals[index].get();
  curr->name = global->name;
  curr->type = global->type;
  globalRefs[index].push_back(&curr->name); // we don't know the final name yet
}

void WasmBinaryBuilder::visitGlobalSet(GlobalSet* curr) {
  BYN_TRACE("zz node: GlobalSet\n");
  auto index = getU32LEB();
  if (index >= wasm.globals.size()) {
    throwError("invalid global index");
  }
  curr->name = wasm.globals[index]->name;
  curr->value = popNonVoidExpression();
  globalRefs[index].push_back(&curr->name); // we don't know the final name yet
  curr->finalize();
}

Index WasmBinaryBuilder::readMemoryAccess(Address& alignment, Address& offset) {
  auto rawAlignment = getU32LEB();
  bool hasMemIdx = false;
  Index memIdx = 0;
  // Check bit 6 in the alignment to know whether a memory index is present per:
  // https://github.com/WebAssembly/multi-memory/blob/main/proposals/multi-memory/Overview.md
  if (rawAlignment & (1 << (6))) {
    hasMemIdx = true;
    // Clear the bit before we parse alignment
    rawAlignment = rawAlignment & ~(1 << 6);
  }

  if (rawAlignment > 8) {
    throwError("Alignment must be of a reasonable size");
  }

  alignment = Bits::pow2(rawAlignment);
  if (hasMemIdx) {
    memIdx = getU32LEB();
  }
  if (memIdx >= wasm.memories.size()) {
    throwError("Memory index out of range while reading memory alignment.");
  }
  auto* memory = wasm.memories[memIdx].get();
  offset = memory->indexType == Type::i32 ? getU32LEB() : getU64LEB();

  return memIdx;
}

bool WasmBinaryBuilder::maybeVisitLoad(Expression*& out,
                                       uint8_t code,
                                       bool isAtomic) {
  Load* curr;
  auto allocate = [&]() {
    curr = allocator.alloc<Load>();
  };
  if (!isAtomic) {
    switch (code) {
      case BinaryConsts::I32LoadMem8S:
        allocate();
        curr->bytes = 1;
        curr->type = Type::i32;
        curr->signed_ = true;
        break;
      case BinaryConsts::I32LoadMem8U:
        allocate();
        curr->bytes = 1;
        curr->type = Type::i32;
        break;
      case BinaryConsts::I32LoadMem16S:
        allocate();
        curr->bytes = 2;
        curr->type = Type::i32;
        curr->signed_ = true;
        break;
      case BinaryConsts::I32LoadMem16U:
        allocate();
        curr->bytes = 2;
        curr->type = Type::i32;
        break;
      case BinaryConsts::I32LoadMem:
        allocate();
        curr->bytes = 4;
        curr->type = Type::i32;
        break;
      case BinaryConsts::I64LoadMem8S:
        allocate();
        curr->bytes = 1;
        curr->type = Type::i64;
        curr->signed_ = true;
        break;
      case BinaryConsts::I64LoadMem8U:
        allocate();
        curr->bytes = 1;
        curr->type = Type::i64;
        break;
      case BinaryConsts::I64LoadMem16S:
        allocate();
        curr->bytes = 2;
        curr->type = Type::i64;
        curr->signed_ = true;
        break;
      case BinaryConsts::I64LoadMem16U:
        allocate();
        curr->bytes = 2;
        curr->type = Type::i64;
        break;
      case BinaryConsts::I64LoadMem32S:
        allocate();
        curr->bytes = 4;
        curr->type = Type::i64;
        curr->signed_ = true;
        break;
      case BinaryConsts::I64LoadMem32U:
        allocate();
        curr->bytes = 4;
        curr->type = Type::i64;
        break;
      case BinaryConsts::I64LoadMem:
        allocate();
        curr->bytes = 8;
        curr->type = Type::i64;
        break;
      case BinaryConsts::F32LoadMem:
        allocate();
        curr->bytes = 4;
        curr->type = Type::f32;
        break;
      case BinaryConsts::F64LoadMem:
        allocate();
        curr->bytes = 8;
        curr->type = Type::f64;
        break;
      default:
        return false;
    }
    BYN_TRACE("zz node: Load\n");
  } else {
    switch (code) {
      case BinaryConsts::I32AtomicLoad8U:
        allocate();
        curr->bytes = 1;
        curr->type = Type::i32;
        break;
      case BinaryConsts::I32AtomicLoad16U:
        allocate();
        curr->bytes = 2;
        curr->type = Type::i32;
        break;
      case BinaryConsts::I32AtomicLoad:
        allocate();
        curr->bytes = 4;
        curr->type = Type::i32;
        break;
      case BinaryConsts::I64AtomicLoad8U:
        allocate();
        curr->bytes = 1;
        curr->type = Type::i64;
        break;
      case BinaryConsts::I64AtomicLoad16U:
        allocate();
        curr->bytes = 2;
        curr->type = Type::i64;
        break;
      case BinaryConsts::I64AtomicLoad32U:
        allocate();
        curr->bytes = 4;
        curr->type = Type::i64;
        break;
      case BinaryConsts::I64AtomicLoad:
        allocate();
        curr->bytes = 8;
        curr->type = Type::i64;
        break;
      default:
        return false;
    }
    BYN_TRACE("zz node: AtomicLoad\n");
  }

  curr->isAtomic = isAtomic;
  Index memIdx = readMemoryAccess(curr->align, curr->offset);
  memoryRefs[memIdx].push_back(&curr->memory);
  curr->ptr = popNonVoidExpression();
  curr->finalize();
  out = curr;
  return true;
}

bool WasmBinaryBuilder::maybeVisitStore(Expression*& out,
                                        uint8_t code,
                                        bool isAtomic) {
  Store* curr;
  if (!isAtomic) {
    switch (code) {
      case BinaryConsts::I32StoreMem8:
        curr = allocator.alloc<Store>();
        curr->bytes = 1;
        curr->valueType = Type::i32;
        break;
      case BinaryConsts::I32StoreMem16:
        curr = allocator.alloc<Store>();
        curr->bytes = 2;
        curr->valueType = Type::i32;
        break;
      case BinaryConsts::I32StoreMem:
        curr = allocator.alloc<Store>();
        curr->bytes = 4;
        curr->valueType = Type::i32;
        break;
      case BinaryConsts::I64StoreMem8:
        curr = allocator.alloc<Store>();
        curr->bytes = 1;
        curr->valueType = Type::i64;
        break;
      case BinaryConsts::I64StoreMem16:
        curr = allocator.alloc<Store>();
        curr->bytes = 2;
        curr->valueType = Type::i64;
        break;
      case BinaryConsts::I64StoreMem32:
        curr = allocator.alloc<Store>();
        curr->bytes = 4;
        curr->valueType = Type::i64;
        break;
      case BinaryConsts::I64StoreMem:
        curr = allocator.alloc<Store>();
        curr->bytes = 8;
        curr->valueType = Type::i64;
        break;
      case BinaryConsts::F32StoreMem:
        curr = allocator.alloc<Store>();
        curr->bytes = 4;
        curr->valueType = Type::f32;
        break;
      case BinaryConsts::F64StoreMem:
        curr = allocator.alloc<Store>();
        curr->bytes = 8;
        curr->valueType = Type::f64;
        break;
      default:
        return false;
    }
  } else {
    switch (code) {
      case BinaryConsts::I32AtomicStore8:
        curr = allocator.alloc<Store>();
        curr->bytes = 1;
        curr->valueType = Type::i32;
        break;
      case BinaryConsts::I32AtomicStore16:
        curr = allocator.alloc<Store>();
        curr->bytes = 2;
        curr->valueType = Type::i32;
        break;
      case BinaryConsts::I32AtomicStore:
        curr = allocator.alloc<Store>();
        curr->bytes = 4;
        curr->valueType = Type::i32;
        break;
      case BinaryConsts::I64AtomicStore8:
        curr = allocator.alloc<Store>();
        curr->bytes = 1;
        curr->valueType = Type::i64;
        break;
      case BinaryConsts::I64AtomicStore16:
        curr = allocator.alloc<Store>();
        curr->bytes = 2;
        curr->valueType = Type::i64;
        break;
      case BinaryConsts::I64AtomicStore32:
        curr = allocator.alloc<Store>();
        curr->bytes = 4;
        curr->valueType = Type::i64;
        break;
      case BinaryConsts::I64AtomicStore:
        curr = allocator.alloc<Store>();
        curr->bytes = 8;
        curr->valueType = Type::i64;
        break;
      default:
        return false;
    }
  }

  curr->isAtomic = isAtomic;
  BYN_TRACE("zz node: Store\n");
  Index memIdx = readMemoryAccess(curr->align, curr->offset);
  memoryRefs[memIdx].push_back(&curr->memory);
  curr->value = popNonVoidExpression();
  curr->ptr = popNonVoidExpression();
  curr->finalize();
  out = curr;
  return true;
}

bool WasmBinaryBuilder::maybeVisitAtomicRMW(Expression*& out, uint8_t code) {
  if (code < BinaryConsts::AtomicRMWOps_Begin ||
      code > BinaryConsts::AtomicRMWOps_End) {
    return false;
  }
  auto* curr = allocator.alloc<AtomicRMW>();

  // Set curr to the given opcode, type and size.
#define SET(opcode, optype, size)                                              \
  curr->op = RMW##opcode;                                                      \
  curr->type = optype;                                                         \
  curr->bytes = size

  // Handle the cases for all the valid types for a particular opcode
#define SET_FOR_OP(Op)                                                         \
  case BinaryConsts::I32AtomicRMW##Op:                                         \
    SET(Op, Type::i32, 4);                                                     \
    break;                                                                     \
  case BinaryConsts::I32AtomicRMW##Op##8U:                                     \
    SET(Op, Type::i32, 1);                                                     \
    break;                                                                     \
  case BinaryConsts::I32AtomicRMW##Op##16U:                                    \
    SET(Op, Type::i32, 2);                                                     \
    break;                                                                     \
  case BinaryConsts::I64AtomicRMW##Op:                                         \
    SET(Op, Type::i64, 8);                                                     \
    break;                                                                     \
  case BinaryConsts::I64AtomicRMW##Op##8U:                                     \
    SET(Op, Type::i64, 1);                                                     \
    break;                                                                     \
  case BinaryConsts::I64AtomicRMW##Op##16U:                                    \
    SET(Op, Type::i64, 2);                                                     \
    break;                                                                     \
  case BinaryConsts::I64AtomicRMW##Op##32U:                                    \
    SET(Op, Type::i64, 4);                                                     \
    break;

  switch (code) {
    SET_FOR_OP(Add);
    SET_FOR_OP(Sub);
    SET_FOR_OP(And);
    SET_FOR_OP(Or);
    SET_FOR_OP(Xor);
    SET_FOR_OP(Xchg);
    default:
      WASM_UNREACHABLE("unexpected opcode");
  }
#undef SET_FOR_OP
#undef SET

  BYN_TRACE("zz node: AtomicRMW\n");
  Address readAlign;
  Index memIdx = readMemoryAccess(readAlign, curr->offset);
  memoryRefs[memIdx].push_back(&curr->memory);
  if (readAlign != curr->bytes) {
    throwError("Align of AtomicRMW must match size");
  }
  curr->value = popNonVoidExpression();
  curr->ptr = popNonVoidExpression();
  curr->finalize();
  out = curr;
  return true;
}

bool WasmBinaryBuilder::maybeVisitAtomicCmpxchg(Expression*& out,
                                                uint8_t code) {
  if (code < BinaryConsts::AtomicCmpxchgOps_Begin ||
      code > BinaryConsts::AtomicCmpxchgOps_End) {
    return false;
  }
  auto* curr = allocator.alloc<AtomicCmpxchg>();

  // Set curr to the given type and size.
#define SET(optype, size)                                                      \
  curr->type = optype;                                                         \
  curr->bytes = size

  switch (code) {
    case BinaryConsts::I32AtomicCmpxchg:
      SET(Type::i32, 4);
      break;
    case BinaryConsts::I64AtomicCmpxchg:
      SET(Type::i64, 8);
      break;
    case BinaryConsts::I32AtomicCmpxchg8U:
      SET(Type::i32, 1);
      break;
    case BinaryConsts::I32AtomicCmpxchg16U:
      SET(Type::i32, 2);
      break;
    case BinaryConsts::I64AtomicCmpxchg8U:
      SET(Type::i64, 1);
      break;
    case BinaryConsts::I64AtomicCmpxchg16U:
      SET(Type::i64, 2);
      break;
    case BinaryConsts::I64AtomicCmpxchg32U:
      SET(Type::i64, 4);
      break;
    default:
      WASM_UNREACHABLE("unexpected opcode");
  }

  BYN_TRACE("zz node: AtomicCmpxchg\n");
  Address readAlign;
  Index memIdx = readMemoryAccess(readAlign, curr->offset);
  memoryRefs[memIdx].push_back(&curr->memory);
  if (readAlign != curr->bytes) {
    throwError("Align of AtomicCpxchg must match size");
  }
  curr->replacement = popNonVoidExpression();
  curr->expected = popNonVoidExpression();
  curr->ptr = popNonVoidExpression();
  curr->finalize();
  out = curr;
  return true;
}

bool WasmBinaryBuilder::maybeVisitAtomicWait(Expression*& out, uint8_t code) {
  if (code < BinaryConsts::I32AtomicWait ||
      code > BinaryConsts::I64AtomicWait) {
    return false;
  }
  auto* curr = allocator.alloc<AtomicWait>();

  switch (code) {
    case BinaryConsts::I32AtomicWait:
      curr->expectedType = Type::i32;
      break;
    case BinaryConsts::I64AtomicWait:
      curr->expectedType = Type::i64;
      break;
    default:
      WASM_UNREACHABLE("unexpected opcode");
  }
  curr->type = Type::i32;
  BYN_TRACE("zz node: AtomicWait\n");
  curr->timeout = popNonVoidExpression();
  curr->expected = popNonVoidExpression();
  curr->ptr = popNonVoidExpression();
  Address readAlign;
  Index memIdx = readMemoryAccess(readAlign, curr->offset);
  memoryRefs[memIdx].push_back(&curr->memory);
  if (readAlign != curr->expectedType.getByteSize()) {
    throwError("Align of AtomicWait must match size");
  }
  curr->finalize();
  out = curr;
  return true;
}

bool WasmBinaryBuilder::maybeVisitAtomicNotify(Expression*& out, uint8_t code) {
  if (code != BinaryConsts::AtomicNotify) {
    return false;
  }
  auto* curr = allocator.alloc<AtomicNotify>();
  BYN_TRACE("zz node: AtomicNotify\n");

  curr->type = Type::i32;
  curr->notifyCount = popNonVoidExpression();
  curr->ptr = popNonVoidExpression();
  Address readAlign;
  Index memIdx = readMemoryAccess(readAlign, curr->offset);
  memoryRefs[memIdx].push_back(&curr->memory);
  if (readAlign != curr->type.getByteSize()) {
    throwError("Align of AtomicNotify must match size");
  }
  curr->finalize();
  out = curr;
  return true;
}

bool WasmBinaryBuilder::maybeVisitAtomicFence(Expression*& out, uint8_t code) {
  if (code != BinaryConsts::AtomicFence) {
    return false;
  }
  auto* curr = allocator.alloc<AtomicFence>();
  BYN_TRACE("zz node: AtomicFence\n");
  curr->order = getU32LEB();
  curr->finalize();
  out = curr;
  return true;
}

bool WasmBinaryBuilder::maybeVisitConst(Expression*& out, uint8_t code) {
  Const* curr;
  BYN_TRACE("zz node: Const, code " << code << std::endl);
  switch (code) {
    case BinaryConsts::I32Const:
      curr = allocator.alloc<Const>();
      curr->value = Literal(getS32LEB());
      break;
    case BinaryConsts::I64Const:
      curr = allocator.alloc<Const>();
      curr->value = Literal(getS64LEB());
      break;
    case BinaryConsts::F32Const:
      curr = allocator.alloc<Const>();
      curr->value = getFloat32Literal();
      break;
    case BinaryConsts::F64Const:
      curr = allocator.alloc<Const>();
      curr->value = getFloat64Literal();
      break;
    default:
      return false;
  }
  curr->type = curr->value.type;
  out = curr;

  return true;
}

bool WasmBinaryBuilder::maybeVisitUnary(Expression*& out, uint8_t code) {
  Unary* curr;
  switch (code) {
    case BinaryConsts::I32Clz:
      curr = allocator.alloc<Unary>();
      curr->op = ClzInt32;
      break;
    case BinaryConsts::I64Clz:
      curr = allocator.alloc<Unary>();
      curr->op = ClzInt64;
      break;
    case BinaryConsts::I32Ctz:
      curr = allocator.alloc<Unary>();
      curr->op = CtzInt32;
      break;
    case BinaryConsts::I64Ctz:
      curr = allocator.alloc<Unary>();
      curr->op = CtzInt64;
      break;
    case BinaryConsts::I32Popcnt:
      curr = allocator.alloc<Unary>();
      curr->op = PopcntInt32;
      break;
    case BinaryConsts::I64Popcnt:
      curr = allocator.alloc<Unary>();
      curr->op = PopcntInt64;
      break;
    case BinaryConsts::I32EqZ:
      curr = allocator.alloc<Unary>();
      curr->op = EqZInt32;
      break;
    case BinaryConsts::I64EqZ:
      curr = allocator.alloc<Unary>();
      curr->op = EqZInt64;
      break;
    case BinaryConsts::F32Neg:
      curr = allocator.alloc<Unary>();
      curr->op = NegFloat32;
      break;
    case BinaryConsts::F64Neg:
      curr = allocator.alloc<Unary>();
      curr->op = NegFloat64;
      break;
    case BinaryConsts::F32Abs:
      curr = allocator.alloc<Unary>();
      curr->op = AbsFloat32;
      break;
    case BinaryConsts::F64Abs:
      curr = allocator.alloc<Unary>();
      curr->op = AbsFloat64;
      break;
    case BinaryConsts::F32Ceil:
      curr = allocator.alloc<Unary>();
      curr->op = CeilFloat32;
      break;
    case BinaryConsts::F64Ceil:
      curr = allocator.alloc<Unary>();
      curr->op = CeilFloat64;
      break;
    case BinaryConsts::F32Floor:
      curr = allocator.alloc<Unary>();
      curr->op = FloorFloat32;
      break;
    case BinaryConsts::F64Floor:
      curr = allocator.alloc<Unary>();
      curr->op = FloorFloat64;
      break;
    case BinaryConsts::F32NearestInt:
      curr = allocator.alloc<Unary>();
      curr->op = NearestFloat32;
      break;
    case BinaryConsts::F64NearestInt:
      curr = allocator.alloc<Unary>();
      curr->op = NearestFloat64;
      break;
    case BinaryConsts::F32Sqrt:
      curr = allocator.alloc<Unary>();
      curr->op = SqrtFloat32;
      break;
    case BinaryConsts::F64Sqrt:
      curr = allocator.alloc<Unary>();
      curr->op = SqrtFloat64;
      break;
    case BinaryConsts::F32UConvertI32:
      curr = allocator.alloc<Unary>();
      curr->op = ConvertUInt32ToFloat32;
      break;
    case BinaryConsts::F64UConvertI32:
      curr = allocator.alloc<Unary>();
      curr->op = ConvertUInt32ToFloat64;
      break;
    case BinaryConsts::F32SConvertI32:
      curr = allocator.alloc<Unary>();
      curr->op = ConvertSInt32ToFloat32;
      break;
    case BinaryConsts::F64SConvertI32:
      curr = allocator.alloc<Unary>();
      curr->op = ConvertSInt32ToFloat64;
      break;
    case BinaryConsts::F32UConvertI64:
      curr = allocator.alloc<Unary>();
      curr->op = ConvertUInt64ToFloat32;
      break;
    case BinaryConsts::F64UConvertI64:
      curr = allocator.alloc<Unary>();
      curr->op = ConvertUInt64ToFloat64;
      break;
    case BinaryConsts::F32SConvertI64:
      curr = allocator.alloc<Unary>();
      curr->op = ConvertSInt64ToFloat32;
      break;
    case BinaryConsts::F64SConvertI64:
      curr = allocator.alloc<Unary>();
      curr->op = ConvertSInt64ToFloat64;
      break;

    case BinaryConsts::I64SExtendI32:
      curr = allocator.alloc<Unary>();
      curr->op = ExtendSInt32;
      break;
    case BinaryConsts::I64UExtendI32:
      curr = allocator.alloc<Unary>();
      curr->op = ExtendUInt32;
      break;
    case BinaryConsts::I32WrapI64:
      curr = allocator.alloc<Unary>();
      curr->op = WrapInt64;
      break;

    case BinaryConsts::I32UTruncF32:
      curr = allocator.alloc<Unary>();
      curr->op = TruncUFloat32ToInt32;
      break;
    case BinaryConsts::I32UTruncF64:
      curr = allocator.alloc<Unary>();
      curr->op = TruncUFloat64ToInt32;
      break;
    case BinaryConsts::I32STruncF32:
      curr = allocator.alloc<Unary>();
      curr->op = TruncSFloat32ToInt32;
      break;
    case BinaryConsts::I32STruncF64:
      curr = allocator.alloc<Unary>();
      curr->op = TruncSFloat64ToInt32;
      break;
    case BinaryConsts::I64UTruncF32:
      curr = allocator.alloc<Unary>();
      curr->op = TruncUFloat32ToInt64;
      break;
    case BinaryConsts::I64UTruncF64:
      curr = allocator.alloc<Unary>();
      curr->op = TruncUFloat64ToInt64;
      break;
    case BinaryConsts::I64STruncF32:
      curr = allocator.alloc<Unary>();
      curr->op = TruncSFloat32ToInt64;
      break;
    case BinaryConsts::I64STruncF64:
      curr = allocator.alloc<Unary>();
      curr->op = TruncSFloat64ToInt64;
      break;

    case BinaryConsts::F32Trunc:
      curr = allocator.alloc<Unary>();
      curr->op = TruncFloat32;
      break;
    case BinaryConsts::F64Trunc:
      curr = allocator.alloc<Unary>();
      curr->op = TruncFloat64;
      break;

    case BinaryConsts::F32DemoteI64:
      curr = allocator.alloc<Unary>();
      curr->op = DemoteFloat64;
      break;
    case BinaryConsts::F64PromoteF32:
      curr = allocator.alloc<Unary>();
      curr->op = PromoteFloat32;
      break;
    case BinaryConsts::I32ReinterpretF32:
      curr = allocator.alloc<Unary>();
      curr->op = ReinterpretFloat32;
      break;
    case BinaryConsts::I64ReinterpretF64:
      curr = allocator.alloc<Unary>();
      curr->op = ReinterpretFloat64;
      break;
    case BinaryConsts::F32ReinterpretI32:
      curr = allocator.alloc<Unary>();
      curr->op = ReinterpretInt32;
      break;
    case BinaryConsts::F64ReinterpretI64:
      curr = allocator.alloc<Unary>();
      curr->op = ReinterpretInt64;
      break;

    case BinaryConsts::I32ExtendS8:
      curr = allocator.alloc<Unary>();
      curr->op = ExtendS8Int32;
      break;
    case BinaryConsts::I32ExtendS16:
      curr = allocator.alloc<Unary>();
      curr->op = ExtendS16Int32;
      break;
    case BinaryConsts::I64ExtendS8:
      curr = allocator.alloc<Unary>();
      curr->op = ExtendS8Int64;
      break;
    case BinaryConsts::I64ExtendS16:
      curr = allocator.alloc<Unary>();
      curr->op = ExtendS16Int64;
      break;
    case BinaryConsts::I64ExtendS32:
      curr = allocator.alloc<Unary>();
      curr->op = ExtendS32Int64;
      break;

    default:
      return false;
  }
  BYN_TRACE("zz node: Unary\n");
  curr->value = popNonVoidExpression();
  curr->finalize();
  out = curr;
  return true;
}

bool WasmBinaryBuilder::maybeVisitTruncSat(Expression*& out, uint32_t code) {
  Unary* curr;
  switch (code) {
    case BinaryConsts::I32STruncSatF32:
      curr = allocator.alloc<Unary>();
      curr->op = TruncSatSFloat32ToInt32;
      break;
    case BinaryConsts::I32UTruncSatF32:
      curr = allocator.alloc<Unary>();
      curr->op = TruncSatUFloat32ToInt32;
      break;
    case BinaryConsts::I32STruncSatF64:
      curr = allocator.alloc<Unary>();
      curr->op = TruncSatSFloat64ToInt32;
      break;
    case BinaryConsts::I32UTruncSatF64:
      curr = allocator.alloc<Unary>();
      curr->op = TruncSatUFloat64ToInt32;
      break;
    case BinaryConsts::I64STruncSatF32:
      curr = allocator.alloc<Unary>();
      curr->op = TruncSatSFloat32ToInt64;
      break;
    case BinaryConsts::I64UTruncSatF32:
      curr = allocator.alloc<Unary>();
      curr->op = TruncSatUFloat32ToInt64;
      break;
    case BinaryConsts::I64STruncSatF64:
      curr = allocator.alloc<Unary>();
      curr->op = TruncSatSFloat64ToInt64;
      break;
    case BinaryConsts::I64UTruncSatF64:
      curr = allocator.alloc<Unary>();
      curr->op = TruncSatUFloat64ToInt64;
      break;
    default:
      return false;
  }
  BYN_TRACE("zz node: Unary (nontrapping float-to-int)\n");
  curr->value = popNonVoidExpression();
  curr->finalize();
  out = curr;
  return true;
}

bool WasmBinaryBuilder::maybeVisitMemoryInit(Expression*& out, uint32_t code) {
  if (code != BinaryConsts::MemoryInit) {
    return false;
  }
  auto* curr = allocator.alloc<MemoryInit>();
  curr->size = popNonVoidExpression();
  curr->offset = popNonVoidExpression();
  curr->dest = popNonVoidExpression();
  Index segIdx = getU32LEB();
  dataRefs[segIdx].push_back(&curr->segment);
  Index memIdx = getU32LEB();
  memoryRefs[memIdx].push_back(&curr->memory);
  curr->finalize();
  out = curr;
  return true;
}

bool WasmBinaryBuilder::maybeVisitDataDrop(Expression*& out, uint32_t code) {
  if (code != BinaryConsts::DataDrop) {
    return false;
  }
  auto* curr = allocator.alloc<DataDrop>();
  Index segIdx = getU32LEB();
  dataRefs[segIdx].push_back(&curr->segment);
  curr->finalize();
  out = curr;
  return true;
}

bool WasmBinaryBuilder::maybeVisitMemoryCopy(Expression*& out, uint32_t code) {
  if (code != BinaryConsts::MemoryCopy) {
    return false;
  }
  auto* curr = allocator.alloc<MemoryCopy>();
  curr->size = popNonVoidExpression();
  curr->source = popNonVoidExpression();
  curr->dest = popNonVoidExpression();
  Index destIdx = getU32LEB();
  Index sourceIdx = getU32LEB();
  curr->finalize();
  memoryRefs[destIdx].push_back(&curr->destMemory);
  memoryRefs[sourceIdx].push_back(&curr->sourceMemory);
  out = curr;
  return true;
}

bool WasmBinaryBuilder::maybeVisitMemoryFill(Expression*& out, uint32_t code) {
  if (code != BinaryConsts::MemoryFill) {
    return false;
  }
  auto* curr = allocator.alloc<MemoryFill>();
  curr->size = popNonVoidExpression();
  curr->value = popNonVoidExpression();
  curr->dest = popNonVoidExpression();
  Index memIdx = getU32LEB();
  curr->finalize();
  memoryRefs[memIdx].push_back(&curr->memory);
  out = curr;
  return true;
}

bool WasmBinaryBuilder::maybeVisitTableSize(Expression*& out, uint32_t code) {
  if (code != BinaryConsts::TableSize) {
    return false;
  }
  Index tableIdx = getU32LEB();
  if (tableIdx >= wasm.tables.size()) {
    throwError("bad table index");
  }
  auto* curr = allocator.alloc<TableSize>();
  curr->finalize();
  // Defer setting the table name for later, when we know it.
  tableRefs[tableIdx].push_back(&curr->table);
  out = curr;
  return true;
}

bool WasmBinaryBuilder::maybeVisitTableGrow(Expression*& out, uint32_t code) {
  if (code != BinaryConsts::TableGrow) {
    return false;
  }
  Index tableIdx = getU32LEB();
  if (tableIdx >= wasm.tables.size()) {
    throwError("bad table index");
  }
  auto* curr = allocator.alloc<TableGrow>();
  curr->delta = popNonVoidExpression();
  curr->value = popNonVoidExpression();
  curr->finalize();
  // Defer setting the table name for later, when we know it.
  tableRefs[tableIdx].push_back(&curr->table);
  out = curr;
  return true;
}

bool WasmBinaryBuilder::maybeVisitBinary(Expression*& out, uint8_t code) {
  Binary* curr;
#define INT_TYPED_CODE(code)                                                   \
  {                                                                            \
    case BinaryConsts::I32##code:                                              \
      curr = allocator.alloc<Binary>();                                        \
      curr->op = code##Int32;                                                  \
      break;                                                                   \
    case BinaryConsts::I64##code:                                              \
      curr = allocator.alloc<Binary>();                                        \
      curr->op = code##Int64;                                                  \
      break;                                                                   \
  }
#define FLOAT_TYPED_CODE(code)                                                 \
  {                                                                            \
    case BinaryConsts::F32##code:                                              \
      curr = allocator.alloc<Binary>();                                        \
      curr->op = code##Float32;                                                \
      break;                                                                   \
    case BinaryConsts::F64##code:                                              \
      curr = allocator.alloc<Binary>();                                        \
      curr->op = code##Float64;                                                \
      break;                                                                   \
  }
#define TYPED_CODE(code)                                                       \
  {                                                                            \
    INT_TYPED_CODE(code)                                                       \
    FLOAT_TYPED_CODE(code)                                                     \
  }

  switch (code) {
    TYPED_CODE(Add);
    TYPED_CODE(Sub);
    TYPED_CODE(Mul);
    INT_TYPED_CODE(DivS);
    INT_TYPED_CODE(DivU);
    INT_TYPED_CODE(RemS);
    INT_TYPED_CODE(RemU);
    INT_TYPED_CODE(And);
    INT_TYPED_CODE(Or);
    INT_TYPED_CODE(Xor);
    INT_TYPED_CODE(Shl);
    INT_TYPED_CODE(ShrU);
    INT_TYPED_CODE(ShrS);
    INT_TYPED_CODE(RotL);
    INT_TYPED_CODE(RotR);
    FLOAT_TYPED_CODE(Div);
    FLOAT_TYPED_CODE(CopySign);
    FLOAT_TYPED_CODE(Min);
    FLOAT_TYPED_CODE(Max);
    TYPED_CODE(Eq);
    TYPED_CODE(Ne);
    INT_TYPED_CODE(LtS);
    INT_TYPED_CODE(LtU);
    INT_TYPED_CODE(LeS);
    INT_TYPED_CODE(LeU);
    INT_TYPED_CODE(GtS);
    INT_TYPED_CODE(GtU);
    INT_TYPED_CODE(GeS);
    INT_TYPED_CODE(GeU);
    FLOAT_TYPED_CODE(Lt);
    FLOAT_TYPED_CODE(Le);
    FLOAT_TYPED_CODE(Gt);
    FLOAT_TYPED_CODE(Ge);
    default:
      return false;
  }
  BYN_TRACE("zz node: Binary\n");
  curr->right = popNonVoidExpression();
  curr->left = popNonVoidExpression();
  curr->finalize();
  out = curr;
  return true;
#undef TYPED_CODE
#undef INT_TYPED_CODE
#undef FLOAT_TYPED_CODE
}

bool WasmBinaryBuilder::maybeVisitSIMDBinary(Expression*& out, uint32_t code) {
  Binary* curr;
  switch (code) {
    case BinaryConsts::I8x16Eq:
      curr = allocator.alloc<Binary>();
      curr->op = EqVecI8x16;
      break;
    case BinaryConsts::I8x16Ne:
      curr = allocator.alloc<Binary>();
      curr->op = NeVecI8x16;
      break;
    case BinaryConsts::I8x16LtS:
      curr = allocator.alloc<Binary>();
      curr->op = LtSVecI8x16;
      break;
    case BinaryConsts::I8x16LtU:
      curr = allocator.alloc<Binary>();
      curr->op = LtUVecI8x16;
      break;
    case BinaryConsts::I8x16GtS:
      curr = allocator.alloc<Binary>();
      curr->op = GtSVecI8x16;
      break;
    case BinaryConsts::I8x16GtU:
      curr = allocator.alloc<Binary>();
      curr->op = GtUVecI8x16;
      break;
    case BinaryConsts::I8x16LeS:
      curr = allocator.alloc<Binary>();
      curr->op = LeSVecI8x16;
      break;
    case BinaryConsts::I8x16LeU:
      curr = allocator.alloc<Binary>();
      curr->op = LeUVecI8x16;
      break;
    case BinaryConsts::I8x16GeS:
      curr = allocator.alloc<Binary>();
      curr->op = GeSVecI8x16;
      break;
    case BinaryConsts::I8x16GeU:
      curr = allocator.alloc<Binary>();
      curr->op = GeUVecI8x16;
      break;
    case BinaryConsts::I16x8Eq:
      curr = allocator.alloc<Binary>();
      curr->op = EqVecI16x8;
      break;
    case BinaryConsts::I16x8Ne:
      curr = allocator.alloc<Binary>();
      curr->op = NeVecI16x8;
      break;
    case BinaryConsts::I16x8LtS:
      curr = allocator.alloc<Binary>();
      curr->op = LtSVecI16x8;
      break;
    case BinaryConsts::I16x8LtU:
      curr = allocator.alloc<Binary>();
      curr->op = LtUVecI16x8;
      break;
    case BinaryConsts::I16x8GtS:
      curr = allocator.alloc<Binary>();
      curr->op = GtSVecI16x8;
      break;
    case BinaryConsts::I16x8GtU:
      curr = allocator.alloc<Binary>();
      curr->op = GtUVecI16x8;
      break;
    case BinaryConsts::I16x8LeS:
      curr = allocator.alloc<Binary>();
      curr->op = LeSVecI16x8;
      break;
    case BinaryConsts::I16x8LeU:
      curr = allocator.alloc<Binary>();
      curr->op = LeUVecI16x8;
      break;
    case BinaryConsts::I16x8GeS:
      curr = allocator.alloc<Binary>();
      curr->op = GeSVecI16x8;
      break;
    case BinaryConsts::I16x8GeU:
      curr = allocator.alloc<Binary>();
      curr->op = GeUVecI16x8;
      break;
    case BinaryConsts::I32x4Eq:
      curr = allocator.alloc<Binary>();
      curr->op = EqVecI32x4;
      break;
    case BinaryConsts::I32x4Ne:
      curr = allocator.alloc<Binary>();
      curr->op = NeVecI32x4;
      break;
    case BinaryConsts::I32x4LtS:
      curr = allocator.alloc<Binary>();
      curr->op = LtSVecI32x4;
      break;
    case BinaryConsts::I32x4LtU:
      curr = allocator.alloc<Binary>();
      curr->op = LtUVecI32x4;
      break;
    case BinaryConsts::I32x4GtS:
      curr = allocator.alloc<Binary>();
      curr->op = GtSVecI32x4;
      break;
    case BinaryConsts::I32x4GtU:
      curr = allocator.alloc<Binary>();
      curr->op = GtUVecI32x4;
      break;
    case BinaryConsts::I32x4LeS:
      curr = allocator.alloc<Binary>();
      curr->op = LeSVecI32x4;
      break;
    case BinaryConsts::I32x4LeU:
      curr = allocator.alloc<Binary>();
      curr->op = LeUVecI32x4;
      break;
    case BinaryConsts::I32x4GeS:
      curr = allocator.alloc<Binary>();
      curr->op = GeSVecI32x4;
      break;
    case BinaryConsts::I32x4GeU:
      curr = allocator.alloc<Binary>();
      curr->op = GeUVecI32x4;
      break;
    case BinaryConsts::I64x2Eq:
      curr = allocator.alloc<Binary>();
      curr->op = EqVecI64x2;
      break;
    case BinaryConsts::I64x2Ne:
      curr = allocator.alloc<Binary>();
      curr->op = NeVecI64x2;
      break;
    case BinaryConsts::I64x2LtS:
      curr = allocator.alloc<Binary>();
      curr->op = LtSVecI64x2;
      break;
    case BinaryConsts::I64x2GtS:
      curr = allocator.alloc<Binary>();
      curr->op = GtSVecI64x2;
      break;
    case BinaryConsts::I64x2LeS:
      curr = allocator.alloc<Binary>();
      curr->op = LeSVecI64x2;
      break;
    case BinaryConsts::I64x2GeS:
      curr = allocator.alloc<Binary>();
      curr->op = GeSVecI64x2;
      break;
    case BinaryConsts::F32x4Eq:
      curr = allocator.alloc<Binary>();
      curr->op = EqVecF32x4;
      break;
    case BinaryConsts::F32x4Ne:
      curr = allocator.alloc<Binary>();
      curr->op = NeVecF32x4;
      break;
    case BinaryConsts::F32x4Lt:
      curr = allocator.alloc<Binary>();
      curr->op = LtVecF32x4;
      break;
    case BinaryConsts::F32x4Gt:
      curr = allocator.alloc<Binary>();
      curr->op = GtVecF32x4;
      break;
    case BinaryConsts::F32x4Le:
      curr = allocator.alloc<Binary>();
      curr->op = LeVecF32x4;
      break;
    case BinaryConsts::F32x4Ge:
      curr = allocator.alloc<Binary>();
      curr->op = GeVecF32x4;
      break;
    case BinaryConsts::F64x2Eq:
      curr = allocator.alloc<Binary>();
      curr->op = EqVecF64x2;
      break;
    case BinaryConsts::F64x2Ne:
      curr = allocator.alloc<Binary>();
      curr->op = NeVecF64x2;
      break;
    case BinaryConsts::F64x2Lt:
      curr = allocator.alloc<Binary>();
      curr->op = LtVecF64x2;
      break;
    case BinaryConsts::F64x2Gt:
      curr = allocator.alloc<Binary>();
      curr->op = GtVecF64x2;
      break;
    case BinaryConsts::F64x2Le:
      curr = allocator.alloc<Binary>();
      curr->op = LeVecF64x2;
      break;
    case BinaryConsts::F64x2Ge:
      curr = allocator.alloc<Binary>();
      curr->op = GeVecF64x2;
      break;
    case BinaryConsts::V128And:
      curr = allocator.alloc<Binary>();
      curr->op = AndVec128;
      break;
    case BinaryConsts::V128Or:
      curr = allocator.alloc<Binary>();
      curr->op = OrVec128;
      break;
    case BinaryConsts::V128Xor:
      curr = allocator.alloc<Binary>();
      curr->op = XorVec128;
      break;
    case BinaryConsts::V128Andnot:
      curr = allocator.alloc<Binary>();
      curr->op = AndNotVec128;
      break;
    case BinaryConsts::I8x16Add:
      curr = allocator.alloc<Binary>();
      curr->op = AddVecI8x16;
      break;
    case BinaryConsts::I8x16AddSatS:
      curr = allocator.alloc<Binary>();
      curr->op = AddSatSVecI8x16;
      break;
    case BinaryConsts::I8x16AddSatU:
      curr = allocator.alloc<Binary>();
      curr->op = AddSatUVecI8x16;
      break;
    case BinaryConsts::I8x16Sub:
      curr = allocator.alloc<Binary>();
      curr->op = SubVecI8x16;
      break;
    case BinaryConsts::I8x16SubSatS:
      curr = allocator.alloc<Binary>();
      curr->op = SubSatSVecI8x16;
      break;
    case BinaryConsts::I8x16SubSatU:
      curr = allocator.alloc<Binary>();
      curr->op = SubSatUVecI8x16;
      break;
    case BinaryConsts::I8x16MinS:
      curr = allocator.alloc<Binary>();
      curr->op = MinSVecI8x16;
      break;
    case BinaryConsts::I8x16MinU:
      curr = allocator.alloc<Binary>();
      curr->op = MinUVecI8x16;
      break;
    case BinaryConsts::I8x16MaxS:
      curr = allocator.alloc<Binary>();
      curr->op = MaxSVecI8x16;
      break;
    case BinaryConsts::I8x16MaxU:
      curr = allocator.alloc<Binary>();
      curr->op = MaxUVecI8x16;
      break;
    case BinaryConsts::I8x16AvgrU:
      curr = allocator.alloc<Binary>();
      curr->op = AvgrUVecI8x16;
      break;
    case BinaryConsts::I16x8Add:
      curr = allocator.alloc<Binary>();
      curr->op = AddVecI16x8;
      break;
    case BinaryConsts::I16x8AddSatS:
      curr = allocator.alloc<Binary>();
      curr->op = AddSatSVecI16x8;
      break;
    case BinaryConsts::I16x8AddSatU:
      curr = allocator.alloc<Binary>();
      curr->op = AddSatUVecI16x8;
      break;
    case BinaryConsts::I16x8Sub:
      curr = allocator.alloc<Binary>();
      curr->op = SubVecI16x8;
      break;
    case BinaryConsts::I16x8SubSatS:
      curr = allocator.alloc<Binary>();
      curr->op = SubSatSVecI16x8;
      break;
    case BinaryConsts::I16x8SubSatU:
      curr = allocator.alloc<Binary>();
      curr->op = SubSatUVecI16x8;
      break;
    case BinaryConsts::I16x8Mul:
      curr = allocator.alloc<Binary>();
      curr->op = MulVecI16x8;
      break;
    case BinaryConsts::I16x8MinS:
      curr = allocator.alloc<Binary>();
      curr->op = MinSVecI16x8;
      break;
    case BinaryConsts::I16x8MinU:
      curr = allocator.alloc<Binary>();
      curr->op = MinUVecI16x8;
      break;
    case BinaryConsts::I16x8MaxS:
      curr = allocator.alloc<Binary>();
      curr->op = MaxSVecI16x8;
      break;
    case BinaryConsts::I16x8MaxU:
      curr = allocator.alloc<Binary>();
      curr->op = MaxUVecI16x8;
      break;
    case BinaryConsts::I16x8AvgrU:
      curr = allocator.alloc<Binary>();
      curr->op = AvgrUVecI16x8;
      break;
    case BinaryConsts::I16x8Q15MulrSatS:
      curr = allocator.alloc<Binary>();
      curr->op = Q15MulrSatSVecI16x8;
      break;
    case BinaryConsts::I16x8ExtmulLowI8x16S:
      curr = allocator.alloc<Binary>();
      curr->op = ExtMulLowSVecI16x8;
      break;
    case BinaryConsts::I16x8ExtmulHighI8x16S:
      curr = allocator.alloc<Binary>();
      curr->op = ExtMulHighSVecI16x8;
      break;
    case BinaryConsts::I16x8ExtmulLowI8x16U:
      curr = allocator.alloc<Binary>();
      curr->op = ExtMulLowUVecI16x8;
      break;
    case BinaryConsts::I16x8ExtmulHighI8x16U:
      curr = allocator.alloc<Binary>();
      curr->op = ExtMulHighUVecI16x8;
      break;
    case BinaryConsts::I32x4Add:
      curr = allocator.alloc<Binary>();
      curr->op = AddVecI32x4;
      break;
    case BinaryConsts::I32x4Sub:
      curr = allocator.alloc<Binary>();
      curr->op = SubVecI32x4;
      break;
    case BinaryConsts::I32x4Mul:
      curr = allocator.alloc<Binary>();
      curr->op = MulVecI32x4;
      break;
    case BinaryConsts::I32x4MinS:
      curr = allocator.alloc<Binary>();
      curr->op = MinSVecI32x4;
      break;
    case BinaryConsts::I32x4MinU:
      curr = allocator.alloc<Binary>();
      curr->op = MinUVecI32x4;
      break;
    case BinaryConsts::I32x4MaxS:
      curr = allocator.alloc<Binary>();
      curr->op = MaxSVecI32x4;
      break;
    case BinaryConsts::I32x4MaxU:
      curr = allocator.alloc<Binary>();
      curr->op = MaxUVecI32x4;
      break;
    case BinaryConsts::I32x4DotI16x8S:
      curr = allocator.alloc<Binary>();
      curr->op = DotSVecI16x8ToVecI32x4;
      break;
    case BinaryConsts::I32x4ExtmulLowI16x8S:
      curr = allocator.alloc<Binary>();
      curr->op = ExtMulLowSVecI32x4;
      break;
    case BinaryConsts::I32x4ExtmulHighI16x8S:
      curr = allocator.alloc<Binary>();
      curr->op = ExtMulHighSVecI32x4;
      break;
    case BinaryConsts::I32x4ExtmulLowI16x8U:
      curr = allocator.alloc<Binary>();
      curr->op = ExtMulLowUVecI32x4;
      break;
    case BinaryConsts::I32x4ExtmulHighI16x8U:
      curr = allocator.alloc<Binary>();
      curr->op = ExtMulHighUVecI32x4;
      break;
    case BinaryConsts::I64x2Add:
      curr = allocator.alloc<Binary>();
      curr->op = AddVecI64x2;
      break;
    case BinaryConsts::I64x2Sub:
      curr = allocator.alloc<Binary>();
      curr->op = SubVecI64x2;
      break;
    case BinaryConsts::I64x2Mul:
      curr = allocator.alloc<Binary>();
      curr->op = MulVecI64x2;
      break;
    case BinaryConsts::I64x2ExtmulLowI32x4S:
      curr = allocator.alloc<Binary>();
      curr->op = ExtMulLowSVecI64x2;
      break;
    case BinaryConsts::I64x2ExtmulHighI32x4S:
      curr = allocator.alloc<Binary>();
      curr->op = ExtMulHighSVecI64x2;
      break;
    case BinaryConsts::I64x2ExtmulLowI32x4U:
      curr = allocator.alloc<Binary>();
      curr->op = ExtMulLowUVecI64x2;
      break;
    case BinaryConsts::I64x2ExtmulHighI32x4U:
      curr = allocator.alloc<Binary>();
      curr->op = ExtMulHighUVecI64x2;
      break;
    case BinaryConsts::F32x4Add:
      curr = allocator.alloc<Binary>();
      curr->op = AddVecF32x4;
      break;
    case BinaryConsts::F32x4Sub:
      curr = allocator.alloc<Binary>();
      curr->op = SubVecF32x4;
      break;
    case BinaryConsts::F32x4Mul:
      curr = allocator.alloc<Binary>();
      curr->op = MulVecF32x4;
      break;
    case BinaryConsts::F32x4Div:
      curr = allocator.alloc<Binary>();
      curr->op = DivVecF32x4;
      break;
    case BinaryConsts::F32x4Min:
      curr = allocator.alloc<Binary>();
      curr->op = MinVecF32x4;
      break;
    case BinaryConsts::F32x4Max:
      curr = allocator.alloc<Binary>();
      curr->op = MaxVecF32x4;
      break;
    case BinaryConsts::F32x4Pmin:
      curr = allocator.alloc<Binary>();
      curr->op = PMinVecF32x4;
      break;
    case BinaryConsts::F32x4Pmax:
      curr = allocator.alloc<Binary>();
      curr->op = PMaxVecF32x4;
      break;
    case BinaryConsts::F64x2Add:
      curr = allocator.alloc<Binary>();
      curr->op = AddVecF64x2;
      break;
    case BinaryConsts::F64x2Sub:
      curr = allocator.alloc<Binary>();
      curr->op = SubVecF64x2;
      break;
    case BinaryConsts::F64x2Mul:
      curr = allocator.alloc<Binary>();
      curr->op = MulVecF64x2;
      break;
    case BinaryConsts::F64x2Div:
      curr = allocator.alloc<Binary>();
      curr->op = DivVecF64x2;
      break;
    case BinaryConsts::F64x2Min:
      curr = allocator.alloc<Binary>();
      curr->op = MinVecF64x2;
      break;
    case BinaryConsts::F64x2Max:
      curr = allocator.alloc<Binary>();
      curr->op = MaxVecF64x2;
      break;
    case BinaryConsts::F64x2Pmin:
      curr = allocator.alloc<Binary>();
      curr->op = PMinVecF64x2;
      break;
    case BinaryConsts::F64x2Pmax:
      curr = allocator.alloc<Binary>();
      curr->op = PMaxVecF64x2;
      break;
    case BinaryConsts::I8x16NarrowI16x8S:
      curr = allocator.alloc<Binary>();
      curr->op = NarrowSVecI16x8ToVecI8x16;
      break;
    case BinaryConsts::I8x16NarrowI16x8U:
      curr = allocator.alloc<Binary>();
      curr->op = NarrowUVecI16x8ToVecI8x16;
      break;
    case BinaryConsts::I16x8NarrowI32x4S:
      curr = allocator.alloc<Binary>();
      curr->op = NarrowSVecI32x4ToVecI16x8;
      break;
    case BinaryConsts::I16x8NarrowI32x4U:
      curr = allocator.alloc<Binary>();
      curr->op = NarrowUVecI32x4ToVecI16x8;
      break;
    case BinaryConsts::I8x16Swizzle:
      curr = allocator.alloc<Binary>();
      curr->op = SwizzleVecI8x16;
      break;
    case BinaryConsts::I8x16RelaxedSwizzle:
      curr = allocator.alloc<Binary>();
      curr->op = RelaxedSwizzleVecI8x16;
      break;
    case BinaryConsts::F32x4RelaxedMin:
      curr = allocator.alloc<Binary>();
      curr->op = RelaxedMinVecF32x4;
      break;
    case BinaryConsts::F32x4RelaxedMax:
      curr = allocator.alloc<Binary>();
      curr->op = RelaxedMaxVecF32x4;
      break;
    case BinaryConsts::F64x2RelaxedMin:
      curr = allocator.alloc<Binary>();
      curr->op = RelaxedMinVecF64x2;
      break;
    case BinaryConsts::F64x2RelaxedMax:
      curr = allocator.alloc<Binary>();
      curr->op = RelaxedMaxVecF64x2;
      break;
    case BinaryConsts::I16x8RelaxedQ15MulrS:
      curr = allocator.alloc<Binary>();
      curr->op = RelaxedQ15MulrSVecI16x8;
      break;
    case BinaryConsts::I16x8DotI8x16I7x16S:
      curr = allocator.alloc<Binary>();
      curr->op = DotI8x16I7x16SToVecI16x8;
      break;
    default:
      return false;
  }
  BYN_TRACE("zz node: Binary\n");
  curr->right = popNonVoidExpression();
  curr->left = popNonVoidExpression();
  curr->finalize();
  out = curr;
  return true;
}
bool WasmBinaryBuilder::maybeVisitSIMDUnary(Expression*& out, uint32_t code) {
  Unary* curr;
  switch (code) {
    case BinaryConsts::I8x16Splat:
      curr = allocator.alloc<Unary>();
      curr->op = SplatVecI8x16;
      break;
    case BinaryConsts::I16x8Splat:
      curr = allocator.alloc<Unary>();
      curr->op = SplatVecI16x8;
      break;
    case BinaryConsts::I32x4Splat:
      curr = allocator.alloc<Unary>();
      curr->op = SplatVecI32x4;
      break;
    case BinaryConsts::I64x2Splat:
      curr = allocator.alloc<Unary>();
      curr->op = SplatVecI64x2;
      break;
    case BinaryConsts::F32x4Splat:
      curr = allocator.alloc<Unary>();
      curr->op = SplatVecF32x4;
      break;
    case BinaryConsts::F64x2Splat:
      curr = allocator.alloc<Unary>();
      curr->op = SplatVecF64x2;
      break;
    case BinaryConsts::V128Not:
      curr = allocator.alloc<Unary>();
      curr->op = NotVec128;
      break;
    case BinaryConsts::V128AnyTrue:
      curr = allocator.alloc<Unary>();
      curr->op = AnyTrueVec128;
      break;
    case BinaryConsts::I8x16Popcnt:
      curr = allocator.alloc<Unary>();
      curr->op = PopcntVecI8x16;
      break;
    case BinaryConsts::I8x16Abs:
      curr = allocator.alloc<Unary>();
      curr->op = AbsVecI8x16;
      break;
    case BinaryConsts::I8x16Neg:
      curr = allocator.alloc<Unary>();
      curr->op = NegVecI8x16;
      break;
    case BinaryConsts::I8x16AllTrue:
      curr = allocator.alloc<Unary>();
      curr->op = AllTrueVecI8x16;
      break;
    case BinaryConsts::I8x16Bitmask:
      curr = allocator.alloc<Unary>();
      curr->op = BitmaskVecI8x16;
      break;
    case BinaryConsts::I16x8Abs:
      curr = allocator.alloc<Unary>();
      curr->op = AbsVecI16x8;
      break;
    case BinaryConsts::I16x8Neg:
      curr = allocator.alloc<Unary>();
      curr->op = NegVecI16x8;
      break;
    case BinaryConsts::I16x8AllTrue:
      curr = allocator.alloc<Unary>();
      curr->op = AllTrueVecI16x8;
      break;
    case BinaryConsts::I16x8Bitmask:
      curr = allocator.alloc<Unary>();
      curr->op = BitmaskVecI16x8;
      break;
    case BinaryConsts::I32x4Abs:
      curr = allocator.alloc<Unary>();
      curr->op = AbsVecI32x4;
      break;
    case BinaryConsts::I32x4Neg:
      curr = allocator.alloc<Unary>();
      curr->op = NegVecI32x4;
      break;
    case BinaryConsts::I32x4AllTrue:
      curr = allocator.alloc<Unary>();
      curr->op = AllTrueVecI32x4;
      break;
    case BinaryConsts::I32x4Bitmask:
      curr = allocator.alloc<Unary>();
      curr->op = BitmaskVecI32x4;
      break;
    case BinaryConsts::I64x2Abs:
      curr = allocator.alloc<Unary>();
      curr->op = AbsVecI64x2;
      break;
    case BinaryConsts::I64x2Neg:
      curr = allocator.alloc<Unary>();
      curr->op = NegVecI64x2;
      break;
    case BinaryConsts::I64x2AllTrue:
      curr = allocator.alloc<Unary>();
      curr->op = AllTrueVecI64x2;
      break;
    case BinaryConsts::I64x2Bitmask:
      curr = allocator.alloc<Unary>();
      curr->op = BitmaskVecI64x2;
      break;
    case BinaryConsts::F32x4Abs:
      curr = allocator.alloc<Unary>();
      curr->op = AbsVecF32x4;
      break;
    case BinaryConsts::F32x4Neg:
      curr = allocator.alloc<Unary>();
      curr->op = NegVecF32x4;
      break;
    case BinaryConsts::F32x4Sqrt:
      curr = allocator.alloc<Unary>();
      curr->op = SqrtVecF32x4;
      break;
    case BinaryConsts::F32x4Ceil:
      curr = allocator.alloc<Unary>();
      curr->op = CeilVecF32x4;
      break;
    case BinaryConsts::F32x4Floor:
      curr = allocator.alloc<Unary>();
      curr->op = FloorVecF32x4;
      break;
    case BinaryConsts::F32x4Trunc:
      curr = allocator.alloc<Unary>();
      curr->op = TruncVecF32x4;
      break;
    case BinaryConsts::F32x4Nearest:
      curr = allocator.alloc<Unary>();
      curr->op = NearestVecF32x4;
      break;
    case BinaryConsts::F64x2Abs:
      curr = allocator.alloc<Unary>();
      curr->op = AbsVecF64x2;
      break;
    case BinaryConsts::F64x2Neg:
      curr = allocator.alloc<Unary>();
      curr->op = NegVecF64x2;
      break;
    case BinaryConsts::F64x2Sqrt:
      curr = allocator.alloc<Unary>();
      curr->op = SqrtVecF64x2;
      break;
    case BinaryConsts::F64x2Ceil:
      curr = allocator.alloc<Unary>();
      curr->op = CeilVecF64x2;
      break;
    case BinaryConsts::F64x2Floor:
      curr = allocator.alloc<Unary>();
      curr->op = FloorVecF64x2;
      break;
    case BinaryConsts::F64x2Trunc:
      curr = allocator.alloc<Unary>();
      curr->op = TruncVecF64x2;
      break;
    case BinaryConsts::F64x2Nearest:
      curr = allocator.alloc<Unary>();
      curr->op = NearestVecF64x2;
      break;
    case BinaryConsts::I16x8ExtaddPairwiseI8x16S:
      curr = allocator.alloc<Unary>();
      curr->op = ExtAddPairwiseSVecI8x16ToI16x8;
      break;
    case BinaryConsts::I16x8ExtaddPairwiseI8x16U:
      curr = allocator.alloc<Unary>();
      curr->op = ExtAddPairwiseUVecI8x16ToI16x8;
      break;
    case BinaryConsts::I32x4ExtaddPairwiseI16x8S:
      curr = allocator.alloc<Unary>();
      curr->op = ExtAddPairwiseSVecI16x8ToI32x4;
      break;
    case BinaryConsts::I32x4ExtaddPairwiseI16x8U:
      curr = allocator.alloc<Unary>();
      curr->op = ExtAddPairwiseUVecI16x8ToI32x4;
      break;
    case BinaryConsts::I32x4TruncSatF32x4S:
      curr = allocator.alloc<Unary>();
      curr->op = TruncSatSVecF32x4ToVecI32x4;
      break;
    case BinaryConsts::I32x4TruncSatF32x4U:
      curr = allocator.alloc<Unary>();
      curr->op = TruncSatUVecF32x4ToVecI32x4;
      break;
    case BinaryConsts::F32x4ConvertI32x4S:
      curr = allocator.alloc<Unary>();
      curr->op = ConvertSVecI32x4ToVecF32x4;
      break;
    case BinaryConsts::F32x4ConvertI32x4U:
      curr = allocator.alloc<Unary>();
      curr->op = ConvertUVecI32x4ToVecF32x4;
      break;
    case BinaryConsts::I16x8ExtendLowI8x16S:
      curr = allocator.alloc<Unary>();
      curr->op = ExtendLowSVecI8x16ToVecI16x8;
      break;
    case BinaryConsts::I16x8ExtendHighI8x16S:
      curr = allocator.alloc<Unary>();
      curr->op = ExtendHighSVecI8x16ToVecI16x8;
      break;
    case BinaryConsts::I16x8ExtendLowI8x16U:
      curr = allocator.alloc<Unary>();
      curr->op = ExtendLowUVecI8x16ToVecI16x8;
      break;
    case BinaryConsts::I16x8ExtendHighI8x16U:
      curr = allocator.alloc<Unary>();
      curr->op = ExtendHighUVecI8x16ToVecI16x8;
      break;
    case BinaryConsts::I32x4ExtendLowI16x8S:
      curr = allocator.alloc<Unary>();
      curr->op = ExtendLowSVecI16x8ToVecI32x4;
      break;
    case BinaryConsts::I32x4ExtendHighI16x8S:
      curr = allocator.alloc<Unary>();
      curr->op = ExtendHighSVecI16x8ToVecI32x4;
      break;
    case BinaryConsts::I32x4ExtendLowI16x8U:
      curr = allocator.alloc<Unary>();
      curr->op = ExtendLowUVecI16x8ToVecI32x4;
      break;
    case BinaryConsts::I32x4ExtendHighI16x8U:
      curr = allocator.alloc<Unary>();
      curr->op = ExtendHighUVecI16x8ToVecI32x4;
      break;
    case BinaryConsts::I64x2ExtendLowI32x4S:
      curr = allocator.alloc<Unary>();
      curr->op = ExtendLowSVecI32x4ToVecI64x2;
      break;
    case BinaryConsts::I64x2ExtendHighI32x4S:
      curr = allocator.alloc<Unary>();
      curr->op = ExtendHighSVecI32x4ToVecI64x2;
      break;
    case BinaryConsts::I64x2ExtendLowI32x4U:
      curr = allocator.alloc<Unary>();
      curr->op = ExtendLowUVecI32x4ToVecI64x2;
      break;
    case BinaryConsts::I64x2ExtendHighI32x4U:
      curr = allocator.alloc<Unary>();
      curr->op = ExtendHighUVecI32x4ToVecI64x2;
      break;
    case BinaryConsts::F64x2ConvertLowI32x4S:
      curr = allocator.alloc<Unary>();
      curr->op = ConvertLowSVecI32x4ToVecF64x2;
      break;
    case BinaryConsts::F64x2ConvertLowI32x4U:
      curr = allocator.alloc<Unary>();
      curr->op = ConvertLowUVecI32x4ToVecF64x2;
      break;
    case BinaryConsts::I32x4TruncSatF64x2SZero:
      curr = allocator.alloc<Unary>();
      curr->op = TruncSatZeroSVecF64x2ToVecI32x4;
      break;
    case BinaryConsts::I32x4TruncSatF64x2UZero:
      curr = allocator.alloc<Unary>();
      curr->op = TruncSatZeroUVecF64x2ToVecI32x4;
      break;
    case BinaryConsts::F32x4DemoteF64x2Zero:
      curr = allocator.alloc<Unary>();
      curr->op = DemoteZeroVecF64x2ToVecF32x4;
      break;
    case BinaryConsts::F64x2PromoteLowF32x4:
      curr = allocator.alloc<Unary>();
      curr->op = PromoteLowVecF32x4ToVecF64x2;
      break;
    case BinaryConsts::I32x4RelaxedTruncF32x4S:
      curr = allocator.alloc<Unary>();
      curr->op = RelaxedTruncSVecF32x4ToVecI32x4;
      break;
    case BinaryConsts::I32x4RelaxedTruncF32x4U:
      curr = allocator.alloc<Unary>();
      curr->op = RelaxedTruncUVecF32x4ToVecI32x4;
      break;
    case BinaryConsts::I32x4RelaxedTruncF64x2SZero:
      curr = allocator.alloc<Unary>();
      curr->op = RelaxedTruncZeroSVecF64x2ToVecI32x4;
      break;
    case BinaryConsts::I32x4RelaxedTruncF64x2UZero:
      curr = allocator.alloc<Unary>();
      curr->op = RelaxedTruncZeroUVecF64x2ToVecI32x4;
      break;
    default:
      return false;
  }
  curr->value = popNonVoidExpression();
  curr->finalize();
  out = curr;
  return true;
}

bool WasmBinaryBuilder::maybeVisitSIMDConst(Expression*& out, uint32_t code) {
  if (code != BinaryConsts::V128Const) {
    return false;
  }
  auto* curr = allocator.alloc<Const>();
  curr->value = getVec128Literal();
  curr->finalize();
  out = curr;
  return true;
}

bool WasmBinaryBuilder::maybeVisitSIMDStore(Expression*& out, uint32_t code) {
  if (code != BinaryConsts::V128Store) {
    return false;
  }
  auto* curr = allocator.alloc<Store>();
  curr->bytes = 16;
  curr->valueType = Type::v128;
  Index memIdx = readMemoryAccess(curr->align, curr->offset);
  memoryRefs[memIdx].push_back(&curr->memory);
  curr->isAtomic = false;
  curr->value = popNonVoidExpression();
  curr->ptr = popNonVoidExpression();
  curr->finalize();
  out = curr;
  return true;
}

bool WasmBinaryBuilder::maybeVisitSIMDExtract(Expression*& out, uint32_t code) {
  SIMDExtract* curr;
  switch (code) {
    case BinaryConsts::I8x16ExtractLaneS:
      curr = allocator.alloc<SIMDExtract>();
      curr->op = ExtractLaneSVecI8x16;
      curr->index = getLaneIndex(16);
      break;
    case BinaryConsts::I8x16ExtractLaneU:
      curr = allocator.alloc<SIMDExtract>();
      curr->op = ExtractLaneUVecI8x16;
      curr->index = getLaneIndex(16);
      break;
    case BinaryConsts::I16x8ExtractLaneS:
      curr = allocator.alloc<SIMDExtract>();
      curr->op = ExtractLaneSVecI16x8;
      curr->index = getLaneIndex(8);
      break;
    case BinaryConsts::I16x8ExtractLaneU:
      curr = allocator.alloc<SIMDExtract>();
      curr->op = ExtractLaneUVecI16x8;
      curr->index = getLaneIndex(8);
      break;
    case BinaryConsts::I32x4ExtractLane:
      curr = allocator.alloc<SIMDExtract>();
      curr->op = ExtractLaneVecI32x4;
      curr->index = getLaneIndex(4);
      break;
    case BinaryConsts::I64x2ExtractLane:
      curr = allocator.alloc<SIMDExtract>();
      curr->op = ExtractLaneVecI64x2;
      curr->index = getLaneIndex(2);
      break;
    case BinaryConsts::F32x4ExtractLane:
      curr = allocator.alloc<SIMDExtract>();
      curr->op = ExtractLaneVecF32x4;
      curr->index = getLaneIndex(4);
      break;
    case BinaryConsts::F64x2ExtractLane:
      curr = allocator.alloc<SIMDExtract>();
      curr->op = ExtractLaneVecF64x2;
      curr->index = getLaneIndex(2);
      break;
    default:
      return false;
  }
  curr->vec = popNonVoidExpression();
  curr->finalize();
  out = curr;
  return true;
}

bool WasmBinaryBuilder::maybeVisitSIMDReplace(Expression*& out, uint32_t code) {
  SIMDReplace* curr;
  switch (code) {
    case BinaryConsts::I8x16ReplaceLane:
      curr = allocator.alloc<SIMDReplace>();
      curr->op = ReplaceLaneVecI8x16;
      curr->index = getLaneIndex(16);
      break;
    case BinaryConsts::I16x8ReplaceLane:
      curr = allocator.alloc<SIMDReplace>();
      curr->op = ReplaceLaneVecI16x8;
      curr->index = getLaneIndex(8);
      break;
    case BinaryConsts::I32x4ReplaceLane:
      curr = allocator.alloc<SIMDReplace>();
      curr->op = ReplaceLaneVecI32x4;
      curr->index = getLaneIndex(4);
      break;
    case BinaryConsts::I64x2ReplaceLane:
      curr = allocator.alloc<SIMDReplace>();
      curr->op = ReplaceLaneVecI64x2;
      curr->index = getLaneIndex(2);
      break;
    case BinaryConsts::F32x4ReplaceLane:
      curr = allocator.alloc<SIMDReplace>();
      curr->op = ReplaceLaneVecF32x4;
      curr->index = getLaneIndex(4);
      break;
    case BinaryConsts::F64x2ReplaceLane:
      curr = allocator.alloc<SIMDReplace>();
      curr->op = ReplaceLaneVecF64x2;
      curr->index = getLaneIndex(2);
      break;
    default:
      return false;
  }
  curr->value = popNonVoidExpression();
  curr->vec = popNonVoidExpression();
  curr->finalize();
  out = curr;
  return true;
}

bool WasmBinaryBuilder::maybeVisitSIMDShuffle(Expression*& out, uint32_t code) {
  if (code != BinaryConsts::I8x16Shuffle) {
    return false;
  }
  auto* curr = allocator.alloc<SIMDShuffle>();
  for (auto i = 0; i < 16; ++i) {
    curr->mask[i] = getLaneIndex(32);
  }
  curr->right = popNonVoidExpression();
  curr->left = popNonVoidExpression();
  curr->finalize();
  out = curr;
  return true;
}

bool WasmBinaryBuilder::maybeVisitSIMDTernary(Expression*& out, uint32_t code) {
  SIMDTernary* curr;
  switch (code) {
    case BinaryConsts::V128Bitselect:
      curr = allocator.alloc<SIMDTernary>();
      curr->op = Bitselect;
      break;
    case BinaryConsts::I8x16Laneselect:
      curr = allocator.alloc<SIMDTernary>();
      curr->op = LaneselectI8x16;
      break;
    case BinaryConsts::I16x8Laneselect:
      curr = allocator.alloc<SIMDTernary>();
      curr->op = LaneselectI16x8;
      break;
    case BinaryConsts::I32x4Laneselect:
      curr = allocator.alloc<SIMDTernary>();
      curr->op = LaneselectI32x4;
      break;
    case BinaryConsts::I64x2Laneselect:
      curr = allocator.alloc<SIMDTernary>();
      curr->op = LaneselectI64x2;
      break;
    case BinaryConsts::F32x4RelaxedFma:
      curr = allocator.alloc<SIMDTernary>();
      curr->op = RelaxedFmaVecF32x4;
      break;
    case BinaryConsts::F32x4RelaxedFms:
      curr = allocator.alloc<SIMDTernary>();
      curr->op = RelaxedFmsVecF32x4;
      break;
    case BinaryConsts::F64x2RelaxedFma:
      curr = allocator.alloc<SIMDTernary>();
      curr->op = RelaxedFmaVecF64x2;
      break;
    case BinaryConsts::F64x2RelaxedFms:
      curr = allocator.alloc<SIMDTernary>();
      curr->op = RelaxedFmsVecF64x2;
      break;
    case BinaryConsts::I32x4DotI8x16I7x16AddS:
      curr = allocator.alloc<SIMDTernary>();
      curr->op = DotI8x16I7x16AddSToVecI32x4;
      break;
    default:
      return false;
  }
  curr->c = popNonVoidExpression();
  curr->b = popNonVoidExpression();
  curr->a = popNonVoidExpression();
  curr->finalize();
  out = curr;
  return true;
}

bool WasmBinaryBuilder::maybeVisitSIMDShift(Expression*& out, uint32_t code) {
  SIMDShift* curr;
  switch (code) {
    case BinaryConsts::I8x16Shl:
      curr = allocator.alloc<SIMDShift>();
      curr->op = ShlVecI8x16;
      break;
    case BinaryConsts::I8x16ShrS:
      curr = allocator.alloc<SIMDShift>();
      curr->op = ShrSVecI8x16;
      break;
    case BinaryConsts::I8x16ShrU:
      curr = allocator.alloc<SIMDShift>();
      curr->op = ShrUVecI8x16;
      break;
    case BinaryConsts::I16x8Shl:
      curr = allocator.alloc<SIMDShift>();
      curr->op = ShlVecI16x8;
      break;
    case BinaryConsts::I16x8ShrS:
      curr = allocator.alloc<SIMDShift>();
      curr->op = ShrSVecI16x8;
      break;
    case BinaryConsts::I16x8ShrU:
      curr = allocator.alloc<SIMDShift>();
      curr->op = ShrUVecI16x8;
      break;
    case BinaryConsts::I32x4Shl:
      curr = allocator.alloc<SIMDShift>();
      curr->op = ShlVecI32x4;
      break;
    case BinaryConsts::I32x4ShrS:
      curr = allocator.alloc<SIMDShift>();
      curr->op = ShrSVecI32x4;
      break;
    case BinaryConsts::I32x4ShrU:
      curr = allocator.alloc<SIMDShift>();
      curr->op = ShrUVecI32x4;
      break;
    case BinaryConsts::I64x2Shl:
      curr = allocator.alloc<SIMDShift>();
      curr->op = ShlVecI64x2;
      break;
    case BinaryConsts::I64x2ShrS:
      curr = allocator.alloc<SIMDShift>();
      curr->op = ShrSVecI64x2;
      break;
    case BinaryConsts::I64x2ShrU:
      curr = allocator.alloc<SIMDShift>();
      curr->op = ShrUVecI64x2;
      break;
    default:
      return false;
  }
  curr->shift = popNonVoidExpression();
  curr->vec = popNonVoidExpression();
  curr->finalize();
  out = curr;
  return true;
}

bool WasmBinaryBuilder::maybeVisitSIMDLoad(Expression*& out, uint32_t code) {
  if (code == BinaryConsts::V128Load) {
    auto* curr = allocator.alloc<Load>();
    curr->type = Type::v128;
    curr->bytes = 16;
    Index memIdx = readMemoryAccess(curr->align, curr->offset);
    memoryRefs[memIdx].push_back(&curr->memory);
    curr->isAtomic = false;
    curr->ptr = popNonVoidExpression();
    curr->finalize();
    out = curr;
    return true;
  }
  SIMDLoad* curr;
  switch (code) {
    case BinaryConsts::V128Load8Splat:
      curr = allocator.alloc<SIMDLoad>();
      curr->op = Load8SplatVec128;
      break;
    case BinaryConsts::V128Load16Splat:
      curr = allocator.alloc<SIMDLoad>();
      curr->op = Load16SplatVec128;
      break;
    case BinaryConsts::V128Load32Splat:
      curr = allocator.alloc<SIMDLoad>();
      curr->op = Load32SplatVec128;
      break;
    case BinaryConsts::V128Load64Splat:
      curr = allocator.alloc<SIMDLoad>();
      curr->op = Load64SplatVec128;
      break;
    case BinaryConsts::V128Load8x8S:
      curr = allocator.alloc<SIMDLoad>();
      curr->op = Load8x8SVec128;
      break;
    case BinaryConsts::V128Load8x8U:
      curr = allocator.alloc<SIMDLoad>();
      curr->op = Load8x8UVec128;
      break;
    case BinaryConsts::V128Load16x4S:
      curr = allocator.alloc<SIMDLoad>();
      curr->op = Load16x4SVec128;
      break;
    case BinaryConsts::V128Load16x4U:
      curr = allocator.alloc<SIMDLoad>();
      curr->op = Load16x4UVec128;
      break;
    case BinaryConsts::V128Load32x2S:
      curr = allocator.alloc<SIMDLoad>();
      curr->op = Load32x2SVec128;
      break;
    case BinaryConsts::V128Load32x2U:
      curr = allocator.alloc<SIMDLoad>();
      curr->op = Load32x2UVec128;
      break;
    case BinaryConsts::V128Load32Zero:
      curr = allocator.alloc<SIMDLoad>();
      curr->op = Load32ZeroVec128;
      break;
    case BinaryConsts::V128Load64Zero:
      curr = allocator.alloc<SIMDLoad>();
      curr->op = Load64ZeroVec128;
      break;
    default:
      return false;
  }
  Index memIdx = readMemoryAccess(curr->align, curr->offset);
  memoryRefs[memIdx].push_back(&curr->memory);
  curr->ptr = popNonVoidExpression();
  curr->finalize();
  out = curr;
  return true;
}

bool WasmBinaryBuilder::maybeVisitSIMDLoadStoreLane(Expression*& out,
                                                    uint32_t code) {
  SIMDLoadStoreLaneOp op;
  size_t lanes;
  switch (code) {
    case BinaryConsts::V128Load8Lane:
      op = Load8LaneVec128;
      lanes = 16;
      break;
    case BinaryConsts::V128Load16Lane:
      op = Load16LaneVec128;
      lanes = 8;
      break;
    case BinaryConsts::V128Load32Lane:
      op = Load32LaneVec128;
      lanes = 4;
      break;
    case BinaryConsts::V128Load64Lane:
      op = Load64LaneVec128;
      lanes = 2;
      break;
    case BinaryConsts::V128Store8Lane:
      op = Store8LaneVec128;
      lanes = 16;
      break;
    case BinaryConsts::V128Store16Lane:
      op = Store16LaneVec128;
      lanes = 8;
      break;
    case BinaryConsts::V128Store32Lane:
      op = Store32LaneVec128;
      lanes = 4;
      break;
    case BinaryConsts::V128Store64Lane:
      op = Store64LaneVec128;
      lanes = 2;
      break;
    default:
      return false;
  }
  auto* curr = allocator.alloc<SIMDLoadStoreLane>();
  curr->op = op;
  Index memIdx = readMemoryAccess(curr->align, curr->offset);
  memoryRefs[memIdx].push_back(&curr->memory);
  curr->index = getLaneIndex(lanes);
  curr->vec = popNonVoidExpression();
  curr->ptr = popNonVoidExpression();
  curr->finalize();
  out = curr;
  return true;
}

void WasmBinaryBuilder::visitSelect(Select* curr, uint8_t code) {
  BYN_TRACE("zz node: Select, code " << int32_t(code) << std::endl);
  if (code == BinaryConsts::SelectWithType) {
    size_t numTypes = getU32LEB();
    std::vector<Type> types;
    for (size_t i = 0; i < numTypes; i++) {
      types.push_back(getType());
    }
    curr->type = Type(types);
  }
  curr->condition = popNonVoidExpression();
  curr->ifFalse = popNonVoidExpression();
  curr->ifTrue = popNonVoidExpression();
  if (code == BinaryConsts::SelectWithType) {
    curr->finalize(curr->type);
  } else {
    curr->finalize();
  }
}

void WasmBinaryBuilder::visitReturn(Return* curr) {
  BYN_TRACE("zz node: Return\n");
  requireFunctionContext("return");
  Type type = currFunction->getResults();
  if (type.isConcrete()) {
    curr->value = popTypedExpression(type);
  }
  curr->finalize();
}

void WasmBinaryBuilder::visitMemorySize(MemorySize* curr) {
  BYN_TRACE("zz node: MemorySize\n");
  Index index = getU32LEB();
  if (getMemory(index)->is64()) {
    curr->make64();
  }
  curr->finalize();
  memoryRefs[index].push_back(&curr->memory);
}

void WasmBinaryBuilder::visitMemoryGrow(MemoryGrow* curr) {
  BYN_TRACE("zz node: MemoryGrow\n");
  curr->delta = popNonVoidExpression();
  Index index = getU32LEB();
  if (getMemory(index)->is64()) {
    curr->make64();
  }
  memoryRefs[index].push_back(&curr->memory);
}

void WasmBinaryBuilder::visitNop(Nop* curr) { BYN_TRACE("zz node: Nop\n"); }

void WasmBinaryBuilder::visitUnreachable(Unreachable* curr) {
  BYN_TRACE("zz node: Unreachable\n");
}

void WasmBinaryBuilder::visitDrop(Drop* curr) {
  BYN_TRACE("zz node: Drop\n");
  curr->value = popNonVoidExpression();
  curr->finalize();
}

void WasmBinaryBuilder::visitRefNull(RefNull* curr) {
  BYN_TRACE("zz node: RefNull\n");
  curr->finalize(getHeapType().getBottom());
}

void WasmBinaryBuilder::visitRefIsNull(RefIsNull* curr) {
  BYN_TRACE("zz node: RefIsNull\n");
  curr->value = popNonVoidExpression();
  curr->finalize();
}

void WasmBinaryBuilder::visitRefFunc(RefFunc* curr) {
  BYN_TRACE("zz node: RefFunc\n");
  Index index = getU32LEB();
  // We don't know function names yet, so record this use to be updated later.
  // Note that we do not need to check that 'index' is in bounds, as that will
  // be verified in the next line. (Also, note that functionRefs[index] may
  // write to an odd place in the functionRefs map if index is invalid, but that
  // is harmless.)
  functionRefs[index].push_back(&curr->func);
  // To support typed function refs, we give the reference not just a general
  // funcref, but a specific subtype with the actual signature.
  curr->finalize(Type(getTypeByFunctionIndex(index), NonNullable));
}

void WasmBinaryBuilder::visitRefEq(RefEq* curr) {
  BYN_TRACE("zz node: RefEq\n");
  curr->right = popNonVoidExpression();
  curr->left = popNonVoidExpression();
  curr->finalize();
}

void WasmBinaryBuilder::visitTableGet(TableGet* curr) {
  BYN_TRACE("zz node: TableGet\n");
  Index tableIdx = getU32LEB();
  if (tableIdx >= wasm.tables.size()) {
    throwError("bad table index");
  }
  curr->index = popNonVoidExpression();
  curr->type = wasm.tables[tableIdx]->type;
  curr->finalize();
  // Defer setting the table name for later, when we know it.
  tableRefs[tableIdx].push_back(&curr->table);
}

void WasmBinaryBuilder::visitTableSet(TableSet* curr) {
  BYN_TRACE("zz node: TableSet\n");
  Index tableIdx = getU32LEB();
  if (tableIdx >= wasm.tables.size()) {
    throwError("bad table index");
  }
  curr->value = popNonVoidExpression();
  curr->index = popNonVoidExpression();
  curr->finalize();
  // Defer setting the table name for later, when we know it.
  tableRefs[tableIdx].push_back(&curr->table);
}

void WasmBinaryBuilder::visitTryOrTryInBlock(Expression*& out) {
  BYN_TRACE("zz node: Try\n");
  auto* curr = allocator.alloc<Try>();
  startControlFlow(curr);
  // For simplicity of implementation, like if scopes, we create a hidden block
  // within each try-body and catch-body, and let branches target those inner
  // blocks instead.
  curr->type = getType();
  curr->body = getBlockOrSingleton(curr->type);

  Builder builder(wasm);
  // A nameless label shared by all catch body blocks
  Name catchLabel = getNextLabel();
  breakStack.push_back({catchLabel, curr->type});

  auto readCatchBody = [&](Type tagType) {
    auto start = expressionStack.size();
    if (tagType != Type::none) {
      pushExpression(builder.makePop(tagType));
    }
    processExpressions();
    size_t end = expressionStack.size();
    if (start > end) {
      throwError("block cannot pop from outside");
    }
    if (end - start == 1) {
      curr->catchBodies.push_back(popExpression());
    } else {
      auto* block = allocator.alloc<Block>();
      pushBlockElements(block, curr->type, start);
      block->finalize(curr->type);
      curr->catchBodies.push_back(block);
    }
  };

  // We cannot immediately update tagRefs in the loop below, as catchTags is
  // being grown, an so references would get invalidated. Store the indexes
  // here, then do that later.
  std::vector<Index> tagIndexes;

  while (lastSeparator == BinaryConsts::Catch ||
         lastSeparator == BinaryConsts::CatchAll) {
    if (lastSeparator == BinaryConsts::Catch) {
      auto index = getU32LEB();
      if (index >= wasm.tags.size()) {
        throwError("bad tag index");
      }
      tagIndexes.push_back(index);
      auto* tag = wasm.tags[index].get();
      curr->catchTags.push_back(tag->name);
      readCatchBody(tag->sig.params);
    } else { // catch_all
      if (curr->hasCatchAll()) {
        throwError("there should be at most one 'catch_all' clause per try");
      }
      readCatchBody(Type::none);
    }
  }
  breakStack.pop_back();

  for (Index i = 0; i < tagIndexes.size(); i++) {
    // We don't know the final name yet.
    tagRefs[tagIndexes[i]].push_back(&curr->catchTags[i]);
  }

  if (lastSeparator == BinaryConsts::Delegate) {
    curr->delegateTarget = getExceptionTargetName(getU32LEB());
  }

  // For simplicity, we ensure that try's labels can only be targeted by
  // delegates and rethrows, and delegates/rethrows can only target try's
  // labels. (If they target blocks or loops, it is a validation failure.)
  // Because we create an inner block within each try and catch body, if any
  // delegate/rethrow targets those inner blocks, we should make them target the
  // try's label instead.
  curr->name = getNextLabel();
  if (auto* block = curr->body->dynCast<Block>()) {
    if (block->name.is()) {
      if (exceptionTargetNames.find(block->name) !=
          exceptionTargetNames.end()) {
        BranchUtils::replaceExceptionTargets(block, block->name, curr->name);
        exceptionTargetNames.erase(block->name);
      }
    }
  }
  if (exceptionTargetNames.find(catchLabel) != exceptionTargetNames.end()) {
    for (auto* catchBody : curr->catchBodies) {
      BranchUtils::replaceExceptionTargets(catchBody, catchLabel, curr->name);
    }
    exceptionTargetNames.erase(catchLabel);
  }

  // If catch bodies contained stacky code, 'pop's can be nested within a block.
  // Fix that up.
  EHUtils::handleBlockNestedPop(curr, currFunction, wasm);
  curr->finalize(curr->type);

  // For simplicity, we create an inner block within the catch body too, but the
  // one within the 'catch' *must* be omitted when we write out the binary back
  // later, because the 'catch' instruction pushes a value onto the stack and
  // the inner block does not support block input parameters without multivalue
  // support.
  // try
  //   ...
  // catch $e   ;; Pushes value(s) onto the stack
  //   block  ;; Inner block. Should be deleted when writing binary!
  //     use the pushed value
  //   end
  // end
  //
  // But when input binary code is like
  // try
  //   ...
  // catch $e
  //   br 0
  // end
  //
  // 'br 0' accidentally happens to target the inner block, creating code like
  // this in Binaryen IR, making the inner block not deletable, resulting in a
  // validation error:
  // (try
  //   ...
  //   (catch $e
  //     (block $label0 ;; Cannot be deleted, because there's a branch to this
  //       ...
  //       (br $label0)
  //     )
  //   )
  // )
  //
  // When this happens, we fix this by creating a block that wraps the whole
  // try-catch, and making the branches target that block instead, like this:
  // (block $label  ;; New enclosing block, new target for the branch
  //   (try
  //     ...
  //     (catch $e
  //       (block   ;; Now this can be deleted when writing binary
  //         ...
  //         (br $label)
  //       )
  //     )
  //   )
  // )
  if (breakTargetNames.find(catchLabel) == breakTargetNames.end()) {
    out = curr;
  } else {
    // Create a new block that encloses the whole try-catch
    auto* block = builder.makeBlock(catchLabel, curr);
    out = block;
  }
  breakTargetNames.erase(catchLabel);
}

void WasmBinaryBuilder::visitThrow(Throw* curr) {
  BYN_TRACE("zz node: Throw\n");
  auto index = getU32LEB();
  if (index >= wasm.tags.size()) {
    throwError("bad tag index");
  }
  auto* tag = wasm.tags[index].get();
  curr->tag = tag->name;
  tagRefs[index].push_back(&curr->tag); // we don't know the final name yet
  size_t num = tag->sig.params.size();
  curr->operands.resize(num);
  for (size_t i = 0; i < num; i++) {
    curr->operands[num - i - 1] = popNonVoidExpression();
  }
  curr->finalize();
}

void WasmBinaryBuilder::visitRethrow(Rethrow* curr) {
  BYN_TRACE("zz node: Rethrow\n");
  curr->target = getExceptionTargetName(getU32LEB());
  // This special target is valid only for delegates
  if (curr->target == DELEGATE_CALLER_TARGET) {
    throwError(std::string("rethrow target cannot use internal name ") +
               DELEGATE_CALLER_TARGET.toString());
  }
  curr->finalize();
}

void WasmBinaryBuilder::visitCallRef(CallRef* curr) {
  BYN_TRACE("zz node: CallRef\n");
  curr->target = popNonVoidExpression();
  HeapType heapType = getTypeByIndex(getU32LEB());
  if (!Type::isSubType(curr->target->type, Type(heapType, Nullable))) {
    throwError("Call target has invalid type: " +
               curr->target->type.toString());
  }
  if (!heapType.isSignature()) {
    throwError("Invalid reference type for a call_ref: " + heapType.toString());
  }
  auto sig = heapType.getSignature();
  auto num = sig.params.size();
  curr->operands.resize(num);
  for (size_t i = 0; i < num; i++) {
    curr->operands[num - i - 1] = popNonVoidExpression();
  }
  curr->finalize(sig.results);
}

bool WasmBinaryBuilder::maybeVisitI31New(Expression*& out, uint32_t code) {
  if (code != BinaryConsts::I31New) {
    return false;
  }
  auto* curr = allocator.alloc<I31New>();
  curr->value = popNonVoidExpression();
  curr->finalize();
  out = curr;
  return true;
}

bool WasmBinaryBuilder::maybeVisitI31Get(Expression*& out, uint32_t code) {
  I31Get* curr;
  switch (code) {
    case BinaryConsts::I31GetS:
      curr = allocator.alloc<I31Get>();
      curr->signed_ = true;
      break;
    case BinaryConsts::I31GetU:
      curr = allocator.alloc<I31Get>();
      curr->signed_ = false;
      break;
    default:
      return false;
  }
  curr->i31 = popNonVoidExpression();
  curr->finalize();
  out = curr;
  return true;
}

bool WasmBinaryBuilder::maybeVisitRefTest(Expression*& out, uint32_t code) {
  if (code == BinaryConsts::RefTestStatic || code == BinaryConsts::RefTest ||
      code == BinaryConsts::RefTestNull) {
    bool legacy = code == BinaryConsts::RefTestStatic;
    auto castType = legacy ? getIndexedHeapType() : getHeapType();
    auto nullability =
      (code == BinaryConsts::RefTestNull) ? Nullable : NonNullable;
    auto* ref = popNonVoidExpression();
    out = Builder(wasm).makeRefTest(ref, Type(castType, nullability));
    return true;
  }
  return false;
}

void WasmBinaryBuilder::visitRefAsCast(RefCast* curr, uint32_t code) {
  // TODO: These instructions are deprecated. Remove them.
  switch (code) {
    case BinaryConsts::RefAsFunc:
      curr->type = Type(HeapType::func, NonNullable);
      break;
    case BinaryConsts::RefAsI31:
      curr->type = Type(HeapType::i31, NonNullable);
      break;
    default:
      WASM_UNREACHABLE("unexpected ref.as*");
  }
  curr->ref = popNonVoidExpression();
  curr->safety = RefCast::Safe;
  curr->finalize();
}

bool WasmBinaryBuilder::maybeVisitRefCast(Expression*& out, uint32_t code) {
  if (code == BinaryConsts::RefCastStatic || code == BinaryConsts::RefCast ||
      code == BinaryConsts::RefCastNull || code == BinaryConsts::RefCastNop) {
    bool legacy = code == BinaryConsts::RefCastStatic;
    auto heapType = legacy ? getIndexedHeapType() : getHeapType();
    auto* ref = popNonVoidExpression();
    Nullability nullability;
    if (legacy) {
      // Legacy polymorphic behavior.
      nullability = ref->type.getNullability();
    } else {
      nullability = code == BinaryConsts::RefCast ? NonNullable : Nullable;
    }
    auto safety =
      code == BinaryConsts::RefCastNop ? RefCast::Unsafe : RefCast::Safe;
    auto type = Type(heapType, nullability);
    out = Builder(wasm).makeRefCast(ref, type, safety);
    return true;
  }
  return false;
}

bool WasmBinaryBuilder::maybeVisitBrOn(Expression*& out, uint32_t code) {
  Type castType = Type::none;
  BrOnOp op;
  switch (code) {
    case BinaryConsts::BrOnNull:
      op = BrOnNull;
      break;
    case BinaryConsts::BrOnNonNull:
      op = BrOnNonNull;
      break;
    case BinaryConsts::BrOnCastStatic:
    case BinaryConsts::BrOnCast:
    case BinaryConsts::BrOnCastNull:
      op = BrOnCast;
      break;
    case BinaryConsts::BrOnCastStaticFail:
    case BinaryConsts::BrOnCastFail:
    case BinaryConsts::BrOnCastFailNull:
      op = BrOnCastFail;
      break;
    case BinaryConsts::BrOnFunc:
      op = BrOnCast;
      castType = Type(HeapType::func, NonNullable);
      break;
    case BinaryConsts::BrOnNonFunc:
      op = BrOnCastFail;
      castType = Type(HeapType::func, NonNullable);
      break;
    case BinaryConsts::BrOnI31:
      op = BrOnCast;
      castType = Type(HeapType::i31, NonNullable);
      break;
    case BinaryConsts::BrOnNonI31:
      op = BrOnCastFail;
      castType = Type(HeapType::i31, NonNullable);
      break;
    default:
      return false;
  }
  auto name = getBreakTarget(getU32LEB()).name;
  if (castType == Type::none && (op == BrOnCast || op == BrOnCastFail)) {
    auto nullability = (code == BinaryConsts::BrOnCastNull ||
                        code == BinaryConsts::BrOnCastFailNull)
                         ? Nullable
                         : NonNullable;
    bool legacy = code == BinaryConsts::BrOnCastStatic ||
                  code == BinaryConsts::BrOnCastStaticFail;
    auto type = legacy ? getIndexedHeapType() : getHeapType();
    castType = Type(type, nullability);
  }
  auto* ref = popNonVoidExpression();
  out = Builder(wasm).makeBrOn(op, name, ref, castType);
  return true;
}

bool WasmBinaryBuilder::maybeVisitStructNew(Expression*& out, uint32_t code) {
  if (code == BinaryConsts::StructNew ||
      code == BinaryConsts::StructNewDefault) {
    auto heapType = getIndexedHeapType();
    std::vector<Expression*> operands;
    if (code == BinaryConsts::StructNew) {
      auto numOperands = heapType.getStruct().fields.size();
      operands.resize(numOperands);
      for (Index i = 0; i < numOperands; i++) {
        operands[numOperands - i - 1] = popNonVoidExpression();
      }
    }
    out = Builder(wasm).makeStructNew(heapType, operands);
    return true;
  }
  return false;
}

bool WasmBinaryBuilder::maybeVisitStructGet(Expression*& out, uint32_t code) {
  bool signed_ = false;
  switch (code) {
    case BinaryConsts::StructGet:
    case BinaryConsts::StructGetU:
      break;
    case BinaryConsts::StructGetS:
      signed_ = true;
      break;
    default:
      return false;
  }
  auto heapType = getIndexedHeapType();
  if (!heapType.isStruct()) {
    throwError("Expected struct heaptype");
  }
  auto index = getU32LEB();
  if (index >= heapType.getStruct().fields.size()) {
    throwError("Struct field index out of bounds");
  }
  auto type = heapType.getStruct().fields[index].type;
  auto ref = popNonVoidExpression();
  validateHeapTypeUsingChild(ref, heapType);
  out = Builder(wasm).makeStructGet(index, ref, type, signed_);
  return true;
}

bool WasmBinaryBuilder::maybeVisitStructSet(Expression*& out, uint32_t code) {
  if (code != BinaryConsts::StructSet) {
    return false;
  }
  auto* curr = allocator.alloc<StructSet>();
  auto heapType = getIndexedHeapType();
  curr->index = getU32LEB();
  curr->value = popNonVoidExpression();
  curr->ref = popNonVoidExpression();
  validateHeapTypeUsingChild(curr->ref, heapType);
  curr->finalize();
  out = curr;
  return true;
}

bool WasmBinaryBuilder::maybeVisitArrayNew(Expression*& out, uint32_t code) {
  if (code == BinaryConsts::ArrayNew || code == BinaryConsts::ArrayNewDefault) {
    auto heapType = getIndexedHeapType();
    auto* size = popNonVoidExpression();
    Expression* init = nullptr;
    if (code == BinaryConsts::ArrayNew) {
      init = popNonVoidExpression();
    }
    out = Builder(wasm).makeArrayNew(heapType, size, init);
    return true;
  }
  return false;
}

bool WasmBinaryBuilder::maybeVisitArrayNewSeg(Expression*& out, uint32_t code) {
  if (code == BinaryConsts::ArrayNewData ||
      code == BinaryConsts::ArrayNewElem) {
    auto isData = code == BinaryConsts::ArrayNewData;
    auto heapType = getIndexedHeapType();
    auto segIdx = getU32LEB();
    auto* size = popNonVoidExpression();
    auto* offset = popNonVoidExpression();
<<<<<<< HEAD
    ArrayNewSeg* curr;
    if (isData) {
      curr = Builder(wasm).makeArrayNewSegData(heapType, Name(), offset, size);
      dataRefs[segIdx].push_back(&curr->dataSegment);
    } else {
      curr = Builder(wasm).makeArrayNewSegElem(heapType, Name(), offset, size);
      elemRefs[segIdx].push_back(&curr->elemSegment);
    }
    out = curr;
=======
    if (isData) {
      auto* curr =
        Builder(wasm).makeArrayNewSegData(heapType, Name(), offset, size);
      dataRefs[segIdx].push_back(&curr->segment);
      out = curr;
    } else {
      auto* curr =
        Builder(wasm).makeArrayNewSegElem(heapType, Name(), offset, size);
      elemRefs[segIdx].push_back(&curr->segment);
      out = curr;
    }
>>>>>>> 49e49c1e
    return true;
  }
  return false;
}

bool WasmBinaryBuilder::maybeVisitArrayNewFixed(Expression*& out,
                                                uint32_t code) {
  if (code == BinaryConsts::ArrayNewFixed) {
    auto heapType = getIndexedHeapType();
    auto size = getU32LEB();
    std::vector<Expression*> values(size);
    for (size_t i = 0; i < size; i++) {
      values[size - i - 1] = popNonVoidExpression();
    }
    out = Builder(wasm).makeArrayNewFixed(heapType, values);
    return true;
  }
  return false;
}

bool WasmBinaryBuilder::maybeVisitArrayGet(Expression*& out, uint32_t code) {
  bool signed_ = false;
  switch (code) {
    case BinaryConsts::ArrayGet:
    case BinaryConsts::ArrayGetU:
      break;
    case BinaryConsts::ArrayGetS:
      signed_ = true;
      break;
    default:
      return false;
  }
  auto heapType = getIndexedHeapType();
  if (!heapType.isArray()) {
    throwError("Expected array heaptype");
  }
  auto type = heapType.getArray().element.type;
  auto* index = popNonVoidExpression();
  auto* ref = popNonVoidExpression();
  validateHeapTypeUsingChild(ref, heapType);
  out = Builder(wasm).makeArrayGet(ref, index, type, signed_);
  return true;
}

bool WasmBinaryBuilder::maybeVisitArraySet(Expression*& out, uint32_t code) {
  if (code != BinaryConsts::ArraySet) {
    return false;
  }
  auto heapType = getIndexedHeapType();
  auto* value = popNonVoidExpression();
  auto* index = popNonVoidExpression();
  auto* ref = popNonVoidExpression();
  validateHeapTypeUsingChild(ref, heapType);
  out = Builder(wasm).makeArraySet(ref, index, value);
  return true;
}

bool WasmBinaryBuilder::maybeVisitArrayLen(Expression*& out, uint32_t code) {
  if (code == BinaryConsts::ArrayLenAnnotated) {
    // Ignore the type annotation and don't bother validating it.
    getU32LEB();
  } else if (code != BinaryConsts::ArrayLen) {
    return false;
  }
  auto* ref = popNonVoidExpression();
  out = Builder(wasm).makeArrayLen(ref);
  return true;
}

bool WasmBinaryBuilder::maybeVisitArrayCopy(Expression*& out, uint32_t code) {
  if (code != BinaryConsts::ArrayCopy) {
    return false;
  }
  auto destHeapType = getIndexedHeapType();
  auto srcHeapType = getIndexedHeapType();
  auto* length = popNonVoidExpression();
  auto* srcIndex = popNonVoidExpression();
  auto* srcRef = popNonVoidExpression();
  auto* destIndex = popNonVoidExpression();
  auto* destRef = popNonVoidExpression();
  validateHeapTypeUsingChild(destRef, destHeapType);
  validateHeapTypeUsingChild(srcRef, srcHeapType);
  out =
    Builder(wasm).makeArrayCopy(destRef, destIndex, srcRef, srcIndex, length);
  return true;
}

bool WasmBinaryBuilder::maybeVisitArrayFill(Expression*& out, uint32_t code) {
  if (code != BinaryConsts::ArrayFill) {
    return false;
  }
  auto heapType = getIndexedHeapType();
  auto* size = popNonVoidExpression();
  auto* value = popNonVoidExpression();
  auto* index = popNonVoidExpression();
  auto* ref = popNonVoidExpression();
  validateHeapTypeUsingChild(ref, heapType);
  out = Builder(wasm).makeArrayFill(ref, index, value, size);
  return true;
}

bool WasmBinaryBuilder::maybeVisitArrayInit(Expression*& out, uint32_t code) {
  bool isData = true;
  switch (code) {
    case BinaryConsts::ArrayInitData:
      break;
    case BinaryConsts::ArrayInitElem:
      isData = false;
      break;
    default:
      return false;
  }
  auto heapType = getIndexedHeapType();
  Index segIdx = getU32LEB();
  auto* size = popNonVoidExpression();
  auto* offset = popNonVoidExpression();
  auto* index = popNonVoidExpression();
  auto* ref = popNonVoidExpression();
  validateHeapTypeUsingChild(ref, heapType);
<<<<<<< HEAD
  ArrayInit* curr;
  if (isData) {
    curr = Builder(wasm).makeArrayInitData(Name(), ref, index, offset, size);
    dataRefs[segIdx].push_back(&curr->dataSegment);
  } else {
    curr = Builder(wasm).makeArrayInitElem(Name(), ref, index, offset, size);
    elemRefs[segIdx].push_back(&curr->elemSegment);
  }
  out = curr;
=======
  if (isData) {
    auto* curr =
      Builder(wasm).makeArrayInitData(Name(), ref, index, offset, size);
    dataRefs[segIdx].push_back(&curr->segment);
    out = curr;
  } else {
    auto* curr =
      Builder(wasm).makeArrayInitElem(Name(), ref, index, offset, size);
    elemRefs[segIdx].push_back(&curr->segment);
    out = curr;
  }
>>>>>>> 49e49c1e
  return true;
}

bool WasmBinaryBuilder::maybeVisitStringNew(Expression*& out, uint32_t code) {
  StringNewOp op;
  Expression* length = nullptr;
  Expression* start = nullptr;
  Expression* end = nullptr;
  bool try_ = false;
  if (code == BinaryConsts::StringNewWTF8 ||
      code == BinaryConsts::StringNewUTF8Try) {
    if (code == BinaryConsts::StringNewUTF8Try) {
      try_ = true;
    }
    // FIXME: the memory index should be an LEB like all other places
    if (getInt8() != 0) {
      throwError("Unexpected nonzero memory index");
    }
    auto policy = getU32LEB();
    switch (policy) {
      case BinaryConsts::StringPolicy::UTF8:
        op = StringNewUTF8;
        break;
      case BinaryConsts::StringPolicy::WTF8:
        op = StringNewWTF8;
        break;
      case BinaryConsts::StringPolicy::Replace:
        op = StringNewReplace;
        break;
      default:
        throwError("bad policy for string.new");
    }
    length = popNonVoidExpression();
  } else if (code == BinaryConsts::StringNewWTF16) {
    if (getInt8() != 0) {
      throwError("Unexpected nonzero memory index");
    }
    op = StringNewWTF16;
    length = popNonVoidExpression();
  } else if (code == BinaryConsts::StringNewWTF8Array ||
             code == BinaryConsts::StringNewUTF8ArrayTry) {
    if (code == BinaryConsts::StringNewUTF8ArrayTry) {
      try_ = true;
    }
    auto policy = getU32LEB();
    switch (policy) {
      case BinaryConsts::StringPolicy::UTF8:
        op = StringNewUTF8Array;
        break;
      case BinaryConsts::StringPolicy::WTF8:
        op = StringNewWTF8Array;
        break;
      case BinaryConsts::StringPolicy::Replace:
        op = StringNewReplaceArray;
        break;
      default:
        throwError("bad policy for string.new");
    }
    end = popNonVoidExpression();
    start = popNonVoidExpression();
  } else if (code == BinaryConsts::StringNewWTF16Array) {
    op = StringNewWTF16Array;
    end = popNonVoidExpression();
    start = popNonVoidExpression();
  } else if (code == BinaryConsts::StringFromCodePoint) {
    op = StringNewFromCodePoint;
  } else {
    return false;
  }
  auto* ptr = popNonVoidExpression();
  if (length) {
    out = Builder(wasm).makeStringNew(op, ptr, length, try_);
  } else {
    out = Builder(wasm).makeStringNew(op, ptr, start, end, try_);
  }
  return true;
}

bool WasmBinaryBuilder::maybeVisitStringConst(Expression*& out, uint32_t code) {
  if (code != BinaryConsts::StringConst) {
    return false;
  }
  auto index = getU32LEB();
  if (index >= strings.size()) {
    throwError("bad string index");
  }
  out = Builder(wasm).makeStringConst(strings[index]);
  return true;
}

bool WasmBinaryBuilder::maybeVisitStringMeasure(Expression*& out,
                                                uint32_t code) {
  StringMeasureOp op;
  if (code == BinaryConsts::StringMeasureWTF8) {
    auto policy = getU32LEB();
    switch (policy) {
      case BinaryConsts::StringPolicy::UTF8:
        op = StringMeasureUTF8;
        break;
      case BinaryConsts::StringPolicy::WTF8:
        op = StringMeasureWTF8;
        break;
      default:
        throwError("bad policy for string.measure");
    }
  } else if (code == BinaryConsts::StringMeasureWTF16) {
    op = StringMeasureWTF16;
  } else if (code == BinaryConsts::StringIsUSV) {
    op = StringMeasureIsUSV;
  } else if (code == BinaryConsts::StringViewWTF16Length) {
    op = StringMeasureWTF16View;
  } else if (code == BinaryConsts::StringHash) {
    op = StringMeasureHash;
  } else {
    return false;
  }
  auto* ref = popNonVoidExpression();
  out = Builder(wasm).makeStringMeasure(op, ref);
  return true;
}

bool WasmBinaryBuilder::maybeVisitStringEncode(Expression*& out,
                                               uint32_t code) {
  StringEncodeOp op;
  Expression* start = nullptr;
  // TODO: share this code with string.measure?
  if (code == BinaryConsts::StringEncodeWTF8) {
    if (getInt8() != 0) {
      throwError("Unexpected nonzero memory index");
    }
    auto policy = getU32LEB();
    switch (policy) {
      case BinaryConsts::StringPolicy::UTF8:
        op = StringEncodeUTF8;
        break;
      case BinaryConsts::StringPolicy::WTF8:
        op = StringEncodeWTF8;
        break;
      default:
        throwError("bad policy for string.encode");
    }
  } else if (code == BinaryConsts::StringEncodeWTF16) {
    if (getInt8() != 0) {
      throwError("Unexpected nonzero memory index");
    }
    op = StringEncodeWTF16;
  } else if (code == BinaryConsts::StringEncodeWTF8Array) {
    auto policy = getU32LEB();
    switch (policy) {
      case BinaryConsts::StringPolicy::UTF8:
        op = StringEncodeUTF8Array;
        break;
      case BinaryConsts::StringPolicy::WTF8:
        op = StringEncodeWTF8Array;
        break;
      default:
        throwError("bad policy for string.encode");
    }
    start = popNonVoidExpression();
  } else if (code == BinaryConsts::StringEncodeWTF16Array) {
    op = StringEncodeWTF16Array;
    start = popNonVoidExpression();
  } else {
    return false;
  }
  auto* ptr = popNonVoidExpression();
  auto* ref = popNonVoidExpression();
  out = Builder(wasm).makeStringEncode(op, ref, ptr, start);
  return true;
}

bool WasmBinaryBuilder::maybeVisitStringConcat(Expression*& out,
                                               uint32_t code) {
  if (code != BinaryConsts::StringConcat) {
    return false;
  }
  auto* right = popNonVoidExpression();
  auto* left = popNonVoidExpression();
  out = Builder(wasm).makeStringConcat(left, right);
  return true;
}

bool WasmBinaryBuilder::maybeVisitStringEq(Expression*& out, uint32_t code) {
  StringEqOp op;
  if (code == BinaryConsts::StringEq) {
    op = StringEqEqual;
  } else if (code == BinaryConsts::StringCompare) {
    op = StringEqCompare;
  } else {
    return false;
  }
  auto* right = popNonVoidExpression();
  auto* left = popNonVoidExpression();
  out = Builder(wasm).makeStringEq(op, left, right);
  return true;
}

bool WasmBinaryBuilder::maybeVisitStringAs(Expression*& out, uint32_t code) {
  StringAsOp op;
  if (code == BinaryConsts::StringAsWTF8) {
    op = StringAsWTF8;
  } else if (code == BinaryConsts::StringAsWTF16) {
    op = StringAsWTF16;
  } else if (code == BinaryConsts::StringAsIter) {
    op = StringAsIter;
  } else {
    return false;
  }
  auto* ref = popNonVoidExpression();
  out = Builder(wasm).makeStringAs(op, ref);
  return true;
}

bool WasmBinaryBuilder::maybeVisitStringWTF8Advance(Expression*& out,
                                                    uint32_t code) {
  if (code != BinaryConsts::StringViewWTF8Advance) {
    return false;
  }
  auto* bytes = popNonVoidExpression();
  auto* pos = popNonVoidExpression();
  auto* ref = popNonVoidExpression();
  out = Builder(wasm).makeStringWTF8Advance(ref, pos, bytes);
  return true;
}

bool WasmBinaryBuilder::maybeVisitStringWTF16Get(Expression*& out,
                                                 uint32_t code) {
  if (code != BinaryConsts::StringViewWTF16GetCodePoint) {
    return false;
  }
  auto* pos = popNonVoidExpression();
  auto* ref = popNonVoidExpression();
  out = Builder(wasm).makeStringWTF16Get(ref, pos);
  return true;
}

bool WasmBinaryBuilder::maybeVisitStringIterNext(Expression*& out,
                                                 uint32_t code) {
  if (code != BinaryConsts::StringViewIterNext) {
    return false;
  }
  auto* ref = popNonVoidExpression();
  out = Builder(wasm).makeStringIterNext(ref);
  return true;
}

bool WasmBinaryBuilder::maybeVisitStringIterMove(Expression*& out,
                                                 uint32_t code) {
  StringIterMoveOp op;
  if (code == BinaryConsts::StringViewIterAdvance) {
    op = StringIterMoveAdvance;
  } else if (code == BinaryConsts::StringViewIterRewind) {
    op = StringIterMoveRewind;
  } else {
    return false;
  }
  auto* num = popNonVoidExpression();
  auto* ref = popNonVoidExpression();
  out = Builder(wasm).makeStringIterMove(op, ref, num);
  return true;
}

bool WasmBinaryBuilder::maybeVisitStringSliceWTF(Expression*& out,
                                                 uint32_t code) {
  StringSliceWTFOp op;
  if (code == BinaryConsts::StringViewWTF8Slice) {
    op = StringSliceWTF8;
  } else if (code == BinaryConsts::StringViewWTF16Slice) {
    op = StringSliceWTF16;
  } else {
    return false;
  }
  auto* end = popNonVoidExpression();
  auto* start = popNonVoidExpression();
  auto* ref = popNonVoidExpression();
  out = Builder(wasm).makeStringSliceWTF(op, ref, start, end);
  return true;
}

bool WasmBinaryBuilder::maybeVisitStringSliceIter(Expression*& out,
                                                  uint32_t code) {
  if (code != BinaryConsts::StringViewIterSlice) {
    return false;
  }
  auto* num = popNonVoidExpression();
  auto* ref = popNonVoidExpression();
  out = Builder(wasm).makeStringSliceIter(ref, num);
  return true;
}

void WasmBinaryBuilder::visitRefAs(RefAs* curr, uint8_t code) {
  BYN_TRACE("zz node: RefAs\n");
  switch (code) {
    case BinaryConsts::RefAsNonNull:
      curr->op = RefAsNonNull;
      break;
    case BinaryConsts::ExternInternalize:
      curr->op = ExternInternalize;
      break;
    case BinaryConsts::ExternExternalize:
      curr->op = ExternExternalize;
      break;
    default:
      WASM_UNREACHABLE("invalid code for ref.as_*");
  }
  curr->value = popNonVoidExpression();
  if (!curr->value->type.isRef() && curr->value->type != Type::unreachable) {
    throwError("bad input type for ref.as: " + curr->value->type.toString());
  }
  curr->finalize();
}

void WasmBinaryBuilder::throwError(std::string text) {
  throw ParseException(text, 0, pos);
}

void WasmBinaryBuilder::validateHeapTypeUsingChild(Expression* child,
                                                   HeapType heapType) {
  if (child->type == Type::unreachable) {
    return;
  }
  if (!child->type.isRef() ||
      !HeapType::isSubType(child->type.getHeapType(), heapType)) {
    throwError("bad heap type: expected " + heapType.toString() +
               " but found " + child->type.toString());
  }
}

} // namespace wasm<|MERGE_RESOLUTION|>--- conflicted
+++ resolved
@@ -7152,17 +7152,6 @@
     auto segIdx = getU32LEB();
     auto* size = popNonVoidExpression();
     auto* offset = popNonVoidExpression();
-<<<<<<< HEAD
-    ArrayNewSeg* curr;
-    if (isData) {
-      curr = Builder(wasm).makeArrayNewSegData(heapType, Name(), offset, size);
-      dataRefs[segIdx].push_back(&curr->dataSegment);
-    } else {
-      curr = Builder(wasm).makeArrayNewSegElem(heapType, Name(), offset, size);
-      elemRefs[segIdx].push_back(&curr->elemSegment);
-    }
-    out = curr;
-=======
     if (isData) {
       auto* curr =
         Builder(wasm).makeArrayNewSegData(heapType, Name(), offset, size);
@@ -7174,7 +7163,6 @@
       elemRefs[segIdx].push_back(&curr->segment);
       out = curr;
     }
->>>>>>> 49e49c1e
     return true;
   }
   return false;
@@ -7294,17 +7282,6 @@
   auto* index = popNonVoidExpression();
   auto* ref = popNonVoidExpression();
   validateHeapTypeUsingChild(ref, heapType);
-<<<<<<< HEAD
-  ArrayInit* curr;
-  if (isData) {
-    curr = Builder(wasm).makeArrayInitData(Name(), ref, index, offset, size);
-    dataRefs[segIdx].push_back(&curr->dataSegment);
-  } else {
-    curr = Builder(wasm).makeArrayInitElem(Name(), ref, index, offset, size);
-    elemRefs[segIdx].push_back(&curr->elemSegment);
-  }
-  out = curr;
-=======
   if (isData) {
     auto* curr =
       Builder(wasm).makeArrayInitData(Name(), ref, index, offset, size);
@@ -7316,7 +7293,6 @@
     elemRefs[segIdx].push_back(&curr->segment);
     out = curr;
   }
->>>>>>> 49e49c1e
   return true;
 }
 
