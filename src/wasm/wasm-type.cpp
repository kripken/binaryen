--- conflicted
+++ resolved
@@ -1398,13 +1398,8 @@
   if (!isBasic()) {
     if (isFunction()) {
       depth++;
-<<<<<<< HEAD
-    } else if (isStruct() || isArray()) {
-      // any < eq < data < specific struct types
-=======
     } else if (isData()) {
       // specific struct types <: data <: eq <: any
->>>>>>> fda3cf94
       depth += 3;
     }
   } else {
