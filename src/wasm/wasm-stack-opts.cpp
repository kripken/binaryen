/*
 * Copyright 2018 WebAssembly Community Group participants
 *
 * Licensed under the Apache License, Version 2.0 (the "License");
 * you may not use this file except in compliance with the License.
 * You may obtain a copy of the License at
 *
 *     http://www.apache.org/licenses/LICENSE-2.0
 *
 * Unless required by applicable law or agreed to in writing, software
 * distributed under the License is distributed on an "AS IS" BASIS,
 * WITHOUT WARRANTIES OR CONDITIONS OF ANY KIND, either express or implied.
 * See the License for the specific language governing permissions and
 * limitations under the License.
 */

//
// Operations on Stack IR.
//

#include "ir/iteration.h"
#include "ir/local-graph.h"
#include "pass.h"
#include "wasm-stack.h"
#include "wasm.h"

namespace wasm {

StackIROptimizer::StackIROptimizer(Function* func,
                                   StackIR& insts,
                                   const PassOptions& passOptions,
                                   FeatureSet features)
  : func(func), insts(insts), passOptions(passOptions), features(features) {}

void StackIROptimizer::run() {
  dce();
  // FIXME: local2Stack is currently rather slow (due to localGraph),
  //        so for now run it only when really optimizing
  if (passOptions.optimizeLevel >= 3 || passOptions.shrinkLevel >= 1) {
    local2Stack();
  }
  removeUnneededBlocks();
  dce();
  vacuum();
}

void StackIROptimizer::dce() {
  if (insts.empty()) {
    return;
  }

  // Remove code after an unreachable instruction: anything after it, up to the
  // next control flow barrier, can simply be removed.
  bool inUnreachableCode = false;
  for (Index i = 0; i < insts.size(); i++) {
    auto* inst = insts[i];
    if (!inst) {
      continue;
    }
    if (inUnreachableCode) {
      // Does the unreachable code end here?
      if (isControlFlowBarrier(inst)) {
        inUnreachableCode = false;
      } else {
        // We can remove this.
        removeAt(i);
      }
    } else if (inst->type == Type::unreachable) {
      inUnreachableCode = true;
    }
  }

  // Remove code before unreachable code. Consider this:
  //
  //  (drop
  //   ..
  //  )
  //  (unreachable)
  //
  // The drop is not needed, as the unreachable puts the stack in the
  // polymorphic state anyhow. Note that we don't need to optimize anything
  // other than a drop here, as in general the Binaryen IR DCE pass will handle
  // everything else. A drop followed by unreachable code is the only thing that
  // pass cannot handle, as the structured form of Binaryen IR does not allow
  // removing such a drop, and so we can only do it here in StackIR.
  //
  // Generalizing the above pattern, when we find an unreachable instruction
  // then we know the stack is polymorphic (until the next control flow
  // structure), so it is ok to have more things on the stack right before it,
  // allowing us to remove drops past other things:
  //
  //  (drop  ;; this can be removed
  //   ..
  //  )
  //  (call $foo ..)
  //  (br ..)
  //
  // To optimize this, we go backwards and consider the state of the stack as we
  // go. We can remove any drop whose value would flow into a polymorphic stack
  // (that is, that nothing else before the polymorphic stack could pop it). To
  // know that, we measure the amount of values we've seen consumed.
  bool headingToPolymorphicStack = false;
  int64_t consumedFromStack = 0;
  assert(!insts.empty());
  for (int64_t i = insts.size() - 1; i >= 0; i--) {
    auto*& inst = insts[i];
    if (!inst) {
      continue;
    }

    if (inst->op == StackInst::Basic) {
      if (inst->origin->is<Drop>()) {
        if (headingToPolymorphicStack && consumedFromStack == 0) {
          // This is a drop and the value it drops is not consumed after it, so
          // we can let it flow into the polymorphic stack.
          inst = nullptr;
          continue;
        }
      }
      if (inst->origin->type == Type::unreachable) {
        headingToPolymorphicStack = true;
      }
    }

    if (isControlFlowBarrier(inst)) {
      // This is a new section for purposes of unreachability. Reset.
      headingToPolymorphicStack = false;
      consumedFromStack = 0;
    }

    // Note what we consume.
    consumedFromStack += getNumConsumedValues(inst);

    // Note what we produce.
    consumedFromStack -= getNumConsumedValues(inst);
  }
}

// Remove obviously-unneeded code.
void StackIROptimizer::vacuum() {
  // In the wasm binary format a nop is never needed. (In Binaryen IR, in
  // comparison, it is necessary e.g. in a function body or an if arm.)
  //
  // It is especially important to remove nops because we add nops when we
  // read wasm into Binaryen IR. That is, this avoids a potential increase in
  // code size.
  for (Index i = 0; i < insts.size(); i++) {
    auto*& inst = insts[i];
    if (inst && inst->origin->is<Nop>()) {
      inst = nullptr;
    }
  }
}

// If ordered properly, we can avoid a local.set/local.get pair,
// and use the value directly from the stack, for example
//    [..produce a value on the stack..]
//    local.set $x
//    [..much code..]
//    local.get $x
//    call $foo ;; use the value, foo(value)
// As long as the code in between does not modify $x, and has
// no control flow branching out, we can remove both the set
// and the get.
void StackIROptimizer::local2Stack() {
  // We use the localGraph to tell us if a get-set pair is indeed
  // a set that is read by that get, and only that get. Note that we run
  // this on the Binaryen IR, so we are assuming that no previous opt
  // has changed the interaction of local operations.
  // TODO: we can do this a lot faster, as we just care about linear
  //       control flow.
  LocalGraph localGraph(func);
  localGraph.computeSetInfluences();
  // The binary writing of StringWTF16Get and StringSliceWTF is optimized to use
  // fewer scratch locals when their operands are already LocalGets. To avoid
  // interfering with that optimization, we have to avoid removing such
  // LocalGets.
  auto deferredGets = findStringViewDeferredGets();

  // We maintain a stack of relevant values. This contains:
  //  * a null for each actual value that the value stack would have
  //  * an index of each LocalSet that *could* be on the value
  //    stack at that location.
  const Index null = -1;
  std::vector<Index> values;
  // We also maintain a stack of values vectors for control flow,
  // saving the stack as we enter and restoring it when we exit.
  std::vector<std::vector<Index>> savedValues;
#ifdef STACK_OPT_DEBUG
  std::cout << "func: " << func->name << '\n' << insts << '\n';
#endif
  for (Index instIndex = 0; instIndex < insts.size(); instIndex++) {
    auto* inst = insts[instIndex];
    if (!inst) {
      continue;
    }
    // First, consume values from the stack as required.
    auto consumed = getNumConsumedValues(inst);
#ifdef STACK_OPT_DEBUG
    std::cout << "  " << instIndex << " : " << *inst << ", " << values.size()
              << " on stack, will consume " << consumed << "\n    ";
    for (auto s : values)
      std::cout << s << ' ';
    std::cout << '\n';
#endif
    // TODO: currently we run dce before this, but if we didn't, we'd need
    //       to handle unreachable code here - it's ok to pop multiple values
    //       there even if the stack is at size 0.
    while (consumed > 0) {
      assert(values.size() > 0);
      // Whenever we hit a possible stack value, kill it - it would
      // be consumed here, so we can never optimize to it.
      while (values.back() != null) {
        values.pop_back();
        assert(values.size() > 0);
      }
      // Finally, consume the actual value that is consumed here.
      values.pop_back();
      consumed--;
    }
    // After consuming, we can see what to do with this. First, handle
    // control flow.
    if (isControlFlowBegin(inst)) {
      // Save the stack for when we end this control flow.
      savedValues.push_back(values); // TODO: optimize copies
      values.clear();
    } else if (isControlFlowEnd(inst)) {
      assert(!savedValues.empty());
      values = savedValues.back();
      savedValues.pop_back();
    } else if (isControlFlow(inst)) {
      // Otherwise, in the middle of control flow, just clear it
      values.clear();
    }
    // This is something we should handle, look into it.
    if (inst->type.isConcrete()) {
      bool optimized = false;
      // Do not optimize multivalue locals, since those will be better
      // optimized when they are visited in the binary writer and this
      // optimization would intefere with that one.
      if (auto* get = inst->origin->dynCast<LocalGet>();
          get && inst->type.isSingle() && !deferredGets.count(get)) {
        // Use another local to clarify what instIndex means in this scope.
        auto getIndex = instIndex;

        // This is a potential optimization opportunity! See if we
        // can reach the set.
        if (values.size() > 0) {
          Index j = values.size() - 1;
          while (1) {
            // If there's an actual value in the way, we've failed.
            auto setIndex = values[j];
            if (setIndex == null) {
              break;
            }
            auto* set = insts[setIndex]->origin->cast<LocalSet>();
            if (set->index == get->index) {
              // This might be a proper set-get pair, where the set is
              // used by this get and nothing else, check that.
              auto& sets = localGraph.getSetses[get];
              if (sets.size() == 1 && *sets.begin() == set) {
                auto& setInfluences = localGraph.setInfluences[set];
                // If this has the proper value of 1, also do the potentially-
                // expensive check of whether we can remove this pair at all.
                if (setInfluences.size() == 1 &&
                    canRemoveSetGetPair(setIndex, getIndex)) {
                  assert(*setInfluences.begin() == get);
                  // Do it! The set and the get can go away, the proper
                  // value is on the stack.
#ifdef STACK_OPT_DEBUG
                  std::cout << "  stackify the get\n";
#endif
                  insts[setIndex] = nullptr;
                  insts[getIndex] = nullptr;
                  // Continuing on from here, replace this on the stack
                  // with a null, representing a regular value. We
                  // keep possible values above us active - they may
                  // be optimized later, as they would be pushed after
                  // us, and used before us, so there is no conflict.
                  values[j] = null;
                  optimized = true;
                  break;
                }
              }
            }
            // We failed here. Can we look some more?
            if (j == 0) {
              break;
            }
            j--;
          }
        }
      }
      if (!optimized) {
        // This is an actual regular value(s) on the value stack.
        for (Index i = 0; i < inst->type.size(); i++) {
          values.push_back(null);
        }
      }
    } else if (inst->origin->is<LocalSet>() && inst->type == Type::none) {
      // This set is potentially optimizable later, add to stack.
      values.push_back(instIndex);
    }
  }
}

// There may be unnecessary blocks we can remove: blocks
// without branches to them are always ok to remove.
// TODO: a branch to a block in an if body can become
//       a branch to that if body
void StackIROptimizer::removeUnneededBlocks() {
  for (auto*& inst : insts) {
    if (!inst) {
      continue;
    }
    if (auto* block = inst->origin->dynCast<Block>()) {
      if (!BranchUtils::BranchSeeker::has(block, block->name)) {
        // TODO optimize, maybe run remove-unused-names
        inst = nullptr;
      }
    }
  }
}

// A control flow "barrier" - a point where stack machine
// unreachability ends.
bool StackIROptimizer::isControlFlowBarrier(StackInst* inst) {
  switch (inst->op) {
    case StackInst::BlockEnd:
    case StackInst::IfElse:
    case StackInst::IfEnd:
    case StackInst::LoopEnd:
    case StackInst::Catch:
    case StackInst::CatchAll:
    case StackInst::Delegate:
    case StackInst::TryEnd:
    case StackInst::TryTableEnd: {
      return true;
    }
    default: {
      return false;
    }
  }
}

// A control flow beginning.
bool StackIROptimizer::isControlFlowBegin(StackInst* inst) {
  switch (inst->op) {
    case StackInst::BlockBegin:
    case StackInst::IfBegin:
    case StackInst::LoopBegin:
    case StackInst::TryBegin:
    case StackInst::TryTableBegin: {
      return true;
    }
    default: {
      return false;
    }
  }
}

// A control flow ending.
bool StackIROptimizer::isControlFlowEnd(StackInst* inst) {
  switch (inst->op) {
    case StackInst::BlockEnd:
    case StackInst::IfEnd:
    case StackInst::LoopEnd:
    case StackInst::TryEnd:
    case StackInst::Delegate:
    case StackInst::TryTableEnd: {
      return true;
    }
    default: {
      return false;
    }
  }
}

bool StackIROptimizer::isControlFlow(StackInst* inst) {
  return inst->op != StackInst::Basic;
}

// Remove the instruction at index i. If the instruction
// is control flow, and so has been expanded to multiple
// instructions, remove them as well.
void StackIROptimizer::removeAt(Index i) {
  auto* inst = insts[i];
  insts[i] = nullptr;
  if (inst->op == StackInst::Basic) {
    return; // that was it
  }
  auto* origin = inst->origin;
  while (1) {
    i++;
    assert(i < insts.size());
    inst = insts[i];
    insts[i] = nullptr;
    if (inst && inst->origin == origin && isControlFlowEnd(inst)) {
      return; // that's it, we removed it all
    }
  }
}

Index StackIROptimizer::getNumConsumedValues(StackInst* inst) {
  if (isControlFlow(inst)) {
    // If consumes 1 (assuming the condition is reachable).
    if (inst->op == StackInst::IfBegin &&
        inst->origin->cast<If>()->condition->type != Type::unreachable) {
      return 1;
    }

    // No other control flow construct consumes anything.
    return 0;
  }
<<<<<<< HEAD
  // Otherwise, for basic instructions, just count the expression children.
  // XXX multivalue
  return ChildIterator(inst->origin).children.size();
=======

  // Otherwise, for basic instructions, just count the expression's childrens'
  // values (the expression consumes all of those) and handle unreachability.
  Index ret = 0;
  ChildIterator childIterator(inst->origin);
  for (auto* child : childIterator) {
    if (child->type == Type::unreachable) {
      return 0;
    }
    ret += child->type.size();
  }
  return ret;
}

Index StackIROptimizer::getNumProducedValues(StackInst* inst) {
  // Basic insts and control flow endings can produce values, but nothing else.
  if (inst->op != StackInst::Basic && !isControlFlowEnd(inst)) {
    return 0;
  }

  // Unreachable instructions produce nothing.
  if (inst->type == Type::unreachable) {
    return 0;
  }

  return inst->type.size();
>>>>>>> 435a40e4
}

Index StackIROptimizer::getNumProducedValues(StackInst* inst) {
  // TODO
  // XXX for say an if, where do we count this? tail?
}

// Given a pair of a local.set and local.get, see if we can remove them
// without breaking validation. Specifically, we must keep sets of non-
// nullable locals that dominate a get until the end of the block, such as
// here:
//
//  local.set 0    ;; Can we remove
//  local.get 0    ;; this pair?
//  if
//    local.set 0
//  else
//    local.set 0
//  end
//  local.get 0    ;; This get poses a problem.
//
// Logically the 2nd&3rd sets ensure a value is applied to the local before we
// read it, but the validation rules only track each set until the end of its
// scope, so the 1st set (before the if, in the pair) is necessary.
//
// The logic below is related to LocalStructuralDominance, but sharing code
// with it is difficult as this uses StackIR and not BinaryenIR, and it checks
// a particular set/get pair.
//
// We are given the indexes of the set and get instructions in |insts|.
bool StackIROptimizer::canRemoveSetGetPair(Index setIndex, Index getIndex) {
  // The set must be before the get.
  assert(setIndex < getIndex);

  auto* set = insts[setIndex]->origin->cast<LocalSet>();
  auto localType = func->getLocalType(set->index);
  // Note we do not need to handle tuples here, as the parent ignores them
  // anyhow (hence we can check non-nullability instead of non-
  // defaultability).
  assert(localType.isSingle());
  if (func->isParam(set->index) || !localType.isNonNullable()) {
    // This local cannot pose a problem for validation (params are always
    // initialized, and it is ok if nullable locals are uninitialized).
    return true;
  }

  // Track the depth (in block/if/loop/etc. scopes) relative to our starting
  // point. Anything less deep than that is not interesting, as we can only
  // help things at our depth or deeper to validate.
  Index currDepth = 0;

  // Look for a different get than the one in getIndex (since that one is
  // being removed) which would stop validating without the set. While doing
  // so, note other sets that ensure validation even if our set is removed. We
  // track those in this stack of booleans, one for each scope, which is true
  // if another sets covers us and ours is not needed.
  //
  // We begin in the current scope and with no other set covering us.
  std::vector<bool> coverStack = {false};

  // Track the total number of covers as well, for quick checking below.
  Index covers = 0;

  // TODO: We could look before us as well, but then we might end up scanning
  //       much of the function every time.
  for (Index i = setIndex + 1; i < insts.size(); i++) {
    auto* inst = insts[i];
    if (!inst) {
      continue;
    }
    if (isControlFlowBegin(inst)) {
      // A new scope begins.
      currDepth++;
      coverStack.push_back(false);
    } else if (isControlFlowEnd(inst)) {
      if (currDepth == 0) {
        // Less deep than the start, so we found no problem.
        return true;
      }
      currDepth--;

      if (coverStack.back()) {
        // A cover existed in the scope which ended.
        covers--;
      }
      coverStack.pop_back();
    } else if (isControlFlowBarrier(inst)) {
      // A barrier, like the else in an if-else, not only ends a scope but
      // opens a new one.
      if (currDepth == 0) {
        // Another scope with the same depth begins, but ours ended, so stop.
        return true;
      }

      if (coverStack.back()) {
        // A cover existed in the scope which ended.
        covers--;
      }
      coverStack.back() = false;
    } else if (auto* otherSet = inst->origin->dynCast<LocalSet>()) {
      // We are covered in this scope henceforth.
      if (otherSet->index == set->index) {
        if (!coverStack.back()) {
          covers++;
          if (currDepth == 0) {
            // We have a cover at depth 0, so everything from here on out
            // will be covered.
            return true;
          }
          coverStack.back() = true;
        }
      }
    } else if (auto* otherGet = inst->origin->dynCast<LocalGet>()) {
      if (otherGet->index == set->index && i != getIndex && !covers) {
        // We found a get that might be a problem: it uses the same index, but
        // is not the get we were told about, and no other set covers us.
        return false;
      }
    }
  }

  // No problem.
  return true;
}

std::unordered_set<LocalGet*> StackIROptimizer::findStringViewDeferredGets() {
  std::unordered_set<LocalGet*> deferred;
  auto note = [&](Expression* e) {
    if (auto* get = e->dynCast<LocalGet>()) {
      deferred.insert(get);
    }
  };
  for (auto* inst : insts) {
    if (!inst) {
      continue;
    }
    if (auto* curr = inst->origin->dynCast<StringWTF16Get>()) {
      note(curr->pos);
    } else if (auto* curr = inst->origin->dynCast<StringSliceWTF>()) {
      note(curr->start);
      note(curr->end);
    }
  }
  return deferred;
}

} // namespace wasm<|MERGE_RESOLUTION|>--- conflicted
+++ resolved
@@ -412,11 +412,6 @@
     // No other control flow construct consumes anything.
     return 0;
   }
-<<<<<<< HEAD
-  // Otherwise, for basic instructions, just count the expression children.
-  // XXX multivalue
-  return ChildIterator(inst->origin).children.size();
-=======
 
   // Otherwise, for basic instructions, just count the expression's childrens'
   // values (the expression consumes all of those) and handle unreachability.
@@ -443,12 +438,6 @@
   }
 
   return inst->type.size();
->>>>>>> 435a40e4
-}
-
-Index StackIROptimizer::getNumProducedValues(StackInst* inst) {
-  // TODO
-  // XXX for say an if, where do we count this? tail?
 }
 
 // Given a pair of a local.set and local.get, see if we can remove them
