--- conflicted
+++ resolved
@@ -310,14 +310,6 @@
 
   static void doEndCall(SubType* self, Expression** currp) {
     doEndThrowingInst(self, currp);
-<<<<<<< HEAD
-    // Create a new basic block and link to it. We do this even if there are no
-    // other edges leaving this call (if a throw would go entirely outside of
-    // the function), because we want to preserve the property that a basic
-    // block ends with an instruction that might branch.
-    auto* last = self->currBasicBlock;
-    self->link(last, self->startBasicBlock());
-=======
     if (!self->throwingInstsStack.empty() ||
         !self->ignoreBranchesOutsideOfFunc) {
       // |doEndThrowingInst| added a link from the current block to a catch, so
@@ -329,7 +321,6 @@
       auto* last = self->currBasicBlock;
       self->link(last, self->startBasicBlock());
     }
->>>>>>> afcbad03
   }
 
   static void doStartTry(SubType* self, Expression** currp) {
