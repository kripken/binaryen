--- conflicted
+++ resolved
@@ -61,12 +61,7 @@
       if (j < end) uint8Array[j++] = b2 << 6 | base64ReverseLookup[b64.charCodeAt(i+3)];
     }
     return uint8Array; 
-<<<<<<< HEAD
-  }var bufferView = new Uint8Array(memasmFunc);
-base64DecodeToExistingUint8Array(bufferView, memoryBase, "ZHluYW1pYyBkYXRh");
-=======
   }
   base64DecodeToExistingUint8Array(bufferView, memoryBase, "ZHluYW1pYyBkYXRh");
->>>>>>> 721f1583
 var retasmFunc = asmFunc({Math,Int8Array,Uint8Array,Int16Array,Uint16Array,Int32Array,Uint32Array,Float32Array,Float64Array,NaN,Infinity}, {abort:function() { throw new Error('abort'); }},memasmFunc);
 export var baz = retasmFunc.baz;