--- conflicted
+++ resolved
@@ -2,23 +2,13 @@
  (type ${i32_f32_f64} (struct (field i32) (field f32) (field f64)))
  (type $[mut:f64] (array (mut f64)))
  (type ${mut:f32} (struct (field (mut f32))))
-<<<<<<< HEAD
- (type ${i32_mut:i32_{i32_f32_f64}_mut:{i32_f32_f64}} (struct (field i8) (field (mut i16)) (field (ref null ${i32_f32_f64})) (field (mut (ref null ${i32_f32_f64})))))
- (type $[[mut:f64]] (array (ref null $[mut:f64])))
- (type ${i32_f32_f64}_=>_{i32_mut:i32_{i32_f32_f64}_mut:{i32_f32_f64}} (func (param (ref null ${i32_f32_f64})) (result (ref null ${i32_mut:i32_{i32_f32_f64}_mut:{i32_f32_f64}}))))
+ (type ${i32_mut:i32_ref?{{i32_f32_f64}}_mut:ref?{{i32_f32_f64}}} (struct (field i8) (field (mut i16)) (field (ref null ${i32_f32_f64})) (field (mut (ref null ${i32_f32_f64})))))
+ (type $[ref?{[mut:f64]}] (array (ref null $[mut:f64])))
+ (type $ref?{{i32_f32_f64}}_=>_ref?{{i32_mut:i32_ref?{{i32_f32_f64}}_mut:ref?{{i32_f32_f64}}}} (func (param (ref null ${i32_f32_f64})) (result (ref null ${i32_mut:i32_ref?{{i32_f32_f64}}_mut:ref?{{i32_f32_f64}}}))))
  (export "foo" (func $0))
- (func $0 (param $0 (ref null ${i32_f32_f64})) (result (ref null ${i32_mut:i32_{i32_f32_f64}_mut:{i32_f32_f64}}))
+ (func $0 (param $0 (ref null ${i32_f32_f64})) (result (ref null ${i32_mut:i32_ref?{{i32_f32_f64}}_mut:ref?{{i32_f32_f64}}}))
   (local $1 (ref null ${i32_f32_f64}))
-  (local $2 (ref null ${i32_mut:i32_{i32_f32_f64}_mut:{i32_f32_f64}}))
-=======
- (type ${mut:i64_ref?{{i32_f32_f64}}_mut:ref?{{i32_f32_f64}}} (struct (field (mut i64)) (field (ref null ${i32_f32_f64})) (field (mut (ref null ${i32_f32_f64})))))
- (type $[ref?{[mut:f64]}] (array (ref null $[mut:f64])))
- (type $ref?{{i32_f32_f64}}_=>_ref?{{mut:i64_ref?{{i32_f32_f64}}_mut:ref?{{i32_f32_f64}}}} (func (param (ref null ${i32_f32_f64})) (result (ref null ${mut:i64_ref?{{i32_f32_f64}}_mut:ref?{{i32_f32_f64}}}))))
- (export "foo" (func $0))
- (func $0 (param $0 (ref null ${i32_f32_f64})) (result (ref null ${mut:i64_ref?{{i32_f32_f64}}_mut:ref?{{i32_f32_f64}}}))
-  (local $1 (ref null ${i32_f32_f64}))
-  (local $2 (ref null ${mut:i64_ref?{{i32_f32_f64}}_mut:ref?{{i32_f32_f64}}}))
->>>>>>> b220a232
+  (local $2 (ref null ${i32_mut:i32_ref?{{i32_f32_f64}}_mut:ref?{{i32_f32_f64}}}))
   (local $3 (ref null ${mut:f32}))
   (local $4 (ref null $[ref?{[mut:f64]}]))
   (local $5 (ref null $[mut:f64]))
@@ -46,12 +36,12 @@
    )
   )
   (drop
-   (struct.get_u (ref null ${i32_mut:i32_{i32_f32_f64}_mut:{i32_f32_f64}}) 0
+   (struct.get_u (ref null ${i32_mut:i32_ref?{{i32_f32_f64}}_mut:ref?{{i32_f32_f64}}}) 0
     (local.get $2)
    )
   )
   (drop
-   (struct.get_s (ref null ${i32_mut:i32_{i32_f32_f64}_mut:{i32_f32_f64}}) 0
+   (struct.get_s (ref null ${i32_mut:i32_ref?{{i32_f32_f64}}_mut:ref?{{i32_f32_f64}}}) 0
     (local.get $2)
    )
   )
