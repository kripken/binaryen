(module
 (type ${i32_f32_f64} (struct (field i32) (field f32) (field f64)))
 (type $[mut:f64] (array (mut f64)))
<<<<<<< HEAD
 (type ${i32_mut:i32_{i32_f32_f64}_mut:{i32_f32_f64}} (struct (field i8) (field (mut i16)) (field (ref null ${i32_f32_f64})) (field (mut (ref null ${i32_f32_f64})))))
=======
 (type ${mut:f32} (struct (field (mut f32))))
 (type ${mut:i64_{i32_f32_f64}_mut:{i32_f32_f64}} (struct (field (mut i64)) (field (ref null ${i32_f32_f64})) (field (mut (ref null ${i32_f32_f64})))))
>>>>>>> 521c8f3d
 (type $[[mut:f64]] (array (ref null $[mut:f64])))
 (type ${i32_f32_f64}_=>_{i32_mut:i32_{i32_f32_f64}_mut:{i32_f32_f64}} (func (param (ref null ${i32_f32_f64})) (result (ref null ${i32_mut:i32_{i32_f32_f64}_mut:{i32_f32_f64}}))))
 (export "foo" (func $0))
 (func $0 (param $0 (ref null ${i32_f32_f64})) (result (ref null ${i32_mut:i32_{i32_f32_f64}_mut:{i32_f32_f64}}))
  (local $1 (ref null ${i32_f32_f64}))
<<<<<<< HEAD
  (local $2 (ref null ${i32_mut:i32_{i32_f32_f64}_mut:{i32_f32_f64}}))
  (local $3 (ref null $[[mut:f64]]))
  (local $4 (ref null $[mut:f64]))
  (drop
   (local.get $0)
  )
  (drop
   (struct.get (ref null ${i32_f32_f64}) 0
    (local.get $0)
   )
  )
  (drop
   (struct.get (ref null ${i32_f32_f64}) 1
    (local.get $0)
   )
  )
  (drop
   (struct.get (ref null ${i32_f32_f64}) 2
    (local.get $0)
   )
  )
  (drop
   (struct.get (ref null ${i32_f32_f64}) 2
    (local.get $0)
   )
  )
  (drop
   (struct.get_u (ref null ${i32_mut:i32_{i32_f32_f64}_mut:{i32_f32_f64}}) 0
    (local.get $2)
   )
  )
  (drop
   (struct.get_s (ref null ${i32_mut:i32_{i32_f32_f64}_mut:{i32_f32_f64}}) 0
    (local.get $2)
   )
  )
=======
  (local $2 (ref null ${mut:i64_{i32_f32_f64}_mut:{i32_f32_f64}}))
  (local $3 (ref null ${mut:f32}))
  (local $4 (ref null $[[mut:f64]]))
  (local $5 (ref null $[mut:f64]))
>>>>>>> 521c8f3d
  (unreachable)
 )
)
<|MERGE_RESOLUTION|>--- conflicted
+++ resolved
@@ -1,21 +1,17 @@
 (module
  (type ${i32_f32_f64} (struct (field i32) (field f32) (field f64)))
  (type $[mut:f64] (array (mut f64)))
-<<<<<<< HEAD
+ (type ${mut:f32} (struct (field (mut f32))))
  (type ${i32_mut:i32_{i32_f32_f64}_mut:{i32_f32_f64}} (struct (field i8) (field (mut i16)) (field (ref null ${i32_f32_f64})) (field (mut (ref null ${i32_f32_f64})))))
-=======
- (type ${mut:f32} (struct (field (mut f32))))
- (type ${mut:i64_{i32_f32_f64}_mut:{i32_f32_f64}} (struct (field (mut i64)) (field (ref null ${i32_f32_f64})) (field (mut (ref null ${i32_f32_f64})))))
->>>>>>> 521c8f3d
  (type $[[mut:f64]] (array (ref null $[mut:f64])))
  (type ${i32_f32_f64}_=>_{i32_mut:i32_{i32_f32_f64}_mut:{i32_f32_f64}} (func (param (ref null ${i32_f32_f64})) (result (ref null ${i32_mut:i32_{i32_f32_f64}_mut:{i32_f32_f64}}))))
  (export "foo" (func $0))
  (func $0 (param $0 (ref null ${i32_f32_f64})) (result (ref null ${i32_mut:i32_{i32_f32_f64}_mut:{i32_f32_f64}}))
   (local $1 (ref null ${i32_f32_f64}))
-<<<<<<< HEAD
   (local $2 (ref null ${i32_mut:i32_{i32_f32_f64}_mut:{i32_f32_f64}}))
-  (local $3 (ref null $[[mut:f64]]))
-  (local $4 (ref null $[mut:f64]))
+  (local $3 (ref null ${mut:f32}))
+  (local $4 (ref null $[[mut:f64]]))
+  (local $5 (ref null $[mut:f64]))
   (drop
    (local.get $0)
   )
@@ -49,12 +45,6 @@
     (local.get $2)
    )
   )
-=======
-  (local $2 (ref null ${mut:i64_{i32_f32_f64}_mut:{i32_f32_f64}}))
-  (local $3 (ref null ${mut:f32}))
-  (local $4 (ref null $[[mut:f64]]))
-  (local $5 (ref null $[mut:f64]))
->>>>>>> 521c8f3d
   (unreachable)
  )
 )
