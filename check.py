--- conflicted
+++ resolved
@@ -96,16 +96,10 @@
         binary = '.wasm' in t
         base = os.path.basename(t).replace('.wast', '').replace('.wasm', '')
         passname = base
-<<<<<<< HEAD
-        if passname.isdigit():
-            passname = open(os.path.join(shared.get_test_dir('passes'), passname + '.passes')).read().strip()
-        opts = [('--' + p if not p.startswith('O') and p != 'g' else '-' + p) for p in passname.split('_')]
-=======
         passes_file = os.path.join(shared.get_test_dir('passes'), passname + '.passes')
         if os.path.exists(passes_file):
             passname = open(passes_file).read().strip()
-        opts = [('--' + p if not p.startswith('O') else '-' + p) for p in passname.split('_')]
->>>>>>> 323e475a
+        opts = [('--' + p if not p.startswith('O') and p != 'g' else '-' + p) for p in passname.split('_')]
         actual = ''
         for module, asserts in support.split_wast(t):
             assert len(asserts) == 0
